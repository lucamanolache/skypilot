--- conflicted
+++ resolved
@@ -646,7 +646,6 @@
 
 def test_ordered_resources(enable_all_clouds):
     captured_output = io.StringIO()
-<<<<<<< HEAD
     original_stdout = sys.stdout
     try:
         sys.stdout = captured_output  # Redirect stdout to the StringIO object
@@ -662,7 +661,7 @@
         dag = sky.optimize(dag)
         cli_runner = cli_testing.CliRunner()
         request_id = sky.launch(task, dryrun=True)
-        result = cli_runner.invoke(cli.api_logs, [request_id])
+        result = cli_runner.invoke(command.api_logs, [request_id])
         assert not result.exit_code
 
         # Access the captured output
@@ -671,28 +670,6 @@
             'Expected to find a line with V100 and ✔ indicating V100 was chosen'
     finally:
         sys.stdout = original_stdout  # Restore original stdout
-=======
-    sys.stdout = captured_output  # Redirect stdout to the StringIO object
-
-    with sky.Dag() as dag:
-        task = sky.Task('test_task')
-        task.set_resources([
-            sky.Resources(accelerators={'V100': 1}),
-            sky.Resources(accelerators={'T4': 1}),
-            sky.Resources(accelerators={'K80': 1}),
-            sky.Resources(accelerators={'T4': 4}),
-        ])
-    dag = sky.optimize(dag)
-    cli_runner = cli_testing.CliRunner()
-    request_id = sky.launch(task, dryrun=True)
-    result = cli_runner.invoke(command.api_logs, [request_id])
-    assert not result.exit_code
-
-    # Access the captured output
-    output = captured_output.getvalue()
-    assert any('V100' in line and '✔' in line for line in output.splitlines()), \
-        'Expected to find a line with V100 and ✔ indicating V100 was chosen'
->>>>>>> f3a026e1
 
 
 def test_disk_tier_mismatch(enable_all_clouds):
