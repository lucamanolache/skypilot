apiVersion: apps/v1
kind: Deployment
metadata:
  name: {{ .Release.Name }}-api-server
  namespace: {{ .Release.Namespace }}
spec:
  # Note: replicas > 1 is not well tested, and requires a PVC that supports ReadWriteMany.
  replicas: {{ .Values.apiService.replicas }}
  strategy:
    type: Recreate
  selector:
    matchLabels:
      app: {{ .Release.Name }}-api
  template:
    metadata:
      annotations:
        {{- if .Values.apiService.metrics.enabled }}
        # Well-known annotations for Prometheus to scrape the metrics.
        prometheus.io/scrape: "true"
        prometheus.io/path: "/metrics"
        prometheus.io/port: {{ .Values.apiService.metrics.port | quote }}
        {{- end }}
        {{- if .Values.apiService.annotations }}
        {{- toYaml .Values.apiService.annotations | nindent 8 }}
        {{- end }}
      labels:
        app: {{ .Release.Name }}-api
        # This label indicates that the API server is ready to serve requests.
        skypilot.co/ready: "true"
    spec:
      automountServiceAccountToken: {{ .Values.kubernetesCredentials.useApiServerCluster }}
      serviceAccountName: {{ include "skypilot.serviceAccountName" . }}
      {{- with .Values.podSecurityContext }}
      securityContext:
        {{- toYaml . | nindent 8 }}
      {{- end }}
      runtimeClassName: {{ .Values.runtimeClassName }}
      terminationGracePeriodSeconds: {{ .Values.apiService.terminationGracePeriodSeconds }}
      containers:
      - name: skypilot-api
        image: {{ .Values.apiService.image }}
        imagePullPolicy: Always
        {{- with .Values.securityContext }}
        securityContext:
          {{- toYaml . | nindent 10 }}
        {{- end }}
        resources:
          {{- toYaml .Values.apiService.resources | nindent 10 }}
        env:
        {{- if .Values.apiService.extraEnvs }}
        {{- toYaml .Values.apiService.extraEnvs | nindent 8 }}
        {{- end }}
        - name: SKYPILOT_DEV
          value: {{ .Values.apiService.skypilotDev | quote }}
        - name: SKYPILOT_RELEASE_NAME
          value: {{ .Release.Name | quote }}
        {{- if include "skypilot.enableBasicAuthInAPIServer" . | trim | eq "true" }}
        - name: SKYPILOT_INITIAL_BASIC_AUTH
          valueFrom:
            secretKeyRef:
              name: {{ include "skypilot.initialBasicAuthSecretName" . }}
              key: auth
        {{- end }}
        {{- if .Values.apiService.enableServiceAccounts }}
        - name: ENABLE_SERVICE_ACCOUNTS
          value: "true"
        {{- end }}
        {{- if .Values.gcpCredentials.enabled }}
        - name: GOOGLE_APPLICATION_CREDENTIALS
          value: /root/gcp-cred.json
        {{- end }}
        {{- if .Values.kubernetesCredentials.inclusterNamespace }}
        - name: SKYPILOT_IN_CLUSTER_NAMESPACE
          value: {{ .Values.kubernetesCredentials.inclusterNamespace }}
        {{- end }}
        {{- if and .Values.kubernetesCredentials.useKubeconfig .Values.apiService.sshNodePools }}
        - name: KUBECONFIG
          value: /root/.kube/config:/var/skypilot/kubeconfig/config
        {{- end }}
        {{- if .Values.apiService.dbConnectionSecretName }}
        - name: SKYPILOT_DB_CONNECTION_URI
          valueFrom:
            secretKeyRef:
              name: {{ .Values.apiService.dbConnectionSecretName }}
              key: connection_string
        {{- end }}
        {{- if .Values.apiService.authUserHeaderName }}
        - name: SKYPILOT_AUTH_USER_HEADER
          value: {{ .Values.apiService.authUserHeaderName | quote }}
        {{- end }}
        - name: SKYPILOT_GRACE_PERIOD_SECONDS
          value: {{ .Values.apiService.terminationGracePeriodSeconds | quote}}
        # Use tini as the init process
        command: ["tini", "--"]
        # Start API server in foreground (if supported) to:
        # 1. Bypass the healthz check of `sky api start`, let kubernetes probes manage the lifecycle directly.
        # 2. Capture all logs in container to stdout/stderr, bypass in-container log file overhead.
        # 3. Exec ensures the process is a direct child of tini, enables correct signal handling.
        # Note: this comment is moved here to avoid appearing in the final start script.
        args:
        - /bin/sh
        - -c
        - |
          set -e
          {{- if .Values.apiService.preDeployHook }}
          {{ .Values.apiService.preDeployHook | nindent 10 }}
          {{- end }}
          mkdir -p /root/.sky
          # When the config.yaml is a symlink, it should be from the old API
          # server code. We remove the symlink and copy the ConfigMap config to
          # PVC location for backward compatibility.
          # TODO(zhwu): remove this after 0.12.0.
          if [ -L /root/.sky/config.yaml ]; then
            echo "Config.yaml is a symlink to ConfigMap config, deleting symlink"
            rm /root/.sky/config.yaml
          fi
          # Initialize the SkyPilot config.
          if [ -s /root/.sky/config.yaml ]; then
            # If the config.yaml is not empty, sync the PVC config to ConfigMap
            python3 -c "from sky.utils.kubernetes import config_map_utils; config_map_utils.initialize_configmap_sync_on_startup('~/.sky/config.yaml')"
          else
            # If the config.yaml is empty, we initialize the config on PVC with
            # user specified config.
            cp /var/skypilot/config/config.yaml /root/.sky/config.yaml
          fi
          {{- if .Values.apiService.sshNodePools }}
          mkdir -p /root/.sky
          # The PVC serves as the ground truth for the ssh_node_pools.yaml file, if it already exists we don't overwrite it
          if [ ! -s /root/.sky/ssh_node_pools.yaml ]; then
            echo "ssh_node_pools.yaml not found in /root/.sky, copying from ConfigMap \`skypilot-ssh-node-pools\`"
            cp /var/skypilot/ssh_node_pool/ssh_node_pools.yaml /root/.sky/ssh_node_pools.yaml
          else
            echo "ssh_node_pools.yaml already exists in /root/.sky, skipping copy"
          fi
          # ~/.kube/config is required to be persistent when sshNodePools is enabled, init it if it is empty to avoid parsing error.
          if [ ! -s /root/.kube/config ]; then
            echo "{}" > /root/.kube/config
          fi
          {{- end }}
          # Nebius credentials mounting
          # Since the ~/.nebius directory is also used by the Nebius CLI, we mount the credentials to /root/.nebius_credentials
          # and create a symlink to /root/.nebius. This cannot be done in the init container because the Nebius CLI needs read-write access to ~/.nebius.
          {{- if .Values.nebiusCredentials.enabled }}
          echo "Setting up Nebius credentials..."
          mkdir -p /root/.nebius
          # Link all files from .nebius_credentials to .nebius
          # In workspace, it is possible to use multiple credentials files. We need to link all of them to .nebius
          for file in /root/.nebius_credentials/*; do
            if [ -f "$file" ]; then
              filename=$(basename "$file")
              ln -sf "$file" "/root/.nebius/$filename"
            fi
          done
          echo "{{ .Values.nebiusCredentials.tenantId }}" >> /root/.nebius/NEBIUS_TENANT_ID.txt
          # Create a Nebius profile for the nebius CLI to use as default
          nebius profile create --profile sky --endpoint api.nebius.cloud --service-account-file /root/.nebius/credentials.json || echo "Unable to create Nebius profile."
          {{- end }}
          {{- if .Values.apiService.sshKeySecret }}
          mkdir -p /root/.ssh
          echo "Linking ssh keys to /root/.ssh"
          for file in /var/skypilot/ssh_keys/*; do
            if [ -f "$file" ]; then
              filename=$(basename "$file")
              ln -sf "$file" "/root/.ssh/$filename"
            fi
          done
          {{- end }}

          if sky api start -h | grep -q -- "--foreground"; then
            exec sky api start {{ include "skypilot.apiArgs" . }} --foreground
          else
            # For backward compatibility, run in background if --foreground is not supported.
            # TODO(aylei): this will be dropped in 0.11.0.
            if sky api start {{ include "skypilot.apiArgs" . }}; then
              tail -n+0 -f /root/.sky/api_server/server.log
            else
              cat /root/.sky/api_server/server.log
            fi
          fi
        ports:
        - containerPort: 46580
        livenessProbe:
          httpGet:
            path: /api/health
            port: 46580
          periodSeconds: 30
        readinessProbe:
          httpGet:
            path: /api/health
            port: 46580
          successThreshold: 1
          failureThreshold: 3
          periodSeconds: 5
          initialDelaySeconds: 5
        volumeMounts:
        {{- if .Values.storage.enabled }}
        - name: state-volume
          mountPath: /root/.sky
          subPath: .sky
        - name: state-volume
          mountPath: /root/.ssh # To preserve the SSH keys for the user when using the API server
          subPath: .ssh
        {{- end }}
        - name: skypilot-config
          mountPath: /var/skypilot/config
        {{- if .Values.apiService.sshNodePools }}
        - name: skypilot-ssh-node-pools
          mountPath: /var/skypilot/ssh_node_pool
        {{- end }}
        {{- if .Values.apiService.sshKeySecret }}
        - name: skypilot-ssh-identity
          mountPath: /var/skypilot/ssh_keys
        {{- end }}
        {{- if .Values.awsCredentials.enabled }}
        - name: aws-config
          mountPath: /root/.aws
          readOnly: true
        {{- end }}
        {{- if .Values.gcpCredentials.enabled }}
        - name: gcp-config
          mountPath: /root/.config/gcloud
        - name: gcp-credentials
          mountPath: /root/gcp-cred.json
          subPath: gcp-cred.json
        {{- end }}
        {{- if .Values.kubernetesCredentials.useKubeconfig }}
        {{- if .Values.apiService.sshNodePools }}
        - name: kube-config
          mountPath: /var/skypilot/kubeconfig
        {{- else }}
        - name: kube-config
          mountPath: /root/.kube
        {{- end }}
        {{- end }}
        {{- if .Values.apiService.sshNodePools }}
        - name: state-volume
          mountPath: /root/.kube
          subPath: .kube
        {{- end }}
        {{- if .Values.runpodCredentials.enabled }}
        - name: runpod-config
          mountPath: /root/.runpod
          readOnly: true
        {{- end }}
        {{- if .Values.lambdaCredentials.enabled }}
        - name: lambda-config
          mountPath: /root/.lambda_cloud
          readOnly: true
        {{- end }}
        {{- if .Values.nebiusCredentials.enabled }}
        - name: nebius-credentials
          mountPath: /root/.nebius_credentials
        {{- end }}
<<<<<<< HEAD
=======
        {{- if .Values.r2Credentials.enabled }}
        - name: r2-credentials
          mountPath: /root/.cloudflare
        {{- end }}
>>>>>>> de7ffbe5
        {{- if .Values.apiService.extraVolumeMounts }}
        {{- toYaml .Values.apiService.extraVolumeMounts | nindent 8 }}
        {{- end }}
      initContainers:
      {{- if .Values.awsCredentials.enabled }}
      - name: create-aws-credentials
        {{- with .Values.securityContext }}
        securityContext:
          {{- toYaml . | nindent 10 }}
        {{- end }}
        image: {{ .Values.apiService.image }}
        command: ["/bin/sh", "-c"]
        args:
        - |
          echo "Setting up AWS credentials..."
          if [ -n "$AWS_ACCESS_KEY_ID" ] && [ -n "$AWS_SECRET_ACCESS_KEY" ]; then
            echo "AWS credentials found in environment variables."
            aws configure set aws_access_key_id "$AWS_ACCESS_KEY_ID"
            aws configure set aws_secret_access_key "$AWS_SECRET_ACCESS_KEY"
            echo "Credentials file created successfully."
          else
            echo "AWS credentials not found in environment variables. Skipping credentials setup."
            sleep 600
          fi
        env:
        - name: AWS_ACCESS_KEY_ID
          valueFrom:
            secretKeyRef:
              name: {{ .Values.awsCredentials.awsSecretName }}
              key: {{ .Values.awsCredentials.accessKeyIdKeyName }}
        - name: AWS_SECRET_ACCESS_KEY
          valueFrom:
            secretKeyRef:
              name: {{ .Values.awsCredentials.awsSecretName }}
              key: {{ .Values.awsCredentials.secretAccessKeyKeyName }}
        volumeMounts:
        - name: aws-config
          mountPath: /root/.aws
      {{- end }}
      {{- if .Values.gcpCredentials.enabled }}
      - name: setup-gcp-credentials
        {{- with .Values.securityContext }}
        securityContext:
          {{- toYaml . | nindent 10 }}
        {{- end }}
        image: google/cloud-sdk:latest
        command: ["/bin/sh", "-c"]
        env:
        - name: GOOGLE_APPLICATION_CREDENTIALS
          value: /root/gcp-cred.json
        args:
        - |
          gcloud auth activate-service-account --key-file=/root/gcp-cred.json
          gcloud config set project {{ .Values.gcpCredentials.projectId }}
        volumeMounts:
        - name: gcp-credentials
          mountPath: /root/gcp-cred.json
          subPath: gcp-cred.json
        - name: gcp-config
          mountPath: /root/.config/gcloud
      {{- end }}
      {{- if .Values.runpodCredentials.enabled }}
      - name: create-runpod-credentials
        {{- with .Values.securityContext }}
        securityContext:
          {{- toYaml . | nindent 10 }}
        {{- end }}
        image: {{ .Values.apiService.image }}
        command: ["/bin/sh", "-c"]
        args:
        - |
          echo "Setting up RunPod credentials..."
          if [ -n "$RUNPOD_API_KEY" ]; then
            echo "RunPod credentials found in environment variable."
            mkdir -p /root/.runpod
            echo "[default]" > /root/.runpod/config.toml
            echo "api_key = \"$RUNPOD_API_KEY\"" >> /root/.runpod/config.toml
          else
            echo "RunPod credentials not found in environment variables. Skipping credentials setup."
            sleep 600
          fi
        env:
        - name: RUNPOD_API_KEY
          valueFrom:
            secretKeyRef:
              name: {{ .Values.runpodCredentials.runpodSecretName }}
              key: api_key
        volumeMounts:
        - name: runpod-config
          mountPath: /root/.runpod
      {{- end }}
      {{- if .Values.lambdaCredentials.enabled }}
      - name: create-lambda-credentials
        {{- with .Values.securityContext }}
        securityContext:
          {{- toYaml . | nindent 10 }}
        {{- end }}
        image: {{ .Values.apiService.image }}
        command: ["/bin/sh", "-c"]
        args:
        - |
          echo "Setting up Lambda credentials..."
          if [ -n "$LAMBDA_API_KEY" ]; then
            echo "Lambda credentials found in environment variable."
            mkdir -p /root/.lambda_cloud
            echo "api_key = $LAMBDA_API_KEY" > /root/.lambda_cloud/lambda_keys
          else
            echo "Lambda credentials not found in environment variables. Skipping credentials setup."
            sleep 600
          fi
        env:
        - name: LAMBDA_API_KEY
          valueFrom:
            secretKeyRef:
              name: {{ .Values.lambdaCredentials.lambdaSecretName }}
              key: api_key
        volumeMounts:
        - name: lambda-config
          mountPath: /root/.lambda_cloud
      {{- end }}
      {{- if .Values.extraInitContainers }}
      {{- toYaml .Values.extraInitContainers | nindent 6 }}
      {{- end }}

      volumes:
      {{- if .Values.storage.enabled }}
      - name: state-volume
        persistentVolumeClaim:
          claimName: {{ .Release.Name }}-state
      {{- else }}
      - name: state-volume
        emptyDir: {}
      {{- end }}
      {{- if .Values.awsCredentials.enabled }}
      - name: aws-config
        emptyDir: {}
      {{- end }}
      {{- if .Values.gcpCredentials.enabled }}
      - name: gcp-credentials
        secret:
          secretName: {{ .Values.gcpCredentials.gcpSecretName }}
      - name: gcp-config
        emptyDir: {}
      {{- end }}
      {{- if .Values.runpodCredentials.enabled }}
      - name: runpod-config
        emptyDir: {}
      {{- end }}
      {{- if .Values.lambdaCredentials.enabled }}
      - name: lambda-config
        emptyDir: {}
      {{- end }}
      {{- if .Values.nebiusCredentials.enabled }}
      - name: nebius-credentials
        secret:
          secretName: {{ .Values.nebiusCredentials.nebiusSecretName }}
      {{- end }}
      {{- if .Values.r2Credentials.enabled }}
      - name: r2-credentials
        secret:
          secretName: {{ .Values.r2Credentials.r2SecretName }}
      {{- end }}
      {{- if .Values.kubernetesCredentials.useKubeconfig }}
      - name: kube-config
        secret:
          secretName: {{ .Values.kubernetesCredentials.kubeconfigSecretName }}
      {{- end }}
      - name: skypilot-config
        configMap:
          name: {{ .Release.Name }}-config
      {{- if .Values.apiService.sshNodePools }}
      - name: skypilot-ssh-node-pools
        secret:
          secretName: {{ .Release.Name }}-ssh-node-pools
      {{- end }}
      {{- if .Values.apiService.sshKeySecret }}
      - name: skypilot-ssh-identity
        secret:
          secretName: {{ .Values.apiService.sshKeySecret }}
          defaultMode: 0600 
      {{- end }}
      {{- if .Values.apiService.extraVolumes }}
      {{- toYaml .Values.apiService.extraVolumes | nindent 6 }}
      {{- end }}<|MERGE_RESOLUTION|>--- conflicted
+++ resolved
@@ -251,13 +251,10 @@
         - name: nebius-credentials
           mountPath: /root/.nebius_credentials
         {{- end }}
-<<<<<<< HEAD
-=======
         {{- if .Values.r2Credentials.enabled }}
         - name: r2-credentials
           mountPath: /root/.cloudflare
         {{- end }}
->>>>>>> de7ffbe5
         {{- if .Values.apiService.extraVolumeMounts }}
         {{- toYaml .Values.apiService.extraVolumeMounts | nindent 8 }}
         {{- end }}
