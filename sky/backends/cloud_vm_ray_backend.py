"""Backend: runs on cloud virtual machines, managed by Ray."""
import copy
import enum
import inspect
import json
import math
import os
import pathlib
import re
import shlex
import signal
import subprocess
import sys
import tempfile
import textwrap
import threading
import time
import typing
from typing import (Any, Callable, Dict, Iterable, List, Optional, Set, Tuple,
                    Union)

import colorama
import filelock
import yaml

import sky
from sky import backends
from sky import catalog
from sky import check as sky_check
from sky import cloud_stores
from sky import clouds
from sky import exceptions
from sky import global_user_state
from sky import jobs as managed_jobs
from sky import optimizer
from sky import provision as provision_lib
from sky import resources as resources_lib
from sky import sky_logging
from sky import skypilot_config
from sky import task as task_lib
from sky.backends import backend_utils
from sky.backends import wheel_utils
from sky.clouds import cloud as sky_cloud
from sky.clouds.utils import gcp_utils
from sky.data import data_utils
from sky.data import storage as storage_lib
from sky.provision import common as provision_common
from sky.provision import instance_setup
from sky.provision import metadata_utils
from sky.provision import provisioner
from sky.provision.kubernetes import utils as kubernetes_utils
from sky.server.requests import requests as requests_lib
from sky.skylet import autostop_lib
from sky.skylet import constants
from sky.skylet import job_lib
from sky.skylet import log_lib
from sky.usage import usage_lib
from sky.utils import accelerator_registry
from sky.utils import annotations
from sky.utils import cluster_utils
from sky.utils import command_runner
from sky.utils import common
from sky.utils import common_utils
from sky.utils import context_utils
from sky.utils import controller_utils
from sky.utils import env_options
from sky.utils import log_utils
from sky.utils import message_utils
from sky.utils import registry
from sky.utils import resources_utils
from sky.utils import rich_utils
from sky.utils import status_lib
from sky.utils import subprocess_utils
from sky.utils import timeline
from sky.utils import ux_utils

if typing.TYPE_CHECKING:
    from sky import dag

Path = str

SKY_REMOTE_APP_DIR = backend_utils.SKY_REMOTE_APP_DIR
SKY_REMOTE_WORKDIR = constants.SKY_REMOTE_WORKDIR

logger = sky_logging.init_logger(__name__)

_PATH_SIZE_MEGABYTES_WARN_THRESHOLD = 256

# Timeout (seconds) for provision progress: if in this duration no new nodes
# are launched, abort and failover.
_NODES_LAUNCHING_PROGRESS_TIMEOUT = {
    clouds.AWS: 90,
    clouds.Azure: 90,
    clouds.GCP: 240,
    clouds.Lambda: 300,
    clouds.IBM: 160,
    clouds.OCI: 300,
    clouds.Paperspace: 600,
    clouds.Kubernetes: 300,
    clouds.Vsphere: 240,
}

# Time gap between retries after failing to provision in all possible places.
# Used only if --retry-until-up is set.
_RETRY_UNTIL_UP_INIT_GAP_SECONDS = 30

# The maximum retry count for fetching IP address.
_FETCH_IP_MAX_ATTEMPTS = 3

# How many times to query the cloud provider to make sure instances are
# stopping/terminating, and how long to wait between each query.
_TEARDOWN_WAIT_MAX_ATTEMPTS = 10
_TEARDOWN_WAIT_BETWEEN_ATTEMPS_SECONDS = 1

_TEARDOWN_FAILURE_MESSAGE = (
    f'\n{colorama.Fore.RED}Failed to terminate '
    '{cluster_name}. {extra_reason}'
    'If you want to ignore this error and remove the cluster '
    'from the status table, use `sky down --purge`.'
    f'{colorama.Style.RESET_ALL}\n'
    '**** STDOUT ****\n'
    '{stdout}\n'
    '**** STDERR ****\n'
    '{stderr}')

_TEARDOWN_PURGE_WARNING = (
    f'{colorama.Fore.YELLOW}'
    'WARNING: Received non-zero exit code from {reason}. '
    'Make sure resources are manually deleted.\n'
    'Details: {details}'
    f'{colorama.Style.RESET_ALL}')

_RSYNC_NOT_FOUND_MESSAGE = (
    '`rsync` command is not found in the specified image. '
    'Please use an image with rsync installed.')

_TPU_NOT_FOUND_ERROR = 'ERROR: (gcloud.compute.tpus.delete) NOT_FOUND'

_MAX_RAY_UP_RETRY = 5

# Number of retries for getting zones.
_MAX_GET_ZONE_RETRY = 3

_JOB_ID_PATTERN = re.compile(r'Job ID: ([0-9]+)')
_LOG_DIR_PATTERN = re.compile(r'Log Dir: ([^ ]+)')

# Path to the monkey-patched ray up script.
# We don't do import then __file__ because that script needs to be filled in
# (so import would fail).
_RAY_UP_WITH_MONKEY_PATCHED_HASH_LAUNCH_CONF_PATH = (
    pathlib.Path(sky.__file__).resolve().parent / 'backends' /
    'monkey_patches' / 'monkey_patch_ray_up.py')

# The maximum size of a command line arguments is 128 KB, i.e. the command
# executed with /bin/sh should be less than 128KB.
# https://github.com/torvalds/linux/blob/master/include/uapi/linux/binfmts.h
#
# If a user have very long run or setup commands, the generated command may
# exceed the limit, as we directly include scripts in job submission commands.
# If the command is too long, we instead write it to a file, rsync and execute
# it.
#
# We use 100KB as a threshold to be safe for other arguments that
# might be added during ssh.
_MAX_INLINE_SCRIPT_LENGTH = 100 * 1024

_RESOURCES_UNAVAILABLE_LOG = (
    'Reasons for provision failures (for details, please check the log above):')


def _is_command_length_over_limit(command: str) -> bool:
    """Check if the length of the command exceeds the limit.

    We calculate the length of the command after quoting the command twice as
    when it is executed by the CommandRunner, the command will be quoted twice
    to ensure the correctness, which will add significant length to the command.
    """

    quoted_length = len(shlex.quote(shlex.quote(command)))
    return quoted_length > _MAX_INLINE_SCRIPT_LENGTH


def _get_cluster_config_template(cloud):
    cloud_to_template = {
        clouds.AWS: 'aws-ray.yml.j2',
        clouds.Azure: 'azure-ray.yml.j2',
        clouds.Cudo: 'cudo-ray.yml.j2',
        clouds.GCP: 'gcp-ray.yml.j2',
        clouds.Lambda: 'lambda-ray.yml.j2',
        clouds.IBM: 'ibm-ray.yml.j2',
        clouds.SCP: 'scp-ray.yml.j2',
        clouds.OCI: 'oci-ray.yml.j2',
        clouds.Paperspace: 'paperspace-ray.yml.j2',
        clouds.DO: 'do-ray.yml.j2',
        clouds.RunPod: 'runpod-ray.yml.j2',
        clouds.Kubernetes: 'kubernetes-ray.yml.j2',
        clouds.SSH: 'kubernetes-ray.yml.j2',
        clouds.Vsphere: 'vsphere-ray.yml.j2',
        clouds.Vast: 'vast-ray.yml.j2',
        clouds.Fluidstack: 'fluidstack-ray.yml.j2',
        clouds.Nebius: 'nebius-ray.yml.j2',
        clouds.Hyperbolic: 'hyperbolic-ray.yml.j2'
    }
    return cloud_to_template[type(cloud)]


def write_ray_up_script_with_patched_launch_hash_fn(
    cluster_config_path: Optional[str],
    ray_up_kwargs: Dict[str, bool],
) -> str:
    """Writes a Python script that runs `ray up` with our launch hash func.

    Our patched launch hash has one difference from the non-patched version: it
    does not include any `ssh_proxy_command` under `auth` as part of the hash
    calculation.
    """
    with open(_RAY_UP_WITH_MONKEY_PATCHED_HASH_LAUNCH_CONF_PATH,
              'r',
              encoding='utf-8') as f:
        ray_up_no_restart_script = f.read().format(
            ray_yaml_path=repr(cluster_config_path),
            ray_up_kwargs=ray_up_kwargs)
    with tempfile.NamedTemporaryFile('w',
                                     prefix='skypilot_ray_up_',
                                     suffix='.py',
                                     delete=False) as f:
        f.write(ray_up_no_restart_script)
        logger.debug(f'`ray up` script: {f.name}')
    return f.name


class RayCodeGen:
    """Code generator of a Ray program that executes a sky.Task.

    Usage:

      >> codegen = RayCodegen()
      >> codegen.add_prologue()

      >> codegen.add_ray_task(...)
      >> codegen.add_ray_task(...)

      >> codegen.add_epilogue()
      >> code = codegen.build()
    """

    def __init__(self):
        # Code generated so far, to be joined via '\n'.
        self._code = []
        # Guard method calling order.
        self._has_prologue = False
        self._has_epilogue = False

        # For n nodes gang scheduling.
        self._has_gang_scheduling = False
        self._num_nodes = 0

        self._has_register_run_fn = False

        # job_id
        # Job ID is used to identify the job (also this generated code).
        # It is a int automatically generated by the DB on the cluster
        # and monotonically increasing starting from 1.
        # To generate the job ID, we use the following logic:
        #   code = job_lib.JobLibCodeGen.add_job(username,
        #                                              run_timestamp)
        #   job_id = get_output(run_on_cluster(code))
        self.job_id = None

    def add_prologue(self, job_id: int) -> None:
        assert not self._has_prologue, 'add_prologue() called twice?'
        self._has_prologue = True
        self.job_id = job_id
        # Should use 'auto' or 'ray://<internal_head_ip>:10001' rather than
        # 'ray://localhost:10001', or 'ray://127.0.0.1:10001', for public cloud.
        # Otherwise, ray will fail to get the placement group because of a bug
        # in ray job.
        ray_address = 'auto'
        self._code = [
            textwrap.dedent(f"""\
            import functools
            import getpass
            import hashlib
            import io
            import os
            import pathlib
            import selectors
            import shlex
            import subprocess
            import sys
            import tempfile
            import textwrap
            import time
            from typing import Dict, List, Optional, Tuple, Union

            # Set the environment variables to avoid deduplicating logs and
            # scheduler events. This should be set in driver code, since we are
            # not using `ray job submit` anymore, and the environment variables
            # from the ray cluster is not inherited.
            os.environ['RAY_DEDUP_LOGS'] = '0'
            os.environ['RAY_SCHEDULER_EVENTS'] = '0'

            import ray
            import ray.util as ray_util

            from sky.skylet import autostop_lib
            from sky.skylet import constants
            from sky.skylet import job_lib
            from sky.utils import log_utils
            from sky.utils import subprocess_utils

            SKY_REMOTE_WORKDIR = {constants.SKY_REMOTE_WORKDIR!r}

            kwargs = dict()
            # Only set the `_temp_dir` to SkyPilot's ray cluster directory when
            # the directory exists for backward compatibility for the VM
            # launched before #1790.
            if os.path.exists({constants.SKY_REMOTE_RAY_TEMPDIR!r}):
                kwargs['_temp_dir'] = {constants.SKY_REMOTE_RAY_TEMPDIR!r}
            ray.init(
                address={ray_address!r},
                namespace='__sky__{job_id}__',
                log_to_driver=True,
                **kwargs
            )
            def get_or_fail(futures, pg) -> List[int]:
                \"\"\"Wait for tasks, if any fails, cancel all unready.\"\"\"
                if not futures:
                    return []
                returncodes = [1] * len(futures)
                # Wait for 1 task to be ready.
                ready = []
                # Keep invoking ray.wait if ready is empty. This is because
                # ray.wait with timeout=None will only wait for 10**6 seconds,
                # which will cause tasks running for more than 12 days to return
                # before becoming ready.
                # (Such tasks are common in serving jobs.)
                # Reference: https://github.com/ray-project/ray/blob/ray-2.9.3/python/ray/_private/worker.py#L2845-L2846
                while not ready:
                    ready, unready = ray.wait(futures)
                idx = futures.index(ready[0])
                returncodes[idx] = ray.get(ready[0])
                while unready:
                    if returncodes[idx] != 0:
                        for task in unready:
                            # ray.cancel without force fails to kill tasks.
                            # We use force=True to kill unready tasks.
                            ray.cancel(task, force=True)
                            # Use SIGKILL=128+9 to indicate the task is forcely
                            # killed.
                            idx = futures.index(task)
                            returncodes[idx] = 137
                        break
                    ready, unready = ray.wait(unready)
                    idx = futures.index(ready[0])
                    returncodes[idx] = ray.get(ready[0])
                # Remove the placement group after all tasks are done, so that
                # the next job can be scheduled on the released resources
                # immediately.
                ray_util.remove_placement_group(pg)
                sys.stdout.flush()
                return returncodes

            run_fn = None
            futures = []
            """),
            # FIXME: This is a hack to make sure that the functions can be found
            # by ray.remote. This should be removed once we have a better way to
            # specify dependencies for ray.
            inspect.getsource(log_lib._ProcessingArgs),  # pylint: disable=protected-access
            inspect.getsource(log_lib._get_context),  # pylint: disable=protected-access
            inspect.getsource(log_lib._handle_io_stream),  # pylint: disable=protected-access
            inspect.getsource(log_lib.process_subprocess_stream),
            inspect.getsource(log_lib.run_with_log),
            inspect.getsource(log_lib.make_task_bash_script),
            inspect.getsource(log_lib.add_ray_env_vars),
            inspect.getsource(log_lib.run_bash_command_with_log),
            'run_bash_command_with_log = ray.remote(run_bash_command_with_log)',
        ]
        # Currently, the codegen program is/can only be submitted to the head
        # node, due to using job_lib for updating job statuses, and using
        # autostop_lib here.
        self._code.append(
            # Use hasattr to handle backward compatibility.
            # TODO(zongheng): remove in ~1-2 minor releases (currently 0.2.x).
            textwrap.dedent("""\
              if hasattr(autostop_lib, 'set_last_active_time_to_now'):
                  autostop_lib.set_last_active_time_to_now()
            """))
        self._code += [
            f'job_lib.set_status({job_id!r}, job_lib.JobStatus.PENDING)',
        ]

    def add_gang_scheduling_placement_group_and_setup(
        self,
        num_nodes: int,
        resources_dict: Dict[str, float],
        stable_cluster_internal_ips: List[str],
        env_vars: Dict[str, str],
        setup_cmd: Optional[str] = None,
        setup_log_path: Optional[str] = None,
    ) -> None:
        """Create the gang scheduling placement group for a Task.

        cluster_ips_sorted is used to ensure that the SKY_NODE_RANK environment
        variable is assigned in a deterministic order whenever a new task is
        added.
        """
        assert self._has_prologue, (
            'Call add_prologue() before '
            'add_gang_scheduling_placement_group_and_setup().')
        self._has_gang_scheduling = True
        self._num_nodes = num_nodes

        bundles = [copy.copy(resources_dict) for _ in range(num_nodes)]
        # Set CPU to avoid ray hanging the resources allocation
        # for remote functions, since the task will request 1 CPU
        # by default.
        task_cpu_demand = resources_dict.pop('CPU')

        if resources_dict:
            assert len(resources_dict) == 1, (
                'There can only be one type of accelerator per instance. '
                f'Found: {resources_dict}.')
            acc_name, acc_count = list(resources_dict.items())[0]
            gpu_dict = {'GPU': acc_count}
            # gpu_dict should be empty when the accelerator is not GPU.
            # TODO(zongheng,zhanghao): an alternative is to start the remote
            # cluster with custom resource 'GPU': <n> even if the accelerator(s)
            # are not GPU. We opt for the current solution for now.
            if accelerator_registry.is_schedulable_non_gpu_accelerator(
                    acc_name):
                gpu_dict = {}
            for bundle in bundles:
                bundle.update({
                    # Set the GPU to avoid ray hanging the resources allocation
                    **gpu_dict,
                })

        streaming_message = (
            f'{ux_utils.INDENT_LAST_SYMBOL}Job started. Streaming logs... '
            f'{colorama.Style.DIM}(Ctrl-C to exit log streaming; job will not '
            f'be killed){colorama.Style.RESET_ALL}')
        self._code += [
            textwrap.dedent(f"""\
                pg = ray_util.placement_group({json.dumps(bundles)}, 'STRICT_SPREAD')
                plural = 's' if {num_nodes} > 1 else ''
                node_str = f'{num_nodes} node{{plural}}'
                message = ('{ux_utils.INDENT_SYMBOL}{colorama.Style.DIM}'
                            'Waiting for task resources on '
                           f'{{node_str}}.{colorama.Style.RESET_ALL}')
                print(message, flush=True)
                # FIXME: This will print the error message from autoscaler if
                # it is waiting for other task to finish. We should hide the
                # error message.
                ray.get(pg.ready())
                print({streaming_message!r}, flush=True)
                """)
        ]

        job_id = self.job_id
        if setup_cmd is not None:
            setup_envs = env_vars.copy()
            setup_envs[constants.SKYPILOT_NUM_NODES] = str(num_nodes)
            self._code += [
                textwrap.dedent(f"""\
                setup_cmd = {setup_cmd!r}
                _SETUP_CPUS = 0.0001
                # The setup command will be run as a ray task with num_cpus=_SETUP_CPUS as the
                # requirement; this means Ray will set CUDA_VISIBLE_DEVICES to an empty string.
                # We unset it so that user setup command may properly use this env var.
                setup_cmd = 'unset CUDA_VISIBLE_DEVICES; ' + setup_cmd
                job_lib.set_status({job_id!r}, job_lib.JobStatus.SETTING_UP)

                # The schedule_step should be called after the job status is set to non-PENDING,
                # otherwise, the scheduler will think the current job is not submitted yet, and
                # skip the scheduling step.
                job_lib.scheduler.schedule_step()

                total_num_nodes = len(ray.nodes())
                setup_bundles = [{{"CPU": _SETUP_CPUS}} for _ in range(total_num_nodes)]
                setup_pg = ray.util.placement_group(setup_bundles, strategy='STRICT_SPREAD')
                setup_workers = [run_bash_command_with_log \\
                    .options(
                        name='setup',
                        num_cpus=_SETUP_CPUS,
                        scheduling_strategy=ray.util.scheduling_strategies.PlacementGroupSchedulingStrategy(
                            placement_group=setup_pg,
                            placement_group_bundle_index=i)
                    ) \\
                    .remote(
                        setup_cmd,
                        os.path.expanduser({setup_log_path!r}),
                        env_vars={setup_envs!r},
                        stream_logs=True,
                        with_ray=True,
                    ) for i in range(total_num_nodes)]
                setup_returncodes = get_or_fail(setup_workers, setup_pg)
                if sum(setup_returncodes) != 0:
                    job_lib.set_status({self.job_id!r}, job_lib.JobStatus.FAILED_SETUP)
                    # This waits for all streaming logs to finish.
                    time.sleep(1)
                    print('ERROR: {colorama.Fore.RED}Job {self.job_id}\\'s setup failed with '
                        'return code list:{colorama.Style.RESET_ALL}',
                        setup_returncodes,
                        flush=True)
                    # Need this to set the job status in ray job to be FAILED.
                    sys.exit(1)
                """)
            ]

        self._code.append(f'job_lib.set_job_started({self.job_id!r})')
        if setup_cmd is None:
            # Need to call schedule_step() to make sure the scheduler
            # schedule the next pending job.
            self._code.append('job_lib.scheduler.schedule_step()')

        # Export IP and node rank to the environment variables.
        self._code += [
            textwrap.dedent(f"""\
                @ray.remote
                def check_ip():
                    return ray.util.get_node_ip_address()
                gang_scheduling_id_to_ip = ray.get([
                    check_ip.options(
                            num_cpus={task_cpu_demand},
                            scheduling_strategy=ray.util.scheduling_strategies.PlacementGroupSchedulingStrategy(
                                placement_group=pg,
                                placement_group_bundle_index=i
                            )).remote()
                    for i in range(pg.bundle_count)
                ])

                cluster_ips_to_node_id = {{ip: i for i, ip in enumerate({stable_cluster_internal_ips!r})}}
                job_ip_rank_list = sorted(gang_scheduling_id_to_ip, key=cluster_ips_to_node_id.get)
                job_ip_rank_map = {{ip: i for i, ip in enumerate(job_ip_rank_list)}}
                job_ip_list_str = '\\n'.join(job_ip_rank_list)
                """),
        ]

    def register_run_fn(self, run_fn: str, run_fn_name: str) -> None:
        """Register the run function to be run on the remote cluster.

        Args:
            run_fn: The run function to be run on the remote cluster.
        """
        assert self._has_gang_scheduling, (
            'Call add_gang_scheduling_placement_group_and_setup() '
            'before register_run_fn().')
        assert not self._has_register_run_fn, (
            'register_run_fn() called twice?')
        self._has_register_run_fn = True

        self._code += [
            run_fn,
            f'run_fn = {run_fn_name}',
        ]

    def add_ray_task(self,
                     bash_script: Optional[str],
                     task_name: Optional[str],
                     ray_resources_dict: Dict[str, float],
                     log_dir: str,
                     env_vars: Optional[Dict[str, str]] = None,
                     gang_scheduling_id: int = 0) -> None:
        """Generates code for a ray remote task that runs a bash command."""
        assert self._has_gang_scheduling, (
            'Call add_gang_scheduling_placement_group_and_setup() before '
            'add_ray_task().')
        assert (not self._has_register_run_fn or
                bash_script is None), ('bash_script should '
                                       'be None when run_fn is registered.')
        task_cpu_demand = ray_resources_dict.pop('CPU')
        # Build remote_task.options(...)
        #   resources=...
        #   num_gpus=...
        options = []
        options.append(f'num_cpus={task_cpu_demand}')

        num_gpus = 0.0
        if ray_resources_dict:
            assert len(ray_resources_dict) == 1, (
                'There can only be one type of accelerator per instance. '
                f'Found: {ray_resources_dict}.')
            num_gpus = list(ray_resources_dict.values())[0]
            options.append(f'resources={json.dumps(ray_resources_dict)}')

            resources_key = list(ray_resources_dict.keys())[0]
            if not accelerator_registry.is_schedulable_non_gpu_accelerator(
                    resources_key):
                # `num_gpus` should be empty when the accelerator is not GPU.
                # FIXME: use a set of GPU types, instead of 'tpu' in the key.

                # Passing this ensures that the Ray remote task gets
                # CUDA_VISIBLE_DEVICES set correctly.  If not passed, that flag
                # would be force-set to empty by Ray.
                options.append(f'num_gpus={num_gpus}')
        options.append(
            'scheduling_strategy=ray.util.scheduling_strategies.PlacementGroupSchedulingStrategy('  # pylint: disable=line-too-long
            'placement_group=pg, '
            f'placement_group_bundle_index={gang_scheduling_id})')

        sky_env_vars_dict_str = [
            textwrap.dedent(f"""\
            sky_env_vars_dict = {{}}
            sky_env_vars_dict['{constants.SKYPILOT_NODE_IPS}'] = job_ip_list_str
            sky_env_vars_dict['{constants.SKYPILOT_NUM_NODES}'] = len(job_ip_rank_list)
            """)
        ]

        if env_vars is not None:
            sky_env_vars_dict_str.extend(f'sky_env_vars_dict[{k!r}] = {v!r}'
                                         for k, v in env_vars.items())
        sky_env_vars_dict_str = '\n'.join(sky_env_vars_dict_str)

        options_str = ', '.join(options)
        logger.debug('Added Task with options: '
                     f'{options_str}')
        # Script to block completion of a job until all storage mounted with
        # CACHED_MOUNT mode is uploaded to remote.
        rclone_flush_script = textwrap.dedent(f"""\

        if [ $(findmnt -t fuse.rclone --noheading | wc -l) -gt 0 ]; then
            flushed=0
            # extra second on top of --vfs-cache-poll-interval to
            # avoid race condition between rclone log line creation and this check.
            sleep 1
            while [ $flushed -eq 0 ]; do
                # sleep for the same interval as --vfs-cache-poll-interval
                sleep {constants.RCLONE_CACHE_REFRESH_INTERVAL}
                flushed=1
                for file in {constants.RCLONE_LOG_DIR}/*; do
                    exitcode=0
                    tac $file | grep "vfs cache: cleaned:" -m 1 | grep "in use 0, to upload 0, uploading 0" -q || exitcode=$?
                    if [ $exitcode -ne 0 ]; then
                        echo "skypilot: cached mount is still uploading to remote"
                        flushed=0
                        break
                    fi
                done
            done
            echo "skypilot: cached mount uploaded complete"
        fi""")
        self._code += [
            sky_env_vars_dict_str,
            textwrap.dedent(f"""\
        script = {bash_script!r}
        rclone_flush_script = {rclone_flush_script!r}
        if run_fn is not None:
            script = run_fn({gang_scheduling_id}, gang_scheduling_id_to_ip)

        if script is not None:
            script += rclone_flush_script
            sky_env_vars_dict['{constants.SKYPILOT_NUM_GPUS_PER_NODE}'] = {int(math.ceil(num_gpus))!r}

            ip = gang_scheduling_id_to_ip[{gang_scheduling_id!r}]
            rank = job_ip_rank_map[ip]

            if len(cluster_ips_to_node_id) == 1: # Single-node task on single-node cluter
                name_str = '{task_name},' if {task_name!r} != None else 'task,'
                log_path = os.path.expanduser(os.path.join({log_dir!r}, 'run.log'))
            else: # Single-node or multi-node task on multi-node cluster
                idx_in_cluster = cluster_ips_to_node_id[ip]
                if cluster_ips_to_node_id[ip] == 0:
                    node_name = 'head'
                else:
                    node_name = f'worker{{idx_in_cluster}}'
                name_str = f'{{node_name}}, rank={{rank}},'
                log_path = os.path.expanduser(os.path.join({log_dir!r}, f'{{rank}}-{{node_name}}.log'))
            sky_env_vars_dict['{constants.SKYPILOT_NODE_RANK}'] = rank

            sky_env_vars_dict['SKYPILOT_INTERNAL_JOB_ID'] = {self.job_id}

            futures.append(run_bash_command_with_log \\
                    .options(name=name_str, {options_str}) \\
                    .remote(
                        script,
                        log_path,
                        env_vars=sky_env_vars_dict,
                        stream_logs=True,
                        with_ray=True,
                    ))""")
        ]

    def add_epilogue(self) -> None:
        """Generates code that waits for all tasks, then exits."""
        assert self._has_prologue, 'Call add_prologue() before add_epilogue().'
        assert not self._has_epilogue, 'add_epilogue() called twice?'
        self._has_epilogue = True

        self._code += [
            textwrap.dedent(f"""\
            returncodes = get_or_fail(futures, pg)
            if sum(returncodes) != 0:
                job_lib.set_status({self.job_id!r}, job_lib.JobStatus.FAILED)
                # Schedule the next pending job immediately to make the job
                # scheduling more efficient.
                job_lib.scheduler.schedule_step()
                # This waits for all streaming logs to finish.
                time.sleep(0.5)
                reason = ''
                # 139 is the return code of SIGSEGV, i.e. Segmentation Fault.
                if any(r == 139 for r in returncodes):
                    reason = '(likely due to Segmentation Fault)'
                if any(r == 137 for r in returncodes):
                    # Find the first non-137 return code
                    non_137 = next(r for r in returncodes if r != 137)
                    reason = f'(A Worker failed with return code {{non_137}}, SkyPilot cleaned up the processes on other nodes with return code 137)'
                print('ERROR: {colorama.Fore.RED}Job {self.job_id} failed with '
                      'return code list:{colorama.Style.RESET_ALL}',
                      returncodes,
                      reason,
                      flush=True)
                # Need this to set the job status in ray job to be FAILED.
                sys.exit(1)
            else:
                job_lib.set_status({self.job_id!r}, job_lib.JobStatus.SUCCEEDED)
                # Schedule the next pending job immediately to make the job
                # scheduling more efficient.
                job_lib.scheduler.schedule_step()
                # This waits for all streaming logs to finish.
                time.sleep(0.5)
            """)
        ]

    def build(self) -> str:
        """Returns the entire generated program."""
        assert self._has_epilogue, 'Call add_epilogue() before build().'
        return '\n'.join(self._code)


class GangSchedulingStatus(enum.Enum):
    """Enum for gang scheduling status."""
    CLUSTER_READY = 0
    GANG_FAILED = 1
    HEAD_FAILED = 2


def _add_to_blocked_resources(blocked_resources: Set['resources_lib.Resources'],
                              resources: 'resources_lib.Resources') -> None:
    # If the resources is already blocked by blocked_resources, we don't need to
    # add it again to avoid duplicated entries.
    for r in blocked_resources:
        if resources.should_be_blocked_by(r):
            return
    blocked_resources.add(resources)


class FailoverCloudErrorHandlerV1:
    """Handles errors during provisioning and updates the blocked_resources.

    Deprecated: Newly added cloud should use the FailoverCloudErrorHandlerV2,
    which is more robust by parsing the errors raised by the cloud's API in a
    more structured way, instead of directly based on the stdout and stderr.
    """

    @staticmethod
    def _handle_errors(stdout: str, stderr: str,
                       is_error_str_known: Callable[[str], bool]) -> List[str]:
        stdout_splits = stdout.split('\n')
        stderr_splits = stderr.split('\n')
        errors = [
            s.strip()
            for s in stdout_splits + stderr_splits
            if is_error_str_known(s.strip())
        ]
        if errors:
            return errors
        if 'rsync: command not found' in stderr:
            with ux_utils.print_exception_no_traceback():
                e = RuntimeError(_RSYNC_NOT_FOUND_MESSAGE)
                setattr(e, 'detailed_reason',
                        f'stdout: {stdout}\nstderr: {stderr}')
                raise e
        detailed_reason = textwrap.dedent(f"""\
        ====== stdout ======
        {stdout}
        ====== stderr ======
        {stderr}
        """)
        logger.info('====== stdout ======')
        print(stdout)
        logger.info('====== stderr ======')
        print(stderr)
        with ux_utils.print_exception_no_traceback():
            e = RuntimeError('Errors occurred during provision; '
                             'check logs above.')
            setattr(e, 'detailed_reason', detailed_reason)
            raise e

    @staticmethod
    def _ibm_handler(blocked_resources: Set['resources_lib.Resources'],
                     launchable_resources: 'resources_lib.Resources',
                     region: 'clouds.Region',
                     zones: Optional[List['clouds.Zone']], stdout: str,
                     stderr: str):

        errors = FailoverCloudErrorHandlerV1._handle_errors(
            stdout, stderr,
            lambda x: 'ERR' in x.strip() or 'PANIC' in x.strip())

        logger.warning(f'Got error(s) on IBM cluster, in {region.name}:')
        messages = '\n\t'.join(errors)
        style = colorama.Style
        logger.warning(f'{style.DIM}\t{messages}{style.RESET_ALL}')

        for zone in zones:  # type: ignore[union-attr]
            _add_to_blocked_resources(blocked_resources,
                                      launchable_resources.copy(zone=zone.name))

    @staticmethod
    def update_blocklist_on_error(
            blocked_resources: Set['resources_lib.Resources'],
            launchable_resources: 'resources_lib.Resources',
            region: 'clouds.Region', zones: Optional[List['clouds.Zone']],
            stdout: Optional[str], stderr: Optional[str]) -> bool:
        """Handles cloud-specific errors and updates the block list.

        This parses textual stdout/stderr because we don't directly use the
        underlying clouds' SDKs.  If we did that, we could catch proper
        exceptions instead.

        Returns:
          definitely_no_nodes_launched: bool, True if definitely no nodes
            launched (e.g., due to VPC errors we have never sent the provision
            request), False otherwise.
        """
        assert launchable_resources.region == region.name, (
            launchable_resources, region)
        if stdout is None:
            # Gang scheduling failure (head node is definitely up, but some
            # workers' provisioning failed).  Simply block the zones.
            assert stderr is None, stderr
            if zones is not None:
                for zone in zones:
                    _add_to_blocked_resources(
                        blocked_resources,
                        launchable_resources.copy(zone=zone.name))
            return False  # definitely_no_nodes_launched
        assert stdout is not None and stderr is not None, (stdout, stderr)

        # TODO(zongheng): refactor into Cloud interface?
        cloud = launchable_resources.cloud
        handler = getattr(FailoverCloudErrorHandlerV1,
                          f'_{str(cloud).lower()}_handler')
        if handler is None:
            raise NotImplementedError(
                f'Cloud {cloud} unknown, or has not added '
                'support for parsing and handling provision failures. '
                'Please implement a handler in FailoverCloudErrorHandlerV1 when'
                'ray-autoscaler-based provisioner is used for the cloud.')
        handler(blocked_resources, launchable_resources, region, zones, stdout,
                stderr)

        stdout_splits = stdout.split('\n')
        stderr_splits = stderr.split('\n')
        # Determining whether head node launch *may* have been requested based
        # on outputs is tricky. We are conservative here by choosing an "early
        # enough" output line in the following:
        # https://github.com/ray-project/ray/blob/03b6bc7b5a305877501110ec04710a9c57011479/python/ray/autoscaler/_private/commands.py#L704-L737  # pylint: disable=line-too-long
        # This is okay, because we mainly want to use the return value of this
        # func to skip cleaning up never-launched clusters that encountered VPC
        # errors; their launch should not have printed any such outputs.
        head_node_launch_may_have_been_requested = any(
            'Acquiring an up-to-date head node' in line
            for line in stdout_splits + stderr_splits)
        # If head node request has definitely not been sent (this happens when
        # there are errors during node provider "bootstrapping", e.g.,
        # VPC-not-found errors), then definitely no nodes are launched.
        definitely_no_nodes_launched = (
            not head_node_launch_may_have_been_requested)

        return definitely_no_nodes_launched


class FailoverCloudErrorHandlerV2:
    """Handles errors during provisioning and updates the blocked_resources.

    This is a more robust version of FailoverCloudErrorHandlerV1. V2 parses
    the errors raised by the cloud's API using the exception, instead of the
    stdout and stderr.
    """

    @staticmethod
    def _azure_handler(blocked_resources: Set['resources_lib.Resources'],
                       launchable_resources: 'resources_lib.Resources',
                       region: 'clouds.Region', zones: List['clouds.Zone'],
                       err: Exception):
        del region, zones  # Unused.
        if '(ReadOnlyDisabledSubscription)' in str(err):
            logger.info(
                f'{colorama.Style.DIM}Azure subscription is read-only. '
                'Skip provisioning on Azure. Please check the subscription set '
                'with az account set -s <subscription_id>.'
                f'{colorama.Style.RESET_ALL}')
            _add_to_blocked_resources(
                blocked_resources,
                resources_lib.Resources(cloud=clouds.Azure()))
        elif 'ClientAuthenticationError' in str(err):
            _add_to_blocked_resources(
                blocked_resources,
                resources_lib.Resources(cloud=clouds.Azure()))
        else:
            _add_to_blocked_resources(blocked_resources,
                                      launchable_resources.copy(zone=None))

    @staticmethod
    def _gcp_handler(blocked_resources: Set['resources_lib.Resources'],
                     launchable_resources: 'resources_lib.Resources',
                     region: 'clouds.Region', zones: List['clouds.Zone'],
                     err: Exception):
        assert zones and len(zones) == 1, zones
        zone = zones[0]

        if not isinstance(err, provision_common.ProvisionerError):
            logger.warning(f'{colorama.Style.DIM}Got an unparsed error: {err}; '
                           f'blocking resources by its zone {zone.name}'
                           f'{colorama.Style.RESET_ALL}')
            _add_to_blocked_resources(blocked_resources,
                                      launchable_resources.copy(zone=zone.name))
            return
        errors = err.errors

        for e in errors:
            code = e['code']
            message = e['message']

            if code in ('QUOTA_EXCEEDED', 'quotaExceeded'):
                if '\'GPUS_ALL_REGIONS\' exceeded' in message:
                    # Global quota.  All regions in GCP will fail.  Ex:
                    # Quota 'GPUS_ALL_REGIONS' exceeded.  Limit: 1.0
                    # globally.
                    # This skip is only correct if we implement "first
                    # retry the region/zone of an existing cluster with the
                    # same name" correctly.
                    _add_to_blocked_resources(
                        blocked_resources,
                        launchable_resources.copy(region=None, zone=None))
                else:
                    # Per region.  Ex: Quota 'CPUS' exceeded.  Limit: 24.0
                    # in region us-west1.
                    _add_to_blocked_resources(
                        blocked_resources, launchable_resources.copy(zone=None))
            elif code in [
                    'ZONE_RESOURCE_POOL_EXHAUSTED',
                    'ZONE_RESOURCE_POOL_EXHAUSTED_WITH_DETAILS',
                    'UNSUPPORTED_OPERATION',
                    'insufficientCapacity',
            ]:  # Per zone.
                # Return codes can be found at https://cloud.google.com/compute/docs/troubleshooting/troubleshooting-vm-creation # pylint: disable=line-too-long
                # However, UNSUPPORTED_OPERATION is observed empirically
                # when VM is preempted during creation.  This seems to be
                # not documented by GCP.
                _add_to_blocked_resources(
                    blocked_resources,
                    launchable_resources.copy(zone=zone.name))
            elif code in ['RESOURCE_NOT_READY']:
                # This code is returned when the VM is still STOPPING.
                _add_to_blocked_resources(
                    blocked_resources,
                    launchable_resources.copy(zone=zone.name))
            elif code in ['RESOURCE_OPERATION_RATE_EXCEEDED']:
                # This code can happen when the VM is being created with a
                # machine image, and the VM and the machine image are on
                # different zones. We already have the retry when calling the
                # insert API, but if it still fails, we should block the zone
                # to avoid infinite retry.
                _add_to_blocked_resources(
                    blocked_resources,
                    launchable_resources.copy(zone=zone.name))
            elif code in [3, 8, 9]:
                # Error code 3 means TPU is preempted during creation.
                # Example:
                # {'code': 3, 'message': 'Cloud TPU received a bad request. update is not supported while in state PREEMPTED [EID: 0x73013519f5b7feb2]'} # pylint: disable=line-too-long
                # Error code 8 means TPU resources is out of
                # capacity. Example:
                # {'code': 8, 'message': 'There is no more capacity in the zone "europe-west4-a"; you can try in another zone where Cloud TPU Nodes are offered (see https://cloud.google.com/tpu/docs/regions) [EID: 0x1bc8f9d790be9142]'} # pylint: disable=line-too-long
                # Error code 9 means TPU resources is insufficient reserved
                # capacity. Example:
                # {'code': 9, 'message': 'Insufficient reserved capacity. Contact customer support to increase your reservation. [EID: 0x2f8bc266e74261a]'} # pylint: disable=line-too-long
                _add_to_blocked_resources(
                    blocked_resources,
                    launchable_resources.copy(zone=zone.name))
            elif code == 'RESOURCE_NOT_FOUND':
                # https://github.com/skypilot-org/skypilot/issues/1797
                # In the inner provision loop we have used retries to
                # recover but failed. This indicates this zone is most
                # likely out of capacity. The provision loop will terminate
                # any potentially live VMs before moving onto the next
                # zone.
                _add_to_blocked_resources(
                    blocked_resources,
                    launchable_resources.copy(zone=zone.name))
            elif code == 'VPC_NOT_FOUND':
                # User has specified a VPC that does not exist. On GCP, VPC is
                # global. So we skip the entire cloud.
                _add_to_blocked_resources(
                    blocked_resources,
                    launchable_resources.copy(region=None, zone=None))
            elif code == 'SUBNET_NOT_FOUND_FOR_VPC':
                if (launchable_resources.accelerators is not None and any(
                        acc.lower().startswith('tpu-v4')
                        for acc in launchable_resources.accelerators.keys()) and
                        region.name == 'us-central2'):
                    # us-central2 is a TPU v4 only region. The subnet for
                    # this region may not exist when the user does not have
                    # the TPU v4 quota. We should skip this region.
                    logger.warning('Please check if you have TPU v4 quotas '
                                   f'in {region.name}.')
                _add_to_blocked_resources(
                    blocked_resources,
                    launchable_resources.copy(region=region.name, zone=None))
            elif code == 'type.googleapis.com/google.rpc.QuotaFailure':
                # TPU VM pod specific error.
                if 'in region' in message:
                    # Example:
                    # "Quota 'TPUV2sPreemptiblePodPerProjectPerRegionForTPUAPI'
                    # exhausted. Limit 32 in region europe-west4"
                    _add_to_blocked_resources(
                        blocked_resources,
                        launchable_resources.copy(region=region.name,
                                                  zone=None))
                elif 'in zone' in message:
                    # Example:
                    # "Quota 'TPUV2sPreemptiblePodPerProjectPerZoneForTPUAPI'
                    # exhausted. Limit 32 in zone europe-west4-a"
                    _add_to_blocked_resources(
                        blocked_resources,
                        launchable_resources.copy(zone=zone.name))

            elif 'Requested disk size cannot be smaller than the image size' in message:
                logger.info('Skipping all regions due to disk size issue.')
                _add_to_blocked_resources(
                    blocked_resources,
                    launchable_resources.copy(region=None, zone=None))
            elif 'Policy update access denied.' in message or code == 'IAM_PERMISSION_DENIED':
                logger.info(
                    'Skipping all regions due to service account not '
                    'having the required permissions and the user '
                    'account does not have enough permission to '
                    'update it. Please contact your administrator and '
                    'check out: https://docs.skypilot.co/en/latest/cloud-setup/cloud-permissions/gcp.html\n'  # pylint: disable=line-too-long
                    f'Details: {message}')
                _add_to_blocked_resources(
                    blocked_resources,
                    launchable_resources.copy(region=None, zone=None))
            elif 'is not found or access is unauthorized' in message:
                # Parse HttpError for unauthorized regions. Example:
                # googleapiclient.errors.HttpError: <HttpError 403 when requesting ... returned "Location us-east1-d is not found or access is unauthorized.". # pylint: disable=line-too-long
                # Details: "Location us-east1-d is not found or access is
                # unauthorized.">
                _add_to_blocked_resources(
                    blocked_resources,
                    launchable_resources.copy(zone=zone.name))
            else:
                logger.debug('Got unparsed error blocking resources by zone: '
                             f'{e}.')
                _add_to_blocked_resources(
                    blocked_resources,
                    launchable_resources.copy(zone=zone.name))

    @staticmethod
    def _lambda_handler(blocked_resources: Set['resources_lib.Resources'],
                        launchable_resources: 'resources_lib.Resources',
                        region: 'clouds.Region',
                        zones: Optional[List['clouds.Zone']], error: Exception):
        output = str(error)
        # Sometimes, lambda cloud error will list available regions.
        if output.find('Regions with capacity available:') != -1:
            for r in catalog.regions('lambda'):
                if output.find(r.name) == -1:
                    _add_to_blocked_resources(
                        blocked_resources,
                        launchable_resources.copy(region=r.name, zone=None))
        else:
            FailoverCloudErrorHandlerV2._default_handler(
                blocked_resources, launchable_resources, region, zones, error)

    @staticmethod
    def _aws_handler(blocked_resources: Set['resources_lib.Resources'],
                     launchable_resources: 'resources_lib.Resources',
                     region: 'clouds.Region',
                     zones: Optional[List['clouds.Zone']],
                     error: Exception) -> None:
        logger.info(f'AWS handler error: {error}')
        # Block AWS if the credential has expired.
        if isinstance(error, exceptions.InvalidCloudCredentials):
            _add_to_blocked_resources(
                blocked_resources, resources_lib.Resources(cloud=clouds.AWS()))
        else:
            FailoverCloudErrorHandlerV2._default_handler(
                blocked_resources, launchable_resources, region, zones, error)

    @staticmethod
    def _scp_handler(blocked_resources: Set['resources_lib.Resources'],
                     launchable_resources: 'resources_lib.Resources',
                     region: 'clouds.Region',
                     zones: Optional[List['clouds.Zone']],
                     error: Exception) -> None:
        logger.info(f'SCP handler error: {error}')
        # Block SCP if the credential has expired.
        if isinstance(error, exceptions.InvalidCloudCredentials):
            _add_to_blocked_resources(
                blocked_resources, resources_lib.Resources(cloud=clouds.SCP()))
        else:
            FailoverCloudErrorHandlerV2._default_handler(
                blocked_resources, launchable_resources, region, zones, error)

    @staticmethod
    def _default_handler(blocked_resources: Set['resources_lib.Resources'],
                         launchable_resources: 'resources_lib.Resources',
                         region: 'clouds.Region',
                         zones: Optional[List['clouds.Zone']],
                         error: Exception) -> None:
        """Handles cloud-specific errors and updates the block list."""
        del region  # Unused.
        logger.debug(
            f'Got error(s) in {launchable_resources.cloud}:'
            f'{common_utils.format_exception(error, use_bracket=True)}')
        if zones is None:
            _add_to_blocked_resources(blocked_resources,
                                      launchable_resources.copy(zone=None))
        else:
            for zone in zones:
                _add_to_blocked_resources(
                    blocked_resources,
                    launchable_resources.copy(zone=zone.name))

    @staticmethod
    def update_blocklist_on_error(
            blocked_resources: Set['resources_lib.Resources'],
            launchable_resources: 'resources_lib.Resources',
            region: 'clouds.Region', zones: Optional[List['clouds.Zone']],
            error: Exception) -> None:
        """Handles cloud-specific errors and updates the block list."""
        cloud = launchable_resources.cloud
        handler = getattr(FailoverCloudErrorHandlerV2,
                          f'_{str(cloud).lower()}_handler',
                          FailoverCloudErrorHandlerV2._default_handler)
        handler(blocked_resources, launchable_resources, region, zones, error)


class RetryingVmProvisioner(object):
    """A provisioner that retries different cloud/regions/zones."""

    class ToProvisionConfig:
        """Resources to be provisioned."""

        def __init__(
            self,
            cluster_name: str,
            resources: resources_lib.Resources,
            num_nodes: int,
            prev_cluster_status: Optional[status_lib.ClusterStatus],
            prev_handle: Optional['CloudVmRayResourceHandle'],
            prev_cluster_ever_up: bool,
            prev_config_hash: Optional[str],
        ) -> None:
            assert cluster_name is not None, 'cluster_name must be specified.'
            self.cluster_name = cluster_name
            self.resources = resources
            self.num_nodes = num_nodes
            self.prev_cluster_status = prev_cluster_status
            self.prev_handle = prev_handle
            self.prev_cluster_ever_up = prev_cluster_ever_up
            self.prev_config_hash = prev_config_hash

    def __init__(self,
                 log_dir: str,
                 dag: 'dag.Dag',
                 optimize_target: 'common.OptimizeTarget',
                 requested_features: Set[clouds.CloudImplementationFeatures],
                 local_wheel_path: pathlib.Path,
                 wheel_hash: str,
                 blocked_resources: Optional[Iterable[
                     resources_lib.Resources]] = None):
        self._blocked_resources: Set[resources_lib.Resources] = set()
        if blocked_resources:
            # blocked_resources is not None and not empty.
            self._blocked_resources.update(blocked_resources)

        self.log_dir = os.path.expanduser(log_dir)
        self._dag = dag
        self._optimize_target = optimize_target
        self._requested_features = requested_features
        self._local_wheel_path = local_wheel_path
        self._wheel_hash = wheel_hash

    def _yield_zones(
            self, to_provision: resources_lib.Resources, num_nodes: int,
            cluster_name: str,
            prev_cluster_status: Optional[status_lib.ClusterStatus],
            prev_cluster_ever_up: bool
    ) -> Iterable[Optional[List[clouds.Zone]]]:
        """Yield zones within the given region to try for provisioning.

        Yields:
            Zones to try for provisioning within the given to_provision.region.
              - None means the cloud does not support zones, but the region does
                offer the requested resources (so the outer loop should issue a
                request to that region).
              - Non-empty list means the cloud supports zones, and the zones
                do offer the requested resources. If a list is yielded, it is
                guaranteed to be non-empty.
              - Nothing yielded means the region does not offer the requested
                resources.
        """
        assert (to_provision.cloud is not None and
                to_provision.region is not None and to_provision.instance_type
                is not None), (to_provision,
                               'cloud, region and instance_type must have been '
                               'set by optimizer')
        cloud = to_provision.cloud
        region = clouds.Region(to_provision.region)
        zones = None

        def _get_previously_launched_zones() -> Optional[List[clouds.Zone]]:
            # When the cluster exists, the to_provision should have been set
            # to the previous cluster's resources.
            zones = [
                clouds.Zone(name=to_provision.zone),
            ] if to_provision.zone is not None else None
            if zones is None:
                # Reuse the zone field in the ray yaml as the
                # prev_resources.zone field may not be set before the previous
                # cluster is launched.
                handle = global_user_state.get_handle_from_cluster_name(
                    cluster_name)
                assert isinstance(handle, CloudVmRayResourceHandle), (
                    'handle should be CloudVmRayResourceHandle (found: '
                    f'{type(handle)}) {cluster_name!r}')
                config = global_user_state.get_cluster_yaml_dict(
                    handle.cluster_yaml)
                # This is for the case when the zone field is not set in the
                # launched resources in a previous launch (e.g., ctrl-c during
                # launch and multi-node cluster before PR #1700).
                zones_str = config.get('provider', {}).get('availability_zone')
                if zones_str is not None:
                    zones = [
                        clouds.Zone(name=zone) for zone in zones_str.split(',')
                    ]
            return zones

        if prev_cluster_status is not None:
            # If the cluster is previously launched, we should relaunch in the
            # same region and zone.
            zones = _get_previously_launched_zones()

            if prev_cluster_status != status_lib.ClusterStatus.UP:
                logger.info(
                    f'{colorama.Style.DIM}Cluster {cluster_name!r} (status: '
                    f'{prev_cluster_status.value}) was previously in '
                    f'{cloud} ({region.name}). Restarting.'
                    f'{colorama.Style.RESET_ALL}')
            yield zones

            # If it reaches here: the cluster status in the database gets
            # set to either STOPPED or None, since a launch request was issued
            # but failed, and the provisioning loop (_retry_zones()) stopped the
            # cluster if `cluster_ever_up` is True; or terminated the cluster
            # otherwise.
            if prev_cluster_ever_up:
                message = (f'Failed to launch cluster {cluster_name!r} '
                           f'(previous status: {prev_cluster_status.value}). '
                           'To retry launching the cluster, run: '
                           f'sky start {cluster_name}')
                with ux_utils.print_exception_no_traceback():
                    raise exceptions.ResourcesUnavailableError(message,
                                                               no_failover=True)

            assert (prev_cluster_status == status_lib.ClusterStatus.INIT
                   ), prev_cluster_status
            message = (f'Failed to launch cluster {cluster_name!r} '
                       f'(previous status: {prev_cluster_status.value}) '
                       f'with the original resources: {to_provision}.')
            # We attempted re-launching a previously INIT cluster with the
            # same cloud/region/resources, but failed. Here no_failover=False,
            # so we will retry provisioning it with the current requested
            # resources in the outer loop.
            #
            # This condition can be triggered for previously INIT cluster by
            # (1) launch, after answering prompt immediately ctrl-c;
            # (2) launch again.
            # After (1), the cluster exists with INIT, and may or may not be
            # live.  And if it hits here, it's definitely not alive (because
            # step (2) failed).  Hence it's ok to retry with different
            # cloud/region and with current resources.
            with ux_utils.print_exception_no_traceback():
                raise exceptions.ResourcesUnavailableError(message)

        # If it reaches here, it means the cluster did not exist, as all the
        # cases when the cluster exists have been handled above (either the
        # provision succeeded in the caller and no need to retry, or this
        # function raised an ResourcesUnavailableError).
        for zones in cloud.zones_provision_loop(
                region=to_provision.region,
                num_nodes=num_nodes,
                instance_type=to_provision.instance_type,
                accelerators=to_provision.accelerators,
                use_spot=to_provision.use_spot,
        ):
            if zones is None:
                yield None
            else:
                assert zones, (
                    'Either None or a non-empty list of zones should '
                    'be yielded')
                # Only retry requested region/zones or all if not specified.
                zone_names = [zone.name for zone in zones]
                if not to_provision.valid_on_region_zones(
                        region.name, zone_names):
                    continue
                if to_provision.zone is not None:
                    zones = [clouds.Zone(name=to_provision.zone)]
                yield zones

    def _retry_zones(
        self,
        to_provision: resources_lib.Resources,
        num_nodes: int,
        requested_resources: Set[resources_lib.Resources],
        dryrun: bool,
        stream_logs: bool,
        cluster_name: str,
        cloud_user_identity: Optional[List[str]],
        prev_cluster_status: Optional[status_lib.ClusterStatus],
        prev_handle: Optional['CloudVmRayResourceHandle'],
        prev_cluster_ever_up: bool,
        skip_if_config_hash_matches: Optional[str],
    ) -> Dict[str, Any]:
        """The provision retry loop.

        Returns a config_dict with the following fields:
        All fields from backend_utils.write_cluster_config(). See its
          docstring.
        - 'provisioning_skipped': True if provisioning was short-circuited
          by skip_if_config_hash_matches, False otherwise.
        - 'handle': The provisioned cluster handle.
        - 'provision_record': (Only if using the new skypilot provisioner) The
          record returned by provisioner.bulk_provision().
        - 'resources_vars': (Only if using the new skypilot provisioner) The
          resources variables given by make_deploy_resources_variables().
        """
        # Get log_path name
        log_path = os.path.join(self.log_dir, 'provision.log')
        log_abs_path = os.path.abspath(log_path)
        if not dryrun:
            os.makedirs(os.path.expanduser(self.log_dir), exist_ok=True)
            os.system(f'touch {log_path}')
        rich_utils.force_update_status(
            ux_utils.spinner_message('Launching', log_path))

        # Get previous cluster status
        cluster_exists = prev_cluster_status is not None

        to_provision = to_provision.assert_launchable()

        assert to_provision.region is not None, (
            to_provision, 'region should have been set by the optimizer.')
        region = clouds.Region(to_provision.region)

        # Optimization - check if user has non-zero quota for
        # the instance type in the target region. If not, fail early
        # instead of trying to provision and failing later.
        try:
            need_provision = to_provision.cloud.check_quota_available(
                to_provision)

        except Exception as e:  # pylint: disable=broad-except
            need_provision = True
            logger.info(f'Error occurred when trying to check quota. '
                        f'Proceeding assuming quotas are available. Error: '
                        f'{common_utils.format_exception(e, use_bracket=True)}')

        if not need_provision:
            # if quota is found to be zero, raise exception and skip to
            # the next region
            if to_provision.use_spot:
                instance_descriptor = 'spot'
            else:
                instance_descriptor = 'on-demand'
            raise exceptions.ResourcesUnavailableError(
                f'{colorama.Fore.YELLOW}Found no quota for '
                f'{to_provision.instance_type} {instance_descriptor} '
                f'instances in region {to_provision.region} '
                f'in {to_provision.cloud}. '
                f'{colorama.Style.RESET_ALL}'
                f'To request quotas, check the instruction: '
                f'https://docs.skypilot.co/en/latest/cloud-setup/quota.html.')

        for zones in self._yield_zones(to_provision, num_nodes, cluster_name,
                                       prev_cluster_status,
                                       prev_cluster_ever_up):
            # Filter out zones that are blocked, if any.
            # This optimize the provision loop by skipping zones that are
            # indicated to be unavailable from previous provision attempts.
            # It can happen for the provisioning on GCP, as the
            # yield_region_zones will return zones from a region one by one,
            # but the optimizer that does the filtering will not be involved
            # until the next region.
            if zones is not None:
                remaining_unblocked_zones = copy.deepcopy(zones)
                for zone in zones:
                    for blocked_resources in self._blocked_resources:
                        if to_provision.copy(
                                region=region.name,
                                zone=zone.name).should_be_blocked_by(
                                    blocked_resources):
                            remaining_unblocked_zones.remove(zone)
                            break
                if not remaining_unblocked_zones:
                    # Skip the region if all zones are blocked.
                    continue
                zones = remaining_unblocked_zones

            if zones is None:
                # For clouds that don't have a zone concept or cloud
                # provisioners that do not support zone-based provisioning
                # (e.g., Azure, Lambda).
                zone_str = ''
            else:
                zone_str = ','.join(z.name for z in zones)
                zone_str = f' ({zone_str})'
            try:
                config_dict = backend_utils.write_cluster_config(
                    to_provision,
                    num_nodes,
                    _get_cluster_config_template(to_provision.cloud),
                    cluster_name,
                    self._local_wheel_path,
                    self._wheel_hash,
                    region=region,
                    zones=zones,
                    dryrun=dryrun,
                    keep_launch_fields_in_existing_config=cluster_exists)
            except exceptions.ResourcesUnavailableError as e:
                # Failed due to catalog issue, e.g. image not found, or
                # GPUs are requested in a Kubernetes cluster but the cluster
                # does not have nodes labeled with GPU types.
                logger.info(f'{e}')
                continue
            except exceptions.InvalidCloudCredentials as e:
                # Failed due to invalid cloud credentials.
                logger.warning(f'{common_utils.format_exception(e)}')
                # We should block the entire cloud for invalid cloud credentials
                _add_to_blocked_resources(
                    self._blocked_resources,
                    to_provision.copy(region=None, zone=None))
                raise exceptions.ResourcesUnavailableError(
                    f'Failed to provision on cloud {to_provision.cloud} due to '
                    f'invalid cloud credentials: '
                    f'{common_utils.format_exception(e)}')
            except exceptions.InvalidCloudConfigs as e:
                # Failed due to invalid user configs in ~/.sky/config.yaml.
                logger.warning(f'{common_utils.format_exception(e)}')
                # We should block the entire cloud if the user config is
                # invalid.
                _add_to_blocked_resources(
                    self._blocked_resources,
                    to_provision.copy(region=None, zone=None))
                raise exceptions.ResourcesUnavailableError(
                    f'Failed to provision on cloud {to_provision.cloud} due to '
                    f'invalid cloud config: {common_utils.format_exception(e)}')

            if ('config_hash' in config_dict and
                    skip_if_config_hash_matches == config_dict['config_hash']):
                logger.debug('Skipping provisioning of cluster with matching '
                             'config hash.')
                config_dict['provisioning_skipped'] = True
                return config_dict
            config_dict['provisioning_skipped'] = False

            if dryrun:
                return config_dict

            cluster_config_file = config_dict['ray']

            launched_resources = to_provision.copy(region=region.name)
            if zones and len(zones) == 1:
                launched_resources = launched_resources.copy(zone=zones[0].name)

            prev_cluster_ips, prev_ssh_ports, prev_cluster_info = (None, None,
                                                                   None)
            if prev_handle is not None:
                prev_cluster_ips = prev_handle.stable_internal_external_ips
                prev_ssh_ports = prev_handle.stable_ssh_ports
                prev_cluster_info = prev_handle.cached_cluster_info
            # Record early, so if anything goes wrong, 'sky status' will show
            # the cluster name and users can appropriately 'sky down'.  It also
            # means a second 'sky launch -c <name>' will attempt to reuse.
            handle = CloudVmRayResourceHandle(
                cluster_name=cluster_name,
                # Backward compatibility will be guaranteed by the underlying
                # backend_utils.write_cluster_config, which gets the cluster
                # name on cloud from the ray yaml file, if the previous cluster
                # exists.
                cluster_name_on_cloud=config_dict['cluster_name_on_cloud'],
                cluster_yaml=cluster_config_file,
                launched_nodes=num_nodes,
                # OK for this to be shown in CLI as status == INIT.
                launched_resources=launched_resources,
                # Use the previous cluster's IPs and ports if available to
                # optimize the case where the cluster is restarted, i.e., no
                # need to query IPs and ports from the cloud provider.
                stable_internal_external_ips=prev_cluster_ips,
                stable_ssh_ports=prev_ssh_ports,
                cluster_info=prev_cluster_info,
            )
            usage_lib.messages.usage.update_final_cluster_status(
                status_lib.ClusterStatus.INIT)

            # This sets the status to INIT (even for a normal, UP cluster).
            global_user_state.add_or_update_cluster(
                cluster_name,
                cluster_handle=handle,
                requested_resources=requested_resources,
                ready=False,
            )

            global_user_state.set_owner_identity_for_cluster(
                cluster_name, cloud_user_identity)

            if (to_provision.cloud.PROVISIONER_VERSION ==
                    clouds.ProvisionerVersion.SKYPILOT):
                # TODO (suquark): Gradually move the other clouds to
                #  the new provisioner once they are ready.
                assert to_provision.region == region.name, (to_provision,
                                                            region)
                num_nodes = handle.launched_nodes
                # Some clouds, like RunPod, only support exposing ports during
                # launch. For those clouds, we pass the ports to open in the
                # `bulk_provision` to expose the ports during provisioning.
                # If the `bulk_provision` is to apply on an existing cluster,
                # it should be ignored by the underlying provisioner impl
                # as it will only apply to newly-created instances.
                ports_to_open_on_launch = (
                    list(resources_utils.port_ranges_to_set(to_provision.ports))
                    if to_provision.cloud.OPEN_PORTS_VERSION <=
                    clouds.OpenPortsVersion.LAUNCH_ONLY else None)
                try:
                    controller = controller_utils.Controllers.from_name(
                        cluster_name)
                    controller_str = ('' if controller is None else
                                      f' {controller.value.name}')
                    if isinstance(to_provision.cloud, clouds.Kubernetes):
                        suffix = '.'
                        if region.name.startswith('ssh-'):
                            suffix = f' ({region.name.lstrip("ssh-")})'
                        logger.info(
                            ux_utils.starting_message(
                                f'Launching{controller_str} on '
                                f'{to_provision.cloud}{suffix}'))
                    else:
                        logger.info(
                            ux_utils.starting_message(
                                f'Launching{controller_str} on '
                                f'{to_provision.cloud} '
                                f'{region.name}{colorama.Style.RESET_ALL}'
                                f'{zone_str}.'))
                    assert handle.cluster_yaml is not None
                    provision_record = provisioner.bulk_provision(
                        to_provision.cloud,
                        region,
                        zones,
                        resources_utils.ClusterName(
                            cluster_name, handle.cluster_name_on_cloud),
                        num_nodes=num_nodes,
                        cluster_yaml=handle.cluster_yaml,
                        prev_cluster_ever_up=prev_cluster_ever_up,
                        log_dir=self.log_dir,
                        ports_to_open_on_launch=ports_to_open_on_launch)
                    # NOTE: We will handle the logic of '_ensure_cluster_ray_started' #pylint: disable=line-too-long
                    # in 'provision_utils.post_provision_runtime_setup()' in the
                    # caller.
                    resources_vars = (
                        to_provision.cloud.make_deploy_resources_variables(
                            to_provision,
                            resources_utils.ClusterName(
                                cluster_name, handle.cluster_name_on_cloud),
                            region, zones, num_nodes))
                    config_dict['provision_record'] = provision_record
                    config_dict['resources_vars'] = resources_vars
                    config_dict['handle'] = handle
                    return config_dict
                except provision_common.StopFailoverError:
                    with ux_utils.print_exception_no_traceback():
                        raise
                except exceptions.InconsistentHighAvailabilityError:
                    # No teardown happens for this error.
                    with ux_utils.print_exception_no_traceback():
                        raise
                except Exception as e:  # pylint: disable=broad-except
                    # NOTE: We try to cleanup the cluster even if the previous
                    # cluster does not exist. Also we are fast at
                    # cleaning up clusters now if there is no existing node..
                    CloudVmRayBackend().post_teardown_cleanup(
                        handle,
                        terminate=not prev_cluster_ever_up,
                        remove_from_db=False)
                    # TODO(suquark): other clouds may have different zone
                    #  blocking strategy. See '_update_blocklist_on_error'
                    #  for details.
                    FailoverCloudErrorHandlerV2.update_blocklist_on_error(
                        self._blocked_resources, to_provision, region, zones, e)
                    continue
                # NOTE: The code below in the loop should not be reachable
                # with the new provisioner.

            logging_info = {
                'cluster_name': cluster_name,
                'region_name': region.name,
                'zone_str': zone_str,
            }

            status, stdout, stderr, head_internal_ip, head_external_ip = (
                self._gang_schedule_ray_up(to_provision.cloud,
                                           cluster_config_file, handle,
                                           log_abs_path, stream_logs,
                                           logging_info, to_provision.use_spot))

            if status == GangSchedulingStatus.CLUSTER_READY:
                # We must query the IPs from the cloud provider, when the
                # provisioning is done, to make sure the cluster IPs are
                # up-to-date.
                # The staled IPs may be caused by the node being restarted
                # manually or by the cloud provider.
                # Optimize the case where the cluster's head IPs can be parsed
                # from the output of 'ray up'.
                if handle.launched_nodes == 1:
                    handle.update_cluster_ips(
                        max_attempts=_FETCH_IP_MAX_ATTEMPTS,
                        internal_ips=[head_internal_ip],
                        external_ips=[head_external_ip])
                else:
                    handle.update_cluster_ips(
                        max_attempts=_FETCH_IP_MAX_ATTEMPTS)
                handle.update_ssh_ports(max_attempts=_FETCH_IP_MAX_ATTEMPTS)
                if cluster_exists:
                    # Guard against the case where there's an existing cluster
                    # with ray runtime messed up (e.g., manually killed) by (1)
                    # querying ray status (2) restarting ray if needed.
                    #
                    # The above 'ray up' will not restart it automatically due
                    # to 'ray up # --no-restart' flag.
                    #
                    # NOTE: this is performance sensitive and has been observed
                    # to take 9s. Only do this for existing clusters, not
                    # freshly launched ones (which should have ray runtime
                    # started).
                    self._ensure_cluster_ray_started(handle, log_abs_path)

                config_dict['handle'] = handle
                logger.info(
                    ux_utils.finishing_message(
                        f'Cluster launched: {cluster_name!r}.', log_path))
                return config_dict

            # The cluster is not ready. We must perform error recording and/or
            # cleanup.

            # If cluster was ever up, stop it; otherwise terminate.
            terminate_or_stop = not prev_cluster_ever_up
            definitely_no_nodes_launched = False
            if status == GangSchedulingStatus.HEAD_FAILED:
                # ray up failed for the head node.
                definitely_no_nodes_launched = (
                    FailoverCloudErrorHandlerV1.update_blocklist_on_error(
                        self._blocked_resources, to_provision, region, zones,
                        stdout, stderr))
            else:
                # gang scheduling failed.
                assert status == GangSchedulingStatus.GANG_FAILED, status
                # The stdout/stderr of ray up is not useful here, since
                # head node is successfully provisioned.
                definitely_no_nodes_launched = (
                    FailoverCloudErrorHandlerV1.update_blocklist_on_error(
                        self._blocked_resources,
                        to_provision,
                        region,
                        zones=zones,
                        stdout=None,
                        stderr=None))
                # GANG_FAILED means head is up, workers failed.
                assert definitely_no_nodes_launched is False, (
                    definitely_no_nodes_launched)

                # Only log the errors for GANG_FAILED, since HEAD_FAILED may
                # not have created any resources (it can happen however) and
                # HEAD_FAILED can happen in "normal" failover cases.
                logger.error('*** Failed provisioning the cluster. ***')
                terminate_str = ('Terminating'
                                 if terminate_or_stop else 'Stopping')
                logger.error(f'*** {terminate_str} the failed cluster. ***')

            # If these conditions hold, it *should* be safe to skip the cleanup
            # action. This is a UX optimization.
            #
            # We want to skip mainly for VPC/subnets errors thrown during node
            # provider bootstrapping: if users encountered "No VPC with name
            # 'xxx' is found in <region>.", then going ahead to down the
            # non-existent cluster will itself print out a (caught, harmless)
            # error with the same message.  This was found to be
            # confusing. Thus we skip termination.
            skip_cleanup = not cluster_exists and definitely_no_nodes_launched
            if skip_cleanup:
                continue

            # There may exist partial nodes (e.g., head node) so we must
            # terminate or stop before moving on to other regions.
            #
            # NOTE: even HEAD_FAILED could've left a live head node there,
            # so we must terminate/stop here too. E.g., node is up, and ray
            # autoscaler proceeds to setup commands, which may fail:
            #   ERR updater.py:138 -- New status: update-failed
            CloudVmRayBackend().teardown_no_lock(handle,
                                                 terminate=terminate_or_stop,
                                                 remove_from_db=False)

        if to_provision.zone is not None:
            message = (
                f'Failed to acquire resources in {to_provision.zone} for '
                f'{requested_resources}. ')
        elif to_provision.region is not None:
            # For public clouds, provision.region is always set.
            if clouds.SSH().is_same_cloud(to_provision.cloud):
                message = ('Failed to acquire resources in SSH Node Pool '
                           f'({to_provision.region.lstrip("ssh-")}) for '
                           f'{requested_resources}. The SSH Node Pool may not '
                           'have enough resources.')
            elif clouds.Kubernetes().is_same_cloud(to_provision.cloud):
                message = ('Failed to acquire resources in context '
                           f'{to_provision.region} for {requested_resources}. ')
            else:
                message = ('Failed to acquire resources in all zones in '
                           f'{to_provision.region} for {requested_resources}. ')
        else:
            message = (f'Failed to acquire resources in {to_provision.cloud} '
                       f'for {requested_resources}. ')
        # Do not failover to other locations if the cluster was ever up, since
        # the user can have some data on the cluster.
        raise exceptions.ResourcesUnavailableError(
            message, no_failover=prev_cluster_ever_up)

    # TODO(suquark): Deprecate this method
    # once the `provision_utils` is adopted for all the clouds.
    @timeline.event
    def _gang_schedule_ray_up(
        self, to_provision_cloud: clouds.Cloud, cluster_config_file: str,
        cluster_handle: 'backends.CloudVmRayResourceHandle', log_abs_path: str,
        stream_logs: bool, logging_info: dict, use_spot: bool
    ) -> Tuple[GangSchedulingStatus, str, str, Optional[str], Optional[str]]:
        """Provisions a cluster via 'ray up' and wait until fully provisioned.

        Returns:
            (GangSchedulingStatus; stdout; stderr;
                optional head_internal_ip; optional head_external_ip).
        """
        # FIXME(zhwu,zongheng): ray up on multiple nodes ups the head node then
        # waits for all workers; turn it into real gang scheduling.
        # FIXME: refactor code path to remove use of stream_logs
        del stream_logs

        def ray_up():
            # Runs `ray up <kwargs>` with our monkey-patched launch hash
            # calculation. See the monkey patch file for why.
            #
            # NOTE: --no-restart solves the following bug.  Without it, if 'ray
            # up' (sky launch) twice on a cluster with >1 node, the worker node
            # gets disconnected/killed by ray autoscaler; the whole task will
            # just freeze.  (Doesn't affect 1-node clusters.)  With this flag,
            # ray processes no longer restart and this bug doesn't show.
            # Downside is existing tasks on the cluster will keep running
            # (which may be ok with the semantics of 'sky launch' twice).
            # Tracked in https://github.com/ray-project/ray/issues/20402.
            # Ref: https://github.com/ray-project/ray/blob/releases/2.4.0/python/ray/autoscaler/sdk/sdk.py#L16-L49  # pylint: disable=line-too-long
            script_path = write_ray_up_script_with_patched_launch_hash_fn(
                cluster_config_file, ray_up_kwargs={'no_restart': True})

            # Redirect stdout/err to the file and streaming (if stream_logs).
            # With stdout/err redirected, 'ray up' will have no color and
            # different order from directly running in the console. The
            # `--log-style` and `--log-color` flags do not work. To reproduce,
            # `ray up --log-style pretty --log-color true | tee tmp.out`.
            returncode, stdout, stderr = log_lib.run_with_log(
                [sys.executable, script_path],
                log_abs_path,
                stream_logs=False,
                start_streaming_at='Shared connection to',
                line_processor=log_utils.RayUpLineProcessor(log_abs_path),
                # Reduce BOTO_MAX_RETRIES from 12 to 5 to avoid long hanging
                # time during 'ray up' if insufficient capacity occurs.
                env=dict(
                    os.environ,
                    BOTO_MAX_RETRIES='5',
                    # Use environment variables to disable the ray usage collection
                    # (to avoid overheads and potential issues with the usage)
                    # as sdk does not take the argument for disabling the usage
                    # collection.
                    RAY_USAGE_STATS_ENABLED='0'),
                require_outputs=True,
                # Disable stdin to avoid ray outputs mess up the terminal with
                # misaligned output when multithreading/multiprocessing are used
                # Refer to: https://github.com/ray-project/ray/blob/d462172be7c5779abf37609aed08af112a533e1e/python/ray/autoscaler/_private/subprocess_output_util.py#L264  # pylint: disable=line-too-long
                stdin=subprocess.DEVNULL)
            return returncode, stdout, stderr

        region_name = logging_info['region_name']
        zone_str = logging_info['zone_str']
        if isinstance(to_provision_cloud, clouds.Kubernetes):
            logger.info(
                ux_utils.starting_message(
                    f'Launching on {to_provision_cloud}.'))
        else:
            logger.info(
                ux_utils.starting_message(f'Launching on {to_provision_cloud} '
                                          f'{region_name}{zone_str}.'))
        start = time.time()

        # Edge case: /tmp/ray does not exist, so autoscaler can't create/store
        # cluster lock and cluster state.
        os.makedirs('/tmp/ray', exist_ok=True)

        # Launch the cluster with ray up

        # Retry if the any of the following happens:
        # 1. Failed due to timeout when fetching head node for Azure.
        # 2. Failed due to file mounts, because it is probably has too
        # many ssh connections and can be fixed by retrying.
        # This is required when using custom image for GCP.
        def need_ray_up(
                ray_up_return_value: Optional[Tuple[int, str, str]]) -> bool:

            # Indicates the first ray up.
            if ray_up_return_value is None:
                return True

            returncode, stdout, stderr = ray_up_return_value
            if returncode == 0:
                return False

            if isinstance(to_provision_cloud, clouds.Lambda):
                if 'Your API requests are being rate limited.' in stderr:
                    logger.info(
                        'Retrying due to Lambda API rate limit exceeded.')
                    return True

            if 'rsync: command not found' in stderr:
                logger.info('Skipping retry due to `rsync` not found in '
                            'the specified image.')
                return False

            if ('Processing file mounts' in stdout and
                    'Running setup commands' not in stdout and
                    'Failed to setup head node.' in stderr):
                logger.info(
                    'Retrying runtime setup due to ssh connection issue.')
                return True

            if ('ConnectionResetError: [Errno 54] Connection reset by peer'
                    in stderr):
                logger.info('Retrying due to Connection reset by peer.')
                return True
            return False

        retry_cnt = 0
        ray_up_return_value = None
        # 5 seconds to 180 seconds. We need backoff for e.g., rate limit per
        # minute errors.
        backoff = common_utils.Backoff(initial_backoff=5,
                                       max_backoff_factor=180 // 5)
        while (retry_cnt < _MAX_RAY_UP_RETRY and
               need_ray_up(ray_up_return_value)):
            retry_cnt += 1
            if retry_cnt > 1:
                sleep = backoff.current_backoff()
                logger.info(
                    'Retrying launching in {:.1f} seconds.'.format(sleep))
                time.sleep(sleep)
            # TODO(zhwu): when we retry ray up, it is possible that the ray
            # cluster fail to start because --no-restart flag is used.
            ray_up_return_value = ray_up()

        assert ray_up_return_value is not None
        returncode, stdout, stderr = ray_up_return_value

        logger.debug(f'`ray up` takes {time.time() - start:.1f} seconds with '
                     f'{retry_cnt} retries.')
        if returncode != 0:
            return GangSchedulingStatus.HEAD_FAILED, stdout, stderr, None, None

        # Only 1 node or head node provisioning failure.
        if cluster_handle.launched_nodes == 1 and returncode == 0:
            # Optimization: Try parse head ip from 'ray up' stdout.
            # Last line looks like: 'ssh ... <user>@<public head_ip>\n'
            position = stdout.rfind('@')
            # Use a regex to extract the IP address.
            external_ip_list = re.findall(backend_utils.IP_ADDR_REGEX,
                                          stdout[position + 1:])
            head_internal_ip, head_external_ip = None, None
            if len(external_ip_list) == 1:
                head_external_ip = external_ip_list[0]

            # Optimization: Try parse internal head ip from 'ray start' stdout.
            # The line looks like: 'Local node IP: <internal head_ip>\n'
            position = stdout.rfind('Local node IP')
            line = stdout[position:].partition('\n')[0]
            internal_ip_list = re.findall(backend_utils.IP_ADDR_REGEX,
                                          common_utils.remove_color(line))
            if len(internal_ip_list) == 1:
                head_internal_ip = internal_ip_list[0]

            logger.debug(f'Get head ips from ray up stdout: {head_internal_ip} '
                         f'{head_external_ip}')
            return (GangSchedulingStatus.CLUSTER_READY, stdout, stderr,
                    head_internal_ip, head_external_ip)

        # All code below is handling num_nodes > 1.
        # FIXME(zongheng): the below requires ray processes are up on head. To
        # repro it failing: launch a 2-node cluster, log into head and ray
        # stop, then launch again.
        cluster_ready = backend_utils.wait_until_ray_cluster_ready(
            cluster_config_file,
            num_nodes=cluster_handle.launched_nodes,
            log_path=log_abs_path,
            nodes_launching_progress_timeout=_NODES_LAUNCHING_PROGRESS_TIMEOUT[
                type(to_provision_cloud)])
        if cluster_ready:
            cluster_status = GangSchedulingStatus.CLUSTER_READY
            # ray up --no-restart again with upscaling_speed=0 after cluster is
            # ready to ensure cluster will not scale up after preemption (spot).
            # Skip for non-spot as this takes extra time to provision (~1min).
            if use_spot:
                ray_config = global_user_state.get_cluster_yaml_dict(
                    cluster_config_file)
                ray_config['upscaling_speed'] = 0
                common_utils.dump_yaml(cluster_config_file, ray_config)
                start = time.time()
                returncode, stdout, stderr = ray_up()
                logger.debug(
                    f'Upscaling reset takes {time.time() - start} seconds.')
                if returncode != 0:
                    return (GangSchedulingStatus.GANG_FAILED, stdout, stderr,
                            None, None)
        else:
            cluster_status = GangSchedulingStatus.GANG_FAILED

        # Do not need stdout/stderr if gang scheduling failed.
        # gang_succeeded = False, if head OK, but workers failed.
        return cluster_status, '', '', None, None

    def _ensure_cluster_ray_started(self, handle: 'CloudVmRayResourceHandle',
                                    log_abs_path) -> None:
        """Ensures ray processes are up on a just-provisioned cluster."""
        if handle.launched_nodes > 1:
            # FIXME(zongheng): this has NOT been tested with multinode
            # clusters; mainly because this function will not be reached in
            # that case.  See #140 for details.  If it were reached, the
            # following logic might work:
            #   - get all node ips
            #   - for all nodes: ray stop
            #   - ray up --restart-only
            return
        backend = CloudVmRayBackend()

        returncode, output, _ = backend.run_on_head(
            handle,
            instance_setup.RAY_STATUS_WITH_SKY_RAY_PORT_COMMAND,
            require_outputs=True)
        while returncode == 0 and 'No cluster status' in output:
            # Retry until ray status is ready. This is to avoid the case where
            # ray cluster is just started but the ray status is not ready yet.
            logger.info('Waiting for ray cluster to be ready remotely.')
            time.sleep(1)
            returncode, output, _ = backend.run_on_head(
                handle,
                instance_setup.RAY_STATUS_WITH_SKY_RAY_PORT_COMMAND,
                require_outputs=True)
        if returncode == 0:
            return
        backend.run_on_head(handle, f'{constants.SKY_RAY_CMD} stop')

        # Runs `ray up <kwargs>` with our monkey-patched launch hash
        # calculation. See the monkey patch file for why.
        script_path = write_ray_up_script_with_patched_launch_hash_fn(
            handle.cluster_yaml, ray_up_kwargs={'restart_only': True})
        log_lib.run_with_log(
            [sys.executable, script_path],
            log_abs_path,
            stream_logs=False,
            # Use environment variables to disable the ray usage collection
            # (to avoid overheads and potential issues with the usage)
            # as sdk does not take the argument for disabling the usage
            # collection.
            env=dict(os.environ, RAY_USAGE_STATS_ENABLED='0'),
            # Disable stdin to avoid ray outputs mess up the terminal with
            # misaligned output when multithreading/multiprocessing is used.
            # Refer to: https://github.com/ray-project/ray/blob/d462172be7c5779abf37609aed08af112a533e1e/python/ray/autoscaler/_private/subprocess_output_util.py#L264 # pylint: disable=line-too-long
            stdin=subprocess.DEVNULL)

    @timeline.event
    def provision_with_retries(
        self,
        task: task_lib.Task,
        to_provision_config: ToProvisionConfig,
        dryrun: bool,
        stream_logs: bool,
        skip_unnecessary_provisioning: bool,
    ) -> Dict[str, Any]:
        """Provision with retries for all launchable resources.

        Returns the config_dict from _retry_zones() - see its docstring for
        details.
        """
        cluster_name = to_provision_config.cluster_name
        to_provision = to_provision_config.resources
        num_nodes = to_provision_config.num_nodes
        prev_cluster_status = to_provision_config.prev_cluster_status
        prev_handle = to_provision_config.prev_handle
        prev_cluster_ever_up = to_provision_config.prev_cluster_ever_up
        launchable_retries_disabled = (self._dag is None or
                                       self._optimize_target is None)
        skip_if_config_hash_matches = (to_provision_config.prev_config_hash if
                                       skip_unnecessary_provisioning else None)

        failover_history: List[Exception] = list()
        resource_exceptions: Dict[resources_lib.Resources, Exception] = dict()
        # If the user is using local credentials which may expire, the
        # controller may leak resources if the credentials expire while a job
        # is running. Here we check the enabled clouds and expiring credentials
        # and raise a warning to the user.
        if task.is_controller_task():
            enabled_clouds = sky_check.get_cached_enabled_clouds_or_refresh(
                sky_cloud.CloudCapability.COMPUTE)
            expirable_clouds = backend_utils.get_expirable_clouds(
                enabled_clouds)

            if len(expirable_clouds) > 0:
                warnings = (f'\033[93mWarning: Credentials used for '
                            f'{expirable_clouds} may expire. Clusters may be '
                            f'leaked if the credentials expire while jobs '
                            f'are running. It is recommended to use credentials'
                            f' that never expire or a service account.\033[0m')
                logger.warning(warnings)

        to_provision = to_provision.assert_launchable()
        # Retrying launchable resources.
        while True:
            try:
                # Recheck cluster name as the 'except:' block below may
                # change the cloud assignment.
                common_utils.check_cluster_name_is_valid(cluster_name)

                if dryrun:
                    cloud_user = None
                else:
                    cloud_user = to_provision.cloud.get_active_user_identity()

                requested_features = self._requested_features.copy()
                # Skip stop feature for Kubernetes and RunPod controllers.
                if (isinstance(to_provision.cloud,
                               (clouds.Kubernetes, clouds.RunPod)) and
                        controller_utils.Controllers.from_name(cluster_name)
                        is not None):
                    # If autostop is disabled in config, the feature may not be
                    # requested, so use discard() instead of remove().
                    requested_features.discard(
                        clouds.CloudImplementationFeatures.AUTOSTOP)

                # Skip if to_provision.cloud does not support requested features
                to_provision.cloud.check_features_are_supported(
                    to_provision, requested_features)

                config_dict = self._retry_zones(
                    to_provision,
                    num_nodes,
                    requested_resources=set(task.resources),
                    dryrun=dryrun,
                    stream_logs=stream_logs,
                    cluster_name=cluster_name,
                    cloud_user_identity=cloud_user,
                    prev_cluster_status=prev_cluster_status,
                    prev_handle=prev_handle,
                    prev_cluster_ever_up=prev_cluster_ever_up,
                    skip_if_config_hash_matches=skip_if_config_hash_matches)
                if dryrun:
                    return config_dict
            except (exceptions.InvalidClusterNameError,
                    exceptions.NotSupportedError,
                    exceptions.CloudUserIdentityError) as e:
                # InvalidClusterNameError: cluster name is invalid,
                # NotSupportedError: cloud does not support requested features,
                # CloudUserIdentityError: cloud user identity is invalid.
                # The exceptions above should be applicable to the whole
                # cloud, so we do add the cloud to the blocked resources.
                logger.warning(common_utils.format_exception(e))
                _add_to_blocked_resources(
                    self._blocked_resources,
                    resources_lib.Resources(cloud=to_provision.cloud))
                failover_history.append(e)
            except exceptions.ResourcesUnavailableError as e:
                failover_history.append(e)
                if e.no_failover:
                    raise e.with_failover_history(failover_history)
                if launchable_retries_disabled:
                    logger.warning(
                        'DAG and optimize_target needs to be registered first '
                        'to enable cross-cloud retry. '
                        'To fix, call backend.register_info(dag=dag, '
                        'optimize_target=sky.OptimizeTarget.COST)')
                    raise e.with_failover_history(failover_history)

                logger.warning(common_utils.format_exception(e))
            else:
                # Provisioning succeeded.
                break

            if prev_cluster_status is None:
                # Add failed resources to the blocklist, only when it
                # is in fallback mode.
                _add_to_blocked_resources(self._blocked_resources, to_provision)
                assert len(failover_history) > 0
                resource_exceptions[to_provision] = failover_history[-1]
            else:
                # If we reach here, it means that the existing cluster must have
                # a previous status of INIT, because other statuses (UP,
                # STOPPED) will not trigger the failover due to `no_failover`
                # flag; see _yield_zones(). Also, the cluster should have been
                # terminated by _retry_zones().
                assert (prev_cluster_status == status_lib.ClusterStatus.INIT
                       ), prev_cluster_status
                assert global_user_state.get_handle_from_cluster_name(
                    cluster_name) is None, cluster_name
                logger.info(
                    ux_utils.retry_message(
                        f'Retrying provisioning with requested resources: '
                        f'{task.num_nodes}x {task.resources}'))
                # Retry with the current, potentially "smaller" resources:
                # to_provision == the current new resources (e.g., V100:1),
                # which may be "smaller" than the original (V100:8).
                # num_nodes is not part of a Resources so must be updated
                # separately.
                num_nodes = task.num_nodes
                prev_cluster_status = None
                prev_handle = None

            retry_message = ux_utils.retry_message(
                'Trying other potential resources.')
            logger.warning(f'\n{retry_message}')
            log_path = os.path.join(self.log_dir, 'provision.log')
            rich_utils.force_update_status(
                ux_utils.spinner_message('Looking for resources', log_path))
            # Set to None so that sky.optimize() will assign a new one
            # (otherwise will skip re-optimizing this task).
            # TODO: set all remaining tasks' best_resources to None.
            task.best_resources = None
            try:
                self._dag = optimizer.Optimizer.optimize(
                    self._dag,
                    minimize=self._optimize_target,
                    blocked_resources=self._blocked_resources)
            except exceptions.ResourcesUnavailableError as e:
                # Optimizer failed to find a feasible resources for the task,
                # either because the previous failovers have blocked all the
                # possible resources or the requested resources is too
                # restrictive. If we reach here, our failover logic finally
                # ends here.
                table = log_utils.create_table(['INFRA', 'RESOURCES', 'REASON'])
                for (resource, exception) in resource_exceptions.items():
                    table.add_row([
                        resource.infra.formatted_str(),
                        resources_utils.format_resource(resource,
                                                        simplify=True),
                        exception
                    ])
                # Set the max width of REASON column to 80 to avoid the table
                # being wrapped in a unreadable way.
                # pylint: disable=protected-access
                table._max_width = {'REASON': 80}
                raise exceptions.ResourcesUnavailableError(
                    _RESOURCES_UNAVAILABLE_LOG + '\n' + table.get_string(),
                    failover_history=failover_history)
            best_resources = task.best_resources
            assert task in self._dag.tasks, 'Internal logic error.'
            assert best_resources is not None, task
            to_provision = best_resources
        return config_dict


class CloudVmRayResourceHandle(backends.backend.ResourceHandle):
    """A pickle-able handle to a cluster created by CloudVmRayBackend.

    The handle object will last for the whole lifecycle of the cluster.

    - (required) Cluster name.
    - (required) Cluster name on cloud (different from the cluster name, as we
        append user hash to avoid conflict b/t multiple users in the same
        organization/account, and truncate the name for length limit). See
        design_docs/cluster_name.md for details.
    - (required) Path to a cluster.yaml file.
    - (optional) A cached head node public IP.  Filled in after a
        successful provision().
    - (optional) A cached stable list of (internal IP, external IP) tuples
        for all nodes in a cluster. Filled in after successful task execution.
    - (optional) Launched num nodes
    - (optional) Launched resources
    - (optional) Docker user name
    - (optional) If TPU(s) are managed, a path to a deletion script.
    """
    # Bump if any fields get added/removed/changed, and add backward
    # compaitibility logic in __setstate__.
    _VERSION = 11

    def __init__(
        self,
        *,
        cluster_name: str,
        cluster_name_on_cloud: str,
        cluster_yaml: Optional[str],
        launched_nodes: int,
        launched_resources: resources_lib.Resources,
        stable_internal_external_ips: Optional[List[Tuple[str, str]]] = None,
        stable_ssh_ports: Optional[List[int]] = None,
        cluster_info: Optional[provision_common.ClusterInfo] = None,
        is_local_handle: bool = False,
    ) -> None:
        self._version = self._VERSION
        self.cluster_name = cluster_name
        self.cluster_name_on_cloud = cluster_name_on_cloud
        # Replace the home directory with ~ for better robustness across systems
        # with different home directories.
        if cluster_yaml is not None and cluster_yaml.startswith(
                os.path.expanduser('~')):
            cluster_yaml = cluster_yaml.replace(os.path.expanduser('~'), '~', 1)
        self._cluster_yaml = cluster_yaml
        # List of (internal_ip, feasible_ip) tuples for all the nodes in the
        # cluster, sorted by the feasible ips. The feasible ips can be either
        # internal or external ips, depending on the use_internal_ips flag.
        self.stable_internal_external_ips = stable_internal_external_ips
        self.stable_ssh_ports = stable_ssh_ports
        self.cached_cluster_info = cluster_info
        self.launched_nodes = launched_nodes
        self.launched_resources = launched_resources
        self.docker_user: Optional[str] = None
        self.is_local_handle = is_local_handle

    def __repr__(self):
        return (f'ResourceHandle('
                f'\n\tcluster_name={self.cluster_name},'
                f'\n\tcluster_name_on_cloud={self.cluster_name_on_cloud},'
                f'\n\thead_ip={self.head_ip},'
                '\n\tstable_internal_external_ips='
                f'{self.stable_internal_external_ips},'
                '\n\tstable_ssh_ports='
                f'{self.stable_ssh_ports},'
                '\n\tcluster_yaml='
                f'{self.cluster_yaml}, '
                f'\n\tlaunched_resources={self.launched_nodes}x '
                f'{self.launched_resources}, '
                f'\n\tdocker_user={self.docker_user},'
                f'\n\tssh_user={self.ssh_user},'
                f'\n\tis_local_handle={self.is_local_handle})')

    def get_cluster_name(self):
        return self.cluster_name

    def _use_internal_ips(self):
        """Returns whether to use internal IPs for SSH connections."""
        # Directly load the `use_internal_ips` flag from the cluster yaml
        # instead of `skypilot_config` as the latter can be changed after the
        # cluster is UP.
        return global_user_state.get_cluster_yaml_dict(self.cluster_yaml).get(
            'provider', {}).get('use_internal_ips', False)

    def update_ssh_ports(self, max_attempts: int = 1) -> None:
        """Fetches and sets the SSH ports for the cluster nodes.

        Use this method to use any cloud-specific port fetching logic.
        """
        del max_attempts  # Unused.
        if self.cached_cluster_info is not None:
            self.stable_ssh_ports = self.cached_cluster_info.get_ssh_ports()
            return

        head_ssh_port = 22
        self.stable_ssh_ports = (
            [head_ssh_port] + [22] *
            (self.num_ips_per_node * self.launched_nodes - 1))

    def _update_cluster_info(self):
        # When a cluster is on a cloud that does not support the new
        # provisioner, we should skip updating cluster_info.
        if (self.launched_resources.cloud.PROVISIONER_VERSION >=
                clouds.ProvisionerVersion.SKYPILOT):
            provider_name = str(self.launched_resources.cloud).lower()
            config = {}
            # It is possible that the cluster yaml is not available when
            # the handle is unpickled for service replicas from the
            # controller with older version.
            yaml_str = global_user_state.get_cluster_yaml_str(self.cluster_yaml)
            if yaml_str is None:
                # If the cluster yaml is not available,
                # we skip updating the cluster info.
                return
            config = yaml.safe_load(yaml_str)
            try:
                cluster_info = provision_lib.get_cluster_info(
                    provider_name,
                    region=self.launched_resources.region,
                    cluster_name_on_cloud=self.cluster_name_on_cloud,
                    provider_config=config.get('provider', None))
            except Exception as e:  # pylint: disable=broad-except
                # This could happen when the VM is not fully launched, and a
                # user is trying to terminate it with `sky down`.
                logger.debug('Failed to get cluster info for '
                             f'{self.cluster_name} from the new provisioner '
                             f'with {common_utils.format_exception(e)}.')
                raise exceptions.FetchClusterInfoError(
                    exceptions.FetchClusterInfoError.Reason.HEAD) from e
            if cluster_info.num_instances != self.launched_nodes:
                logger.debug(
                    f'Available nodes in the cluster {self.cluster_name} '
                    'do not match the number of nodes requested ('
                    f'{cluster_info.num_instances} != '
                    f'{self.launched_nodes}).')
                raise exceptions.FetchClusterInfoError(
                    exceptions.FetchClusterInfoError.Reason.HEAD)
            self.cached_cluster_info = cluster_info

    def update_cluster_ips(
            self,
            max_attempts: int = 1,
            internal_ips: Optional[List[Optional[str]]] = None,
            external_ips: Optional[List[Optional[str]]] = None,
            cluster_info: Optional[provision_common.ClusterInfo] = None
    ) -> None:
        """Updates the cluster IPs cached in the handle.

        We cache the cluster IPs in the handle to avoid having to retrieve
        them from the cloud provider every time we need them. This method
        updates the cached IPs.

        Optimizations:
            1) If the external IPs are provided (e.g. from the provision logs),
                we use them instead of retrieving them from the cloud provider.
            2) If the cached external IPs match the provided (fetched) external
                IPs, we don't need to update the internal IPs.
            3) If the internal IPs are provided (e.g. from the provision logs),
                we use them instead of retrieving them from the cloud provider.

        Args:
            max_attempts: The maximum number of attempts to get the head IP.
            internal_ips: The internal IPs to use for the cluster. It is an
                optimization to avoid retrieving the internal IPs from the
                cloud provider. Typically, it can be parsed from the provision
                logs.
            external_ips: The external IPs to use for the cluster. Similar to
                internal_ips, it is an optimization to avoid retrieving the
                external IPs from the cloud provider.

        Raises:
            exceptions.FetchClusterInfoError: if we failed to get the cluster
                infos. e.reason is HEAD or WORKER.
        """
        if cluster_info is not None:
            self.cached_cluster_info = cluster_info
            cluster_feasible_ips = self.cached_cluster_info.get_feasible_ips()
            cluster_internal_ips = self.cached_cluster_info.get_feasible_ips(
                force_internal_ips=True)
        else:
            # For clouds that do not support the SkyPilot Provisioner API.
            # TODO(zhwu): once all the clouds are migrated to SkyPilot
            # Provisioner API, we should remove this else block
            def is_provided_ips_valid(
                    ips: Optional[List[Optional[str]]]) -> bool:
                return (ips is not None and len(ips)
                        == self.num_ips_per_node * self.launched_nodes and
                        all(ip is not None for ip in ips))

            use_internal_ips = self._use_internal_ips()

            # cluster_feasible_ips is the list of IPs of the nodes in the
            # cluster which can be used to connect to the cluster. It is a list
            # of external IPs if the cluster is assigned public IPs, otherwise
            # it is a list of internal IPs.
            if is_provided_ips_valid(external_ips):
                logger.debug(f'Using provided external IPs: {external_ips}')
                cluster_feasible_ips = typing.cast(List[str], external_ips)
            else:
                cluster_feasible_ips = backend_utils.get_node_ips(
                    self.cluster_yaml,
                    self.launched_nodes,
                    head_ip_max_attempts=max_attempts,
                    worker_ip_max_attempts=max_attempts,
                    get_internal_ips=use_internal_ips)

            if self.cached_external_ips == cluster_feasible_ips:
                logger.debug(
                    'Skipping the fetching of internal IPs as the cached '
                    'external IPs matches the newly fetched ones.')
                # Optimization: If the cached external IPs are the same as the
                # retrieved feasible IPs, then we can skip retrieving internal
                # IPs since the cached IPs are up-to-date.
                return

            logger.debug(
                'Cached external IPs do not match with the newly fetched ones: '
                f'cached ({self.cached_external_ips}), new '
                f'({cluster_feasible_ips})')

            if use_internal_ips:
                # Optimization: if we know use_internal_ips is True (currently
                # only exposed for AWS and GCP), then our provisioner is
                # guaranteed to not assign public IPs, thus the first list of
                # IPs returned above are already private IPs. So skip the second
                # query.
                cluster_internal_ips = list(cluster_feasible_ips)
            elif is_provided_ips_valid(internal_ips):
                logger.debug(f'Using provided internal IPs: {internal_ips}')
                cluster_internal_ips = typing.cast(List[str], internal_ips)
            else:
                cluster_internal_ips = backend_utils.get_node_ips(
                    self.cluster_yaml,
                    self.launched_nodes,
                    head_ip_max_attempts=max_attempts,
                    worker_ip_max_attempts=max_attempts,
                    get_internal_ips=True)

        assert len(cluster_feasible_ips) == len(cluster_internal_ips), (
            f'Cluster {self.cluster_name!r}:'
            f'Expected same number of internal IPs {cluster_internal_ips}'
            f' and external IPs {cluster_feasible_ips}.')

        # List of (internal_ip, feasible_ip) tuples for all the nodes in the
        # cluster, sorted by the feasible ips. The feasible ips can be either
        # internal or external ips, depending on the use_internal_ips flag.
        internal_external_ips: List[Tuple[str, str]] = list(
            zip(cluster_internal_ips, cluster_feasible_ips))

        # Ensure head node is the first element, then sort based on the
        # external IPs for stableness
        stable_internal_external_ips = [internal_external_ips[0]] + sorted(
            internal_external_ips[1:], key=lambda x: x[1])
        self.stable_internal_external_ips = stable_internal_external_ips

    @context_utils.cancellation_guard
    @annotations.lru_cache(scope='global')
    @timeline.event
    def get_command_runners(self,
                            force_cached: bool = False,
                            avoid_ssh_control: bool = False
                           ) -> List[command_runner.CommandRunner]:
        """Returns a list of command runners for the cluster."""
        if self.is_local_handle:
            return [command_runner.LocalProcessCommandRunner()]
        ssh_credentials = backend_utils.ssh_credential_from_yaml(
            self.cluster_yaml, self.docker_user, self.ssh_user)
        if avoid_ssh_control:
            ssh_credentials.pop('ssh_control_name', None)

        launched_resources = self.launched_resources.assert_launchable()
        updated_to_skypilot_provisioner_after_provisioned = (
            launched_resources.cloud.PROVISIONER_VERSION >=
            clouds.ProvisionerVersion.SKYPILOT and
            self.cached_external_ips is not None and
            self.cached_cluster_info is None)
        if updated_to_skypilot_provisioner_after_provisioned:
            logger.debug(
                f'{launched_resources.cloud} has been updated to the new '
                f'provisioner after cluster {self.cluster_name} was '
                f'provisioned. Cached IPs are used for connecting to the '
                'cluster.')
        if (clouds.ProvisionerVersion.RAY_PROVISIONER_SKYPILOT_TERMINATOR >=
                launched_resources.cloud.PROVISIONER_VERSION or
                updated_to_skypilot_provisioner_after_provisioned):
            ip_list = (self.cached_external_ips
                       if force_cached else self.external_ips())
            if ip_list is None:
                return []
            # Potentially refresh the external SSH ports, in case the existing
            # cluster before #2491 was launched without external SSH ports
            # cached.
            port_list = self.external_ssh_ports()
            runners = command_runner.SSHCommandRunner.make_runner_list(
                zip(ip_list, port_list), **ssh_credentials)
            return runners
        if self.cached_cluster_info is None:
            # We have `and self.cached_external_ips is None` here, because
            # when a cluster's cloud is just upgraded to the new provsioner,
            # although it has the cached_external_ips, the cached_cluster_info
            # can be None. We need to update it here, even when force_cached is
            # set to True.
            # TODO: We can remove `self.cached_external_ips is None` after
            # all clouds moved to new provisioner.
            if force_cached and self.cached_external_ips is None:
                raise RuntimeError(
                    'Tried to use cached cluster info, but it\'s missing for '
                    f'cluster "{self.cluster_name}"')
            self._update_cluster_info()
        # For Kubernetes, `KubernetesCommandRunner` want to get the pod names
        # to run the command. But for high availability serve controller,
        # the controller pod is part of a deployment, and once the pod is
        # killed and a new one is created, the pod name changes, so we need
        # to manually update the cluster info here.
        # TODO(andyl): See if we can prevent this refresh. Like pass in
        # deployment name as identifier for KubernetesCommandRunner. Now this
        # is required for rsync as using deployment in rsync seems to cause
        # some unknown issues.
        # TODO(andyl): Should check through the real cluster info. Same as
        # the TODO in kubernetes/instance.py:terminate_instances
        if (isinstance(self.launched_resources.cloud, clouds.Kubernetes) and
                controller_utils.high_availability_specified(
                    self.cluster_name)):
            self._update_cluster_info()

        assert self.cached_cluster_info is not None, self
        runners = provision_lib.get_command_runners(
            self.cached_cluster_info.provider_name, self.cached_cluster_info,
            **ssh_credentials)
        return runners

    @property
    def cached_internal_ips(self) -> Optional[List[str]]:
        if self.stable_internal_external_ips is not None:
            return [ips[0] for ips in self.stable_internal_external_ips]
        return None

    def internal_ips(self,
                     max_attempts: int = _FETCH_IP_MAX_ATTEMPTS) -> List[str]:
        internal_ips = self.cached_internal_ips
        if internal_ips is not None:
            return internal_ips
        self.update_cluster_ips(max_attempts=max_attempts)
        internal_ips = self.cached_internal_ips
        assert internal_ips is not None, 'update_cluster_ips failed.'
        return internal_ips

    @property
    def cached_external_ips(self) -> Optional[List[str]]:
        if self.stable_internal_external_ips is not None:
            return [ips[1] for ips in self.stable_internal_external_ips]
        return None

    def external_ips(self,
                     max_attempts: int = _FETCH_IP_MAX_ATTEMPTS) -> List[str]:
        external_ips = self.cached_external_ips
        if external_ips is not None:
            return external_ips
        self.update_cluster_ips(max_attempts=max_attempts)
        external_ips = self.cached_external_ips
        assert external_ips is not None, 'update_cluster_ips failed.'
        return external_ips

    @property
    def cached_external_ssh_ports(self) -> Optional[List[int]]:
        if self.stable_ssh_ports is not None:
            return self.stable_ssh_ports
        return None

    def external_ssh_ports(self,
                           max_attempts: int = _FETCH_IP_MAX_ATTEMPTS
                          ) -> List[int]:
        cached_ssh_ports = self.cached_external_ssh_ports
        if cached_ssh_ports is not None:
            return cached_ssh_ports
        self.update_ssh_ports(max_attempts=max_attempts)
        cached_ssh_ports = self.cached_external_ssh_ports
        assert cached_ssh_ports is not None, 'update_ssh_ports failed.'
        return cached_ssh_ports

    def get_hourly_price(self) -> float:
        hourly_cost = (self.launched_resources.get_cost(3600) *
                       self.launched_nodes)
        return hourly_cost

    def setup_docker_user(self, cluster_config_file: str):
        ip_list = self.external_ips()
        assert ip_list is not None
        docker_user = backend_utils.get_docker_user(ip_list[0],
                                                    cluster_config_file)
        self.docker_user = docker_user

    @property
    def cluster_yaml(self) -> Optional[str]:
        if self._cluster_yaml is None:
            return None
        return os.path.expanduser(self._cluster_yaml)

    @cluster_yaml.setter
    def cluster_yaml(self, value: Optional[str]):
        self._cluster_yaml = value

    @property
    def ssh_user(self):
        if self.cached_cluster_info is not None:
            # Overload ssh_user with the user stored in cluster_info, which is
            # useful for kubernetes case, where the ssh_user can depend on the
            # container image used. For those clusters launched with ray
            # autoscaler, we directly use the ssh_user in yaml config.
            return self.cached_cluster_info.ssh_user
        return None

    @property
    def head_ip(self):
        external_ips = self.cached_external_ips
        if external_ips is not None:
            return external_ips[0]
        return None

    @property
    def head_ssh_port(self):
        external_ssh_ports = self.cached_external_ssh_ports
        if external_ssh_ports:
            return external_ssh_ports[0]
        return None

    @property
    def num_ips_per_node(self) -> int:
        """Returns number of IPs per node in the cluster, handling TPU Pod."""
        is_tpu_vm_pod = gcp_utils.is_tpu_vm_pod(self.launched_resources)
        if is_tpu_vm_pod:
            num_ips = len(self.internal_ips())
        else:
            num_ips = 1
        return num_ips

    def __setstate__(self, state):
        self._version = self._VERSION

        version = state.pop('_version', None)
        if version is None:
            version = -1
            state.pop('cluster_region', None)
        if version < 2:
            state['_cluster_yaml'] = state.pop('cluster_yaml')
        if version < 3:
            head_ip = state.pop('head_ip', None)
            state['stable_internal_external_ips'] = None
        if version < 4:
            # Version 4 adds self.stable_ssh_ports for Kubernetes support
            state['stable_ssh_ports'] = None
        if version < 5:
            state['docker_user'] = None

        if version < 6:
            state['cluster_name_on_cloud'] = state['cluster_name']

        if version < 8:
            self.cached_cluster_info = None

        if version < 9:
            # For backward compatibility, we should update the region of a
            # SkyPilot cluster on Kubernetes to the actual context it is using.
            # pylint: disable=import-outside-toplevel
            launched_resources = state['launched_resources']
            if isinstance(launched_resources.cloud, clouds.Kubernetes):
                yaml_config = global_user_state.get_cluster_yaml_dict(
                    os.path.expanduser(state['_cluster_yaml']))
                context = kubernetes_utils.get_context_from_config(
                    yaml_config['provider'])
                state['launched_resources'] = launched_resources.copy(
                    region=context)

        if version < 10:
            # In #4660, we keep the cluster entry in the database even when it
            # is in the transition from one region to another during the
            # failover. We allow `handle.cluster_yaml` to be None to indicate
            # that the cluster yaml is intentionally removed. Before that PR,
            # the `handle.cluster_yaml` is always not None, even if it is
            # intentionally removed.
            #
            # For backward compatibility, we set the `_cluster_yaml` to None
            # if the file does not exist, assuming all the removal of the
            # _cluster_yaml for existing clusters are intentional by SkyPilot.
            # are intentional by SkyPilot.
            if state['_cluster_yaml'] is not None and not os.path.exists(
                    os.path.expanduser(state['_cluster_yaml'])):
                state['_cluster_yaml'] = None

        if version < 11:
            state['is_local_handle'] = False

        self.__dict__.update(state)

        # Because the update_cluster_ips and update_ssh_ports
        # functions use the handle, we call it on the current instance
        # after the state is updated.
        if version < 3 and head_ip is not None:
            try:
                self.update_cluster_ips()
            except exceptions.FetchClusterInfoError:
                # This occurs when an old cluster from was autostopped,
                # so the head IP in the database is not updated.
                pass
        if version < 4:
            self.update_ssh_ports()

        if version < 8:
            try:
                self._update_cluster_info()
            except exceptions.FetchClusterInfoError:
                # This occurs when an old cluster from was autostopped,
                # so the head IP in the database is not updated.
                pass


@registry.BACKEND_REGISTRY.type_register(name='cloudvmray')
class CloudVmRayBackend(backends.Backend['CloudVmRayResourceHandle']):
    """Backend: runs on cloud virtual machines, managed by Ray.

    Changing this class may also require updates to:
      * Cloud providers' templates under config/
      * Cloud providers' implementations under clouds/
    """

    NAME = 'cloudvmray'

    # Backward compatibility, with the old name of the handle.
    ResourceHandle = CloudVmRayResourceHandle  # type: ignore

    def __init__(self):
        self.run_timestamp = sky_logging.get_run_timestamp()
        # NOTE: do not expanduser() here, as this '~/...' path is used for
        # remote as well to be expanded on the remote side.
        self.log_dir = os.path.join(constants.SKY_LOGS_DIRECTORY,
                                    self.run_timestamp)
        # Do not make directories to avoid create folder for commands that
        # do not need it (`sky status`, `sky logs` ...)
        # os.makedirs(self.log_dir, exist_ok=True)

        self._dag = None
        self._optimize_target = None
        self._requested_features = set()

        # Command for running the setup script. It is only set when the
        # setup needs to be run outside the self._setup() and as part of
        # a job (detach_setup, default).
        self._setup_cmd = None

    # --- Implementation of Backend APIs ---

    def register_info(self, **kwargs) -> None:
        self._dag = kwargs.pop('dag', self._dag)
        self._optimize_target = kwargs.pop(
            'optimize_target',
            self._optimize_target) or common.OptimizeTarget.COST
        self._requested_features = kwargs.pop('requested_features',
                                              self._requested_features)
        self._dump_final_script = kwargs.pop('dump_final_script', False)
        assert not kwargs, f'Unexpected kwargs: {kwargs}'

    def check_resources_fit_cluster(
        self,
        handle: CloudVmRayResourceHandle,
        task: task_lib.Task,
        check_ports: bool = False,
    ) -> resources_lib.Resources:
        """Check if resources requested by the task fit the cluster.

        The resources requested by the task should be smaller than the existing
        cluster.
        If multiple resources are specified, this checking will pass when
        at least one resource fits the cluster.

        Raises:
            exceptions.ResourcesMismatchError: If the resources in the task
                does not match the existing cluster.
        """

        launched_resources = handle.launched_resources
        cluster_name = handle.cluster_name

        # Usage Collection:
        usage_lib.messages.usage.update_cluster_resources(
            handle.launched_nodes, launched_resources)
        record = global_user_state.get_cluster_from_name(cluster_name)
        if record is not None:
            usage_lib.messages.usage.update_cluster_status(record['status'])

        assert launched_resources.region is not None, handle

        mismatch_str = (f'To fix: specify a new cluster name, or down the '
                        f'existing cluster first: sky down {cluster_name}')
        valid_resource = None
        requested_resource_list = []
        for resource in task.resources:
            if (task.num_nodes <= handle.launched_nodes and
                    resource.less_demanding_than(
                        launched_resources,
                        requested_num_nodes=task.num_nodes,
                        check_ports=check_ports)):
                valid_resource = resource
                break
            else:
                requested_resource_list.append(f'{task.num_nodes}x {resource}')

        if valid_resource is None:
            for example_resource in task.resources:
                if (example_resource.region is not None and
                        example_resource.region != launched_resources.region):
                    with ux_utils.print_exception_no_traceback():
                        raise exceptions.ResourcesMismatchError(
                            f'Task requested resources {example_resource} in region '  # pylint: disable=line-too-long
                            f'{example_resource.region!r}'
                            ', but the existing cluster '
                            f'is in region {launched_resources.region!r}.')
                if (example_resource.zone is not None and
                        example_resource.zone != launched_resources.zone):
                    zone_str = (f'is in zone {launched_resources.zone!r}.'
                                if launched_resources.zone is not None else
                                'does not have zone specified.')
                    with ux_utils.print_exception_no_traceback():
                        raise exceptions.ResourcesMismatchError(
                            f'Task requested resources {example_resource} in zone '  # pylint: disable=line-too-long
                            f'{example_resource.zone!r},'
                            'but the existing cluster '
                            f'{zone_str}')
                if (example_resource.requires_fuse and
                        not launched_resources.requires_fuse):
                    # Will not be reached for non-k8s case since the
                    # less_demanding_than only fails fuse requirement when
                    # the cloud is Kubernetes AND the cluster doesn't have fuse.
                    with ux_utils.print_exception_no_traceback():
                        raise exceptions.ResourcesMismatchError(
                            'Task requires FUSE support for mounting object '
                            'stores, but the existing cluster with '
                            f'{launched_resources!r} does not support FUSE '
                            f'mounting. Launch a new cluster to run this task.')
            requested_resource_str = ', '.join(requested_resource_list)
            if isinstance(task.resources, list):
                requested_resource_str = f'[{requested_resource_str}]'
            elif isinstance(task.resources, set):
                requested_resource_str = f'{{{requested_resource_str}}}'
            with ux_utils.print_exception_no_traceback():
                raise exceptions.ResourcesMismatchError(
                    'Requested resources do not match the existing '
                    'cluster.\n'
                    f'  Requested:\t{requested_resource_str}\n'
                    f'  Existing:\t{handle.launched_nodes}x '
                    f'{handle.launched_resources}\n'
                    f'{mismatch_str}')
        else:
            # For fractional acc count clusters, we round up the number of accs
            # to 1 (sky/utils/resources_utils.py::make_ray_custom_resources_str)
            # Here we scale the required acc count to (required / launched) * 1
            # so the total number of accs is the same as the requested number.
            launched_accs = launched_resources.accelerators
            if (launched_accs is not None and
                    valid_resource.accelerators is not None):
                for _, count in launched_accs.items():
                    if isinstance(count, float) and not count.is_integer():
                        valid_resource = valid_resource.copy(
                            accelerators={
                                k: v / count
                                for k, v in valid_resource.accelerators.items()
                            })
        return valid_resource

    def _provision(
        self,
        task: task_lib.Task,
        to_provision: Optional[resources_lib.Resources],
        dryrun: bool,
        stream_logs: bool,
        cluster_name: str,
        retry_until_up: bool = False,
        skip_unnecessary_provisioning: bool = False,
    ) -> Tuple[Optional[CloudVmRayResourceHandle], bool]:
        """Provisions the cluster, or re-provisions an existing cluster.

        Use the SKYPILOT provisioner if it's supported by the cloud, otherwise
        use 'ray up'.

        See also docstring for Backend.provision().

        Raises:
            exceptions.ClusterOwnerIdentityMismatchError: if the cluster
                'cluster_name' exists and is owned by another user.
            exceptions.InvalidClusterNameError: if the cluster name is invalid.
            exceptions.ResourcesMismatchError: if the requested resources
                do not match the existing cluster.
            exceptions.ResourcesUnavailableError: if the requested resources
                cannot be satisfied. The failover_history of the exception
                will be set as at least 1 exception from either our pre-checks
                (e.g., cluster name invalid) or a region/zone throwing
                resource unavailability.
            exceptions.CommandError: any ssh command error.
            RuntimeError: raised when 'rsync' is not installed.
            # TODO(zhwu): complete the list of exceptions.
        """
        # FIXME: ray up for Azure with different cluster_names will overwrite
        # each other.
        # When rsync is not installed in the user's machine, Ray will
        # silently retry to up the node for _MAX_RAY_UP_RETRY number
        # of times. This is time consuming so we fail early.
        backend_utils.check_rsync_installed()
        # Check if the cluster is owned by the current user. Raise
        # exceptions.ClusterOwnerIdentityMismatchError
        backend_utils.check_owner_identity(cluster_name)
        lock_path = os.path.expanduser(
            backend_utils.CLUSTER_STATUS_LOCK_PATH.format(cluster_name))
        with timeline.FileLockEvent(lock_path):
            # Try to launch the exiting cluster first. If no existing cluster,
            # this function will create a to_provision_config with required
            # resources.
            to_provision_config = self._check_existing_cluster(
                task, to_provision, cluster_name, dryrun)
            assert to_provision_config.resources is not None, (
                'to_provision should not be None', to_provision_config)

            prev_cluster_status = to_provision_config.prev_cluster_status
            usage_lib.messages.usage.update_cluster_resources(
                to_provision_config.num_nodes, to_provision_config.resources)
            usage_lib.messages.usage.update_cluster_status(prev_cluster_status)

            # TODO(suquark): once we have sky on PyPI, we should directly
            # install sky from PyPI.
            # NOTE: can take ~2s.
            with timeline.Event('backend.provision.wheel_build'):
                # TODO(suquark): once we have sky on PyPI, we should directly
                # install sky from PyPI.
                local_wheel_path, wheel_hash = wheel_utils.build_sky_wheel()
            while True:
                # For on-demand instances, RetryingVmProvisioner will retry
                # within the given region first, then optionally retry on all
                # other clouds and regions (if backend.register_info()
                # has been called).
                # For spot instances, each provisioning request is made for a
                # single zone and the provisioner will retry on all other
                # clouds, regions, and zones.
                # See optimizer.py#_make_launchables_for_valid_region_zones()
                # for detailed reasons.

                # After this "round" of optimization across clouds, provisioning
                # may still have not succeeded. This while loop will then kick
                # in if retry_until_up is set, which will kick off new "rounds"
                # of optimization infinitely.
                try:
                    retry_provisioner = RetryingVmProvisioner(
                        self.log_dir,
                        self._dag,
                        self._optimize_target,
                        self._requested_features,
                        local_wheel_path,
                        wheel_hash,
                        blocked_resources=task.blocked_resources)
                    log_path = os.path.join(self.log_dir, 'provision.log')
                    rich_utils.force_update_status(
                        ux_utils.spinner_message('Launching', log_path))
                    config_dict = retry_provisioner.provision_with_retries(
                        task, to_provision_config, dryrun, stream_logs,
                        skip_unnecessary_provisioning)
                    break
                except exceptions.ResourcesUnavailableError as e:
                    log_path = retry_provisioner.log_dir + '/provision.log'
                    error_message = (
                        f'{colorama.Fore.RED}Failed to provision all '
                        f'possible launchable resources.'
                        f'{colorama.Style.RESET_ALL}'
                        ' Relax the task\'s resource requirements: '
                        f'{task.num_nodes}x {list(task.resources)[0]}')
                    if e.no_failover:
                        error_message = str(e)

                    if retry_until_up:
                        gap_seconds = _RETRY_UNTIL_UP_INIT_GAP_SECONDS
                        retry_message = ux_utils.retry_message(
                            f'Retry after {gap_seconds:.0f}s ')
                        hint_message = (f'\n{retry_message} '
                                        f'{ux_utils.log_path_hint(log_path)}'
                                        f'{colorama.Style.RESET_ALL}')
                        raise exceptions.ExecutionRetryableError(
                            error_message,
                            hint=hint_message,
                            retry_wait_seconds=gap_seconds)
                    # Clean up the cluster's entry in `sky status`.
                    # Do not remove the stopped cluster from the global state
                    # if failed to start.
                    if not e.no_failover:
                        global_user_state.remove_cluster(cluster_name,
                                                         terminate=True)
                        usage_lib.messages.usage.update_final_cluster_status(
                            None)
                    logger.error(
                        ux_utils.error_message(
                            'Failed to provision resources. '
                            f'{ux_utils.log_path_hint(log_path)}'))
                    error_message += (
                        '\nTo keep retrying until the cluster is up, use '
                        'the `--retry-until-up` flag.')
                    with ux_utils.print_exception_no_traceback():
                        raise exceptions.ResourcesUnavailableError(
                            error_message + '\n' + str(e),
                            failover_history=e.failover_history) from None
            if dryrun:
                record = global_user_state.get_cluster_from_name(cluster_name)
                return record['handle'] if record is not None else None, False

            if config_dict['provisioning_skipped']:
                # Skip further provisioning.
                # In this case, we won't have certain fields in the config_dict
                # ('handle', 'provision_record', 'resources_vars')
                # We need to return the handle - but it should be the existing
                # handle for the cluster.
                record = global_user_state.get_cluster_from_name(cluster_name)
                assert record is not None and record['handle'] is not None, (
                    cluster_name, record)
                return record['handle'], True

            if 'provision_record' in config_dict:
                # New provisioner is used here.
                handle = config_dict['handle']
                provision_record = config_dict['provision_record']
                resources_vars = config_dict['resources_vars']
                config_hash = config_dict.get('config_hash', None)

                # Setup SkyPilot runtime after the cluster is provisioned
                # 1. Wait for SSH to be ready.
                # 2. Mount the cloud credentials, skypilot wheel,
                #    and other necessary files to the VM.
                # 3. Run setup commands to install dependencies.
                # 4. Starting ray cluster and skylet.
                cluster_info = provisioner.post_provision_runtime_setup(
                    repr(handle.launched_resources.cloud),
                    resources_utils.ClusterName(handle.cluster_name,
                                                handle.cluster_name_on_cloud),
                    handle.cluster_yaml,
                    provision_record=provision_record,
                    custom_resource=resources_vars.get('custom_resources'),
                    log_dir=self.log_dir)
                # We use the IPs from the cluster_info to update_cluster_ips,
                # when the provisioning is done, to make sure the cluster IPs
                # are up-to-date.
                # The staled IPs may be caused by the node being restarted
                # manually or by the cloud provider.
                # Optimize the case where the cluster's IPs can be retrieved
                # from cluster_info.
                handle.docker_user = cluster_info.docker_user
                handle.update_cluster_ips(max_attempts=_FETCH_IP_MAX_ATTEMPTS,
                                          cluster_info=cluster_info)
                handle.update_ssh_ports(max_attempts=_FETCH_IP_MAX_ATTEMPTS)

                # Update launched resources.
                handle.launched_resources = handle.launched_resources.copy(
                    region=provision_record.region, zone=provision_record.zone)

                self._update_after_cluster_provisioned(
                    handle, to_provision_config.prev_handle, task,
                    prev_cluster_status, lock_path, config_hash)
                return handle, False

            cluster_config_file = config_dict['ray']
            handle = config_dict['handle']

            ip_list = handle.external_ips()
            ssh_port_list = handle.external_ssh_ports()
            assert ip_list is not None, handle
            assert ssh_port_list is not None, handle
            config = global_user_state.get_cluster_yaml_dict(
                cluster_config_file)
            if 'docker' in config:
                handle.setup_docker_user(cluster_config_file)

            # Get actual zone info and save it into handle.
            # NOTE: querying zones is expensive, observed 1node GCP >=4s.
            zone = handle.launched_resources.zone
            if zone is None:
                get_zone_cmd = (
                    handle.launched_resources.cloud.get_zone_shell_cmd())
                # zone is None for Azure
                if get_zone_cmd is not None:
                    runners = handle.get_command_runners()

                    def _get_zone(runner):
                        retry_count = 0
                        backoff = common_utils.Backoff(initial_backoff=1,
                                                       max_backoff_factor=3)
                        while True:
                            returncode, stdout, stderr = runner.run(
                                get_zone_cmd,
                                require_outputs=True,
                                stream_logs=False)
                            if returncode == 0:
                                break
                            retry_count += 1
                            if retry_count <= _MAX_GET_ZONE_RETRY:
                                time.sleep(backoff.current_backoff())
                                continue
                        subprocess_utils.handle_returncode(
                            returncode,
                            get_zone_cmd,
                            f'Failed to get zone for {cluster_name!r}',
                            stderr=stderr,
                            stream_logs=stream_logs)
                        return stdout.strip()

                    zones = subprocess_utils.run_in_parallel(_get_zone, runners)
                    if len(set(zones)) == 1:
                        # zone will be checked during Resources cls
                        # initialization.
                        handle.launched_resources = (
                            handle.launched_resources.copy(zone=zones[0]))
                    # If the number of zones > 1, nodes in the cluster are
                    # launched in different zones (legacy clusters before
                    # #1700), leave the zone field of handle.launched_resources
                    # to None.

            # For backward compatibility and robustness of skylet, it is checked
            # and restarted if necessary.
            logger.debug('Checking if skylet is running on the head node.')
            with rich_utils.safe_status(
                    ux_utils.spinner_message('Preparing SkyPilot runtime')):
                # We need to source bashrc for skylet to make sure the autostop
                # event can access the path to the cloud CLIs.
                self.run_on_head(handle,
                                 instance_setup.MAYBE_SKYLET_RESTART_CMD,
                                 source_bashrc=True)

            self._update_after_cluster_provisioned(
                handle, to_provision_config.prev_handle, task,
                prev_cluster_status, lock_path, config_hash)
            return handle, False

    def _open_ports(self, handle: CloudVmRayResourceHandle) -> None:
        cloud = handle.launched_resources.cloud
        logger.debug(
            f'Opening ports {handle.launched_resources.ports} for {cloud}')
        config = global_user_state.get_cluster_yaml_dict(handle.cluster_yaml)
        provider_config = config['provider']
        provision_lib.open_ports(repr(cloud), handle.cluster_name_on_cloud,
                                 handle.launched_resources.ports,
                                 provider_config)

    def _update_after_cluster_provisioned(
            self, handle: CloudVmRayResourceHandle,
            prev_handle: Optional[CloudVmRayResourceHandle],
            task: task_lib.Task,
            prev_cluster_status: Optional[status_lib.ClusterStatus],
            lock_path: str, config_hash: str) -> None:
        usage_lib.messages.usage.update_cluster_resources(
            handle.launched_nodes, handle.launched_resources)
        usage_lib.messages.usage.update_final_cluster_status(
            status_lib.ClusterStatus.UP)

        # Update job queue to avoid stale jobs (when restarted), before
        # setting the cluster to be ready.
        if prev_cluster_status == status_lib.ClusterStatus.INIT:
            # update_status will query the ray job status for all INIT /
            # PENDING / RUNNING jobs for the real status, since we do not
            # know the actual previous status of the cluster.
            cmd = job_lib.JobLibCodeGen.update_status()
            logger.debug('Update job queue on remote cluster.')
            with rich_utils.safe_status(
                    ux_utils.spinner_message('Preparing SkyPilot runtime')):
                returncode, _, stderr = self.run_on_head(handle,
                                                         cmd,
                                                         require_outputs=True)
            subprocess_utils.handle_returncode(returncode, cmd,
                                               'Failed to update job status.',
                                               stderr)
        if prev_cluster_status == status_lib.ClusterStatus.STOPPED:
            # Safely set all the previous jobs to FAILED since the cluster
            # is restarted
            # An edge case here due to racing:
            # 1. A job finishes RUNNING, but right before it update itself
            # to SUCCEEDED, the cluster is STOPPED by `sky stop`.
            # 2. On next `sky start`, it gets reset to FAILED.
            cmd = job_lib.JobLibCodeGen.fail_all_jobs_in_progress()
            returncode, stdout, stderr = self.run_on_head(handle,
                                                          cmd,
                                                          require_outputs=True)
            subprocess_utils.handle_returncode(
                returncode, cmd,
                'Failed to set previously in-progress jobs to FAILED',
                stdout + stderr)

        prev_ports = None
        if prev_handle is not None:
            prev_ports = prev_handle.launched_resources.ports
        current_ports = handle.launched_resources.ports
        open_new_ports = bool(
            resources_utils.port_ranges_to_set(current_ports) -
            resources_utils.port_ranges_to_set(prev_ports))
        if open_new_ports:
            launched_resources = handle.launched_resources.assert_launchable()
            if not (launched_resources.cloud.OPEN_PORTS_VERSION <=
                    clouds.OpenPortsVersion.LAUNCH_ONLY):
                with rich_utils.safe_status(
                        ux_utils.spinner_message(
                            'Launching - Opening new ports')):
                    self._open_ports(handle)

        # Capture task YAML and command
        task_config = None
        if task is not None:
            task_config = task.to_yaml_config(redact_secrets=True)

        with timeline.Event('backend.provision.post_process'):
            global_user_state.add_or_update_cluster(
                handle.cluster_name,
                handle,
                set(task.resources),
                ready=True,
                config_hash=config_hash,
                task_config=task_config,
            )
            usage_lib.messages.usage.update_final_cluster_status(
                status_lib.ClusterStatus.UP)
            # We still add the cluster to ssh config file on API server, this
            # is helpful for people trying to use `sky launch`'ed cluster for
            # ssh proxy jump.
            auth_config = backend_utils.ssh_credential_from_yaml(
                handle.cluster_yaml,
                ssh_user=handle.ssh_user,
                docker_user=handle.docker_user)
            cluster_utils.SSHConfigHelper.add_cluster(
                handle.cluster_name, handle.cached_external_ips, auth_config,
                handle.cached_external_ssh_ports, handle.docker_user,
                handle.ssh_user)

            common_utils.remove_file_if_exists(lock_path)

    def _sync_workdir(self, handle: CloudVmRayResourceHandle,
                      workdir: Path) -> None:
        # Even though provision() takes care of it, there may be cases where
        # this function is called in isolation, without calling provision(),
        # e.g., in CLI.  So we should rerun rsync_up.
        fore = colorama.Fore
        style = colorama.Style
        ip_list = handle.external_ips()
        assert ip_list is not None, 'external_ips is not cached in handle'
        full_workdir = os.path.abspath(os.path.expanduser(workdir))

        # These asserts have been validated at Task construction time.
        assert os.path.exists(full_workdir), f'{full_workdir} does not exist'
        if os.path.islink(full_workdir):
            logger.warning(
                f'{fore.YELLOW}Workdir {workdir!r} is a symlink. '
                f'Symlink contents are not uploaded.{style.RESET_ALL}')
        else:
            assert os.path.isdir(
                full_workdir), f'{full_workdir} should be a directory.'

        # Raise warning if directory is too large
        dir_size = backend_utils.path_size_megabytes(full_workdir)
        if dir_size >= _PATH_SIZE_MEGABYTES_WARN_THRESHOLD:
            logger.warning(
                f'  {fore.YELLOW}The size of workdir {workdir!r} '
                f'is {dir_size} MB. Try to keep workdir small or use '
                '.skyignore to exclude large files, as large sizes will slow '
                f'down rsync.{style.RESET_ALL}')

        log_path = os.path.join(self.log_dir, 'workdir_sync.log')

        # TODO(zhwu): refactor this with backend_utils.parallel_cmd_with_rsync
        runners = handle.get_command_runners()

        def _sync_workdir_node(runner: command_runner.CommandRunner) -> None:
            runner.rsync(
                source=workdir,
                target=SKY_REMOTE_WORKDIR,
                up=True,
                log_path=log_path,
                stream_logs=False,
            )

        num_nodes = handle.launched_nodes
        plural = 's' if num_nodes > 1 else ''
        logger.info(
            f'  {style.DIM}Syncing workdir (to {num_nodes} node{plural}): '
            f'{workdir} -> {SKY_REMOTE_WORKDIR}{style.RESET_ALL}')
        os.makedirs(os.path.expanduser(self.log_dir), exist_ok=True)
        os.system(f'touch {log_path}')
        num_threads = subprocess_utils.get_parallel_threads(
            str(handle.launched_resources.cloud))
        with rich_utils.safe_status(
                ux_utils.spinner_message('Syncing workdir', log_path)):
            subprocess_utils.run_in_parallel(_sync_workdir_node, runners,
                                             num_threads)
        logger.info(ux_utils.finishing_message('Synced workdir.', log_path))

    def _sync_file_mounts(
        self,
        handle: CloudVmRayResourceHandle,
        all_file_mounts: Optional[Dict[Path, Path]],
        storage_mounts: Optional[Dict[Path, storage_lib.Storage]],
    ) -> None:
        """Mounts all user files to the remote nodes.

        Note: This does not handle COPY storage_mounts. These should have
        already been translated into file_mounts by task.sync_storage_mounts().

        TODO: Delete COPY storage_mounts in task.sync_storage_mounts(), and
        assert here that all storage_mounts are MOUNT mode.
        """
        launched_resources = handle.launched_resources.assert_launchable()
        with rich_utils.safe_status(ux_utils.spinner_message('Syncing files')):
            controller_utils.replace_skypilot_config_path_in_file_mounts(
                launched_resources.cloud, all_file_mounts)
            self._execute_file_mounts(handle, all_file_mounts)
            self._execute_storage_mounts(handle, storage_mounts)
            self._set_storage_mounts_metadata(handle.cluster_name,
                                              storage_mounts)

    def _setup(self, handle: CloudVmRayResourceHandle, task: task_lib.Task,
               detach_setup: bool) -> None:
        start = time.time()

        if task.setup is None:
            return
        setup = task.setup
        # Sync the setup script up and run it.
        internal_ips = handle.internal_ips()
        remote_setup_file_name = f'/tmp/sky_setup_{self.run_timestamp}'
        # Need this `-i` option to make sure `source ~/.bashrc` work
        setup_cmd = f'/bin/bash -i {remote_setup_file_name} 2>&1'
        runners = handle.get_command_runners(avoid_ssh_control=True)

        def _setup_node(node_id: int) -> None:
            setup_envs = task.envs_and_secrets
            setup_envs.update(self._skypilot_predefined_env_vars(handle))
            setup_envs['SKYPILOT_SETUP_NODE_IPS'] = '\n'.join(internal_ips)
            setup_envs['SKYPILOT_SETUP_NODE_RANK'] = str(node_id)
            runner = runners[node_id]
            setup_script = log_lib.make_task_bash_script(setup,
                                                         env_vars=setup_envs)
            encoded_script = shlex.quote(setup_script)

            def _dump_final_script(
                    setup_script: str,
                    target_dir: str = remote_setup_file_name) -> None:
                with tempfile.NamedTemporaryFile('w', prefix='sky_setup_') as f:
                    f.write(setup_script)
                    f.flush()
                    setup_sh_path = f.name
                    runner.rsync(source=setup_sh_path,
                                 target=target_dir,
                                 up=True,
                                 stream_logs=False)

            # Always dump the full setup script to the persistent path first
            # In high availability mode, we need to dump the full setup script
            # to a persistent path BEFORE any other operations. This ensures
            # that if the pod restarts, it can find and execute the complete
            # setup script, rather than a reference to a temporary file that
            # would no longer exist after restart.
            if self._dump_final_script:
                _dump_final_script(setup_script,
                                   constants.PERSISTENT_SETUP_SCRIPT_PATH)

            if detach_setup or _is_command_length_over_limit(encoded_script):
                _dump_final_script(setup_script)
                create_script_code = 'true'
            else:
                create_script_code = (f'{{ echo {encoded_script} > '
                                      f'{remote_setup_file_name}; }}')

            if detach_setup:
                return

            setup_log_path = os.path.join(self.log_dir,
                                          f'setup-{runner.node_id}.log')

            def _run_setup(setup_cmd: str) -> int:
                returncode = runner.run(
                    setup_cmd,
                    log_path=setup_log_path,
                    process_stream=False,
                    # We do not source bashrc for setup, since bashrc is sourced
                    # in the script already.
                    # Skip an empty line and two lines due to the /bin/bash -i
                    # and source ~/.bashrc in the setup_cmd.
                    #   bash: cannot set terminal process group (7398): Inappropriate ioctl for device # pylint: disable=line-too-long
                    #   bash: no job control in this shell
                    skip_num_lines=3)
                return returncode

            returncode = _run_setup(f'{create_script_code} && {setup_cmd}',)

            def _load_setup_log_and_match(match_str: str) -> bool:
                try:
                    with open(os.path.expanduser(setup_log_path),
                              'r',
                              encoding='utf-8') as f:
                        return match_str.lower() in f.read().lower()
                except Exception as e:  # pylint: disable=broad-except
                    # We don't crash the setup if we cannot read the log file.
                    # Instead, we should retry the setup with dumping the script
                    # to a file to be safe.
                    logger.debug(
                        f'Failed to read setup log file {setup_log_path}: {e}')
                    return True

            if ((returncode == 255 and _load_setup_log_and_match('too long')) or
                (returncode == 1 and
                 _load_setup_log_and_match('request-uri too large'))):
                # If the setup script is too long, we retry it with dumping
                # the script to a file and running it with SSH. We use a
                # general length limit check before but it could be
                # inaccurate on some systems.
                # When there is a cloudflare proxy in front of the remote, it
                # could cause `414 Request-URI Too Large` error.
                logger.debug('Failed to run setup command inline due to '
                             'command length limit. Dumping setup script to '
                             'file and running it with SSH.')
                _dump_final_script(setup_script)
                returncode = _run_setup(setup_cmd)

            def error_message() -> str:
                # Use the function to avoid tailing the file in success case
                try:
                    last_10_lines = subprocess.run(
                        ['tail', '-n10',
                         os.path.expanduser(setup_log_path)],
                        stdout=subprocess.PIPE,
                        check=True).stdout.decode('utf-8')
                except subprocess.CalledProcessError:
                    last_10_lines = None

                err_msg = (f'Failed to setup with return code {returncode}. '
                           f'Check the details in log: {setup_log_path}')
                if last_10_lines:
                    err_msg += (f'\n\n{colorama.Fore.RED}'
                                '****** START Last lines of setup output ******'
                                f'{colorama.Style.RESET_ALL}\n'
                                f'{last_10_lines}'
                                f'{colorama.Fore.RED}'
                                '******* END Last lines of setup output *******'
                                f'{colorama.Style.RESET_ALL}')
                return err_msg

            subprocess_utils.handle_returncode(returncode=returncode,
                                               command=setup_cmd,
                                               error_msg=error_message)

        num_nodes = len(runners)
        plural = 's' if num_nodes > 1 else ''
        node_str = f'{num_nodes} VM{plural}'
        if isinstance(handle.launched_resources.cloud, clouds.Kubernetes):
            node_str = f'{num_nodes} pod{plural}'
        controller = controller_utils.Controllers.from_name(handle.cluster_name)
        if controller is not None:
            node_str = controller.value.name
        if not detach_setup:
            logger.info(
                ux_utils.starting_message(f'Running setup on {node_str}.'))
        # TODO(zhwu): run_in_parallel uses multi-thread to run the commands,
        # which can cause the program waiting for all the threads to finish,
        # even if some of them raise exceptions. We should replace it with
        # multi-process.
        rich_utils.stop_safe_status()
        subprocess_utils.run_in_parallel(_setup_node, list(range(num_nodes)))

        if detach_setup:
            # Only set this when setup needs to be run outside the self._setup()
            # as part of a job (detach_setup, default).
            self._setup_cmd = setup_cmd
            logger.info(ux_utils.finishing_message('Setup detached.'))
            return
        end = time.time()
        logger.debug(f'Setup took {end - start} seconds.')
        setup_log_path = os.path.join(self.log_dir, 'setup-*.log')
        logger.info(
            ux_utils.finishing_message('Setup completed.', setup_log_path))

    def _exec_code_on_head(
        self,
        handle: CloudVmRayResourceHandle,
        codegen: str,
        job_id: int,
        detach_run: bool = False,
        managed_job_dag: Optional['dag.Dag'] = None,
        remote_log_dir: Optional[str] = None,
    ) -> None:
        """Executes generated code on the head node."""
        script_path = os.path.join(SKY_REMOTE_APP_DIR, f'sky_job_{job_id}')
        if remote_log_dir is None:
            remote_log_dir = self.log_dir
        remote_log_path = os.path.join(remote_log_dir, 'run.log')

        cd = f'cd {SKY_REMOTE_WORKDIR}'

        mkdir_code = (f'{cd} && mkdir -p {remote_log_dir} && '
                      f'touch {remote_log_path}')
        encoded_script = shlex.quote(codegen)
        create_script_code = f'{{ echo {encoded_script} > {script_path}; }}'
        job_submit_cmd = (
            # JOB_CMD_IDENTIFIER is used for identifying the process retrieved
            # with pid is the same driver process.
            f'{job_lib.JOB_CMD_IDENTIFIER.format(job_id)} && '
            f'{cd} && {constants.SKY_PYTHON_CMD} -u {script_path}'
            # Do not use &>, which is not POSIX and may not work.
            # Note that the order of ">filename 2>&1" matters.
            f'> {remote_log_path} 2>&1')

        code = job_lib.JobLibCodeGen.queue_job(job_id, job_submit_cmd)
        job_submit_cmd = ' && '.join([mkdir_code, create_script_code, code])

        def _dump_code_to_file(codegen: str,
                               target_dir: str = SKY_REMOTE_APP_DIR) -> None:
            runners = handle.get_command_runners()
            head_runner = runners[0]
            with tempfile.NamedTemporaryFile('w', prefix='sky_app_') as fp:
                fp.write(codegen)
                fp.flush()
                script_path = os.path.join(target_dir, f'sky_job_{job_id}')
                # We choose to sync code + exec, because the alternative of 'ray
                # submit' may not work as it may use system python (python2) to
                # execute the script. Happens for AWS.
                head_runner.rsync(source=fp.name,
                                  target=script_path,
                                  up=True,
                                  stream_logs=False)

        # Should also be ealier than _is_command_length_over_limit
        # Same reason as in _setup
        if self._dump_final_script:
            _dump_code_to_file(job_submit_cmd,
                               constants.PERSISTENT_RUN_SCRIPT_DIR)

        if _is_command_length_over_limit(job_submit_cmd):
            _dump_code_to_file(codegen)
            job_submit_cmd = f'{mkdir_code} && {code}'

        def _maybe_add_managed_job_code(job_submit_cmd: str) -> str:
            if managed_job_dag is not None:
                # Add the managed job to job queue database.
                managed_job_codegen = managed_jobs.ManagedJobCodeGen()
                managed_job_code = managed_job_codegen.set_pending(
                    job_id,
                    managed_job_dag,
                    skypilot_config.get_active_workspace(
                        force_user_workspace=True),
                    entrypoint=common_utils.get_current_command())
                # Set the managed job to PENDING state to make sure that this
                # managed job appears in the `sky jobs queue`, even if it needs
                # to wait to be submitted.
                # We cannot set the managed job to PENDING state in the job
                # template (jobs-controller.yaml.j2), as it may need to wait for
                # the run commands to be scheduled on the job controller in
                # high-load cases.
                job_submit_cmd += ' && ' + managed_job_code
            return job_submit_cmd

        job_submit_cmd = _maybe_add_managed_job_code(job_submit_cmd)

        returncode, stdout, stderr = self.run_on_head(handle,
                                                      job_submit_cmd,
                                                      stream_logs=False,
                                                      require_outputs=True)
        # Happens when someone calls `sky exec` but remote is outdated for
        # running a job. Necessitating calling `sky launch`.
        backend_utils.check_stale_runtime_on_remote(returncode, stderr,
                                                    handle.cluster_name)
        output = stdout + stderr
        if ((returncode == 255 and 'too long' in output.lower()) or
            (returncode == 1 and 'request-uri too large' in output.lower())):
            # If the generated script is too long, we retry it with dumping
            # the script to a file and running it with SSH. We use a general
            # length limit check before but it could be inaccurate on some
            # systems.
            # When there is a cloudflare proxy in front of the remote, it could
            # cause `414 Request-URI Too Large` error.
            logger.debug('Failed to submit job due to command length limit. '
                         'Dumping job to file and running it with SSH. '
                         f'Output: {output}')
            _dump_code_to_file(codegen)
            job_submit_cmd = f'{mkdir_code} && {code}'
            job_submit_cmd = _maybe_add_managed_job_code(job_submit_cmd)
            returncode, stdout, stderr = self.run_on_head(handle,
                                                          job_submit_cmd,
                                                          stream_logs=False,
                                                          require_outputs=True)

        subprocess_utils.handle_returncode(returncode,
                                           job_submit_cmd,
                                           f'Failed to submit job {job_id}.',
                                           stderr=stdout + stderr)

        controller = controller_utils.Controllers.from_name(handle.cluster_name)
        if controller == controller_utils.Controllers.SKY_SERVE_CONTROLLER:
            logger.info(ux_utils.starting_message('Service registered.'))
        else:
            logger.info(
                ux_utils.starting_message(f'Job submitted, ID: {job_id}'))
        rich_utils.stop_safe_status()
        if not detach_run:
            if (handle.cluster_name == controller_utils.Controllers.
                    JOBS_CONTROLLER.value.cluster_name):
                self.tail_managed_job_logs(handle, job_id)
            else:
                # Sky logs. Not using subprocess.run since it will make the
                # ssh keep connected after ctrl-c.
                self.tail_logs(handle, job_id)

    def _add_job(self, handle: CloudVmRayResourceHandle,
                 job_name: Optional[str],
                 resources_str: str) -> Tuple[int, str]:
        code = job_lib.JobLibCodeGen.add_job(
            job_name=job_name,
            username=common_utils.get_user_hash(),
            run_timestamp=self.run_timestamp,
            resources_str=resources_str)
        returncode, result_str, stderr = self.run_on_head(handle,
                                                          code,
                                                          stream_logs=False,
                                                          require_outputs=True,
                                                          separate_stderr=True)
        # Happens when someone calls `sky exec` but remote is outdated for
        # adding a job. Necessitating calling `sky launch`.
        backend_utils.check_stale_runtime_on_remote(returncode, stderr,
                                                    handle.cluster_name)
        # TODO(zhwu): this sometimes will unexpectedly fail, we can add
        # retry for this, after we figure out the reason.
        subprocess_utils.handle_returncode(returncode, code,
                                           'Failed to fetch job id.', stderr)
        try:
            job_id_match = _JOB_ID_PATTERN.search(result_str)
            if job_id_match is not None:
                job_id = int(job_id_match.group(1))
            else:
                # For backward compatibility.
                job_id = int(result_str)
            log_dir_match = _LOG_DIR_PATTERN.search(result_str)
            if log_dir_match is not None:
                log_dir = log_dir_match.group(1).strip()
            else:
                # For backward compatibility, use the same log dir as local.
                log_dir = self.log_dir
        except ValueError as e:
            logger.error(stderr)
            raise ValueError(f'Failed to parse job id: {result_str}; '
                             f'Returncode: {returncode}') from e
        return job_id, log_dir

    def _execute(
        self,
        handle: CloudVmRayResourceHandle,
        task: task_lib.Task,
        detach_run: bool,
        dryrun: bool = False,
    ) -> Optional[int]:
        """Executes the task on the cluster.

        Returns:
            Job id if the task is submitted to the cluster, None otherwise.
        """
        if task.run is None and self._setup_cmd is None:
            # This message is fine without mentioning setup, as there are two
            # cases when run section is empty:
            # 1. setup specified: setup is executed in detached mode and this
            #    message will not be shown.
            # 2. no setup specified: this message is fine as a user is likely
            #    creating a cluster only, and ok with the empty run command.
            logger.info('Run commands not specified or empty.')
            return None
        if task.run is None:
            # If the task has no run command, we still need to execute the
            # generated ray driver program to run the setup command in detached
            # mode.
            # In this case, we reset the resources for the task, so that the
            # detached setup does not need to wait for the task resources to be
            # ready (which is not used for setup anyway).
            valid_resource = sky.Resources()
        else:
            # Check the task resources vs the cluster resources. Since
            # `sky exec` will not run the provision and _check_existing_cluster
            # We need to check ports here since sky.exec shouldn't change
            # resources.
            valid_resource = self.check_resources_fit_cluster(handle,
                                                              task,
                                                              check_ports=True)
        task_copy = copy.copy(task)
        # Handle multiple resources exec case.
        task_copy.set_resources(valid_resource)
        if len(task.resources) > 1:
            logger.info('Multiple resources are specified '
                        f'for the task, using: {valid_resource}')
        task_copy.best_resources = None
        resources_str = backend_utils.get_task_resources_str(task_copy)

        if dryrun:
            logger.info(f'Dryrun complete. Would have run:\n{task}')
            return None

        job_id, log_dir = self._add_job(handle, task_copy.name, resources_str)

        num_actual_nodes = task.num_nodes * handle.num_ips_per_node
        # Case: task_lib.Task(run, num_nodes=N) or TPU VM Pods
        if num_actual_nodes > 1:
            self._execute_task_n_nodes(handle, task_copy, job_id, detach_run,
                                       log_dir)
        else:
            # Case: task_lib.Task(run, num_nodes=1)
            self._execute_task_one_node(handle, task_copy, job_id, detach_run,
                                        log_dir)

        return job_id

    def _post_execute(self, handle: CloudVmRayResourceHandle,
                      down: bool) -> None:
        """Post-execute cleanup."""
        del handle, down  # Unused.
        # All logic is handled in previous stages, no-op.

    def _teardown_ephemeral_storage(self, task: task_lib.Task) -> None:
        storage_mounts = task.storage_mounts
        if storage_mounts is not None:
            for _, storage in storage_mounts.items():
                if not storage.persistent:
                    storage.delete()

    def _teardown(self,
                  handle: CloudVmRayResourceHandle,
                  terminate: bool,
                  purge: bool = False):
        """Tear down or stop the cluster.

        Args:
            handle: The handle to the cluster.
            terminate: Terminate or stop the cluster.
            purge: Purge the cluster record from the cluster table, even if
                the teardown fails.
        Raises:
            exceptions.ClusterOwnerIdentityMismatchError: If the cluster is
                owned by another user.
            exceptions.CloudUserIdentityError: if we fail to get the current
                user identity.
            RuntimeError: If the cluster fails to be terminated/stopped.
        """
        cluster_name = handle.cluster_name
        # Check if the cluster is owned by the current user. Raise
        # exceptions.ClusterOwnerIdentityMismatchError
        yellow = colorama.Fore.YELLOW
        reset = colorama.Style.RESET_ALL
        is_identity_mismatch_and_purge = False
        try:
            backend_utils.check_owner_identity(cluster_name)
        except exceptions.ClusterOwnerIdentityMismatchError as e:
            if purge:
                logger.error(e)
                verbed = 'terminated' if terminate else 'stopped'
                logger.warning(
                    f'{yellow}Purge (-p/--purge) is set, ignoring the '
                    f'identity mismatch error and removing '
                    f'the cluster record from cluster table.{reset}\n{yellow}It'
                    ' is the user\'s responsibility to ensure that this '
                    f'cluster is actually {verbed} on the cloud.{reset}')
                is_identity_mismatch_and_purge = True
            else:
                raise
        lock_path = os.path.expanduser(
            backend_utils.CLUSTER_STATUS_LOCK_PATH.format(cluster_name))
        # Retry in case new cluster operation comes in and holds the lock
        # right after the lock is removed.
        n_attempts = 2
        while True:
            n_attempts -= 1
            # In case other running cluster operations are still holding the
            # lock.
            common_utils.remove_file_if_exists(lock_path)
            # We have to kill the cluster requests, because `down` and `stop`
            # should be higher priority than the cluster requests, and we should
            # release the lock from other requests.
            exclude_request_to_kill = 'sky.down' if terminate else 'sky.stop'
            try:
                # TODO(zhwu): we should get rid of this when it is being called
                # internally without involving an API server, e.g., when a
                # controller is trying to terminate a cluster.
                requests_lib.kill_cluster_requests(handle.cluster_name,
                                                   exclude_request_to_kill)
            except Exception as e:  # pylint: disable=broad-except
                # We allow the failure to kill other launch requests, because
                # it is not critical to the cluster teardown.
                logger.warning(
                    'Failed to kill other launch requests for the '
                    f'cluster {handle.cluster_name}: '
                    f'{common_utils.format_exception(e, use_bracket=True)}')
            try:
                with filelock.FileLock(
                        lock_path,
                        backend_utils.CLUSTER_STATUS_LOCK_TIMEOUT_SECONDS):
                    self.teardown_no_lock(
                        handle,
                        terminate,
                        purge,
                        # When --purge is set and we already see an ID mismatch
                        # error, we skip the refresh codepath. This is because
                        # refresh checks current user identity can throw
                        # ClusterOwnerIdentityMismatchError. The argument/flag
                        # `purge` should bypass such ID mismatch errors.
                        refresh_cluster_status=(
                            not is_identity_mismatch_and_purge))
                if terminate:
                    common_utils.remove_file_if_exists(lock_path)
                break
            except filelock.Timeout as e:
                logger.debug(f'Failed to acquire lock for {cluster_name}, '
                             f'retrying...')
                if n_attempts <= 0:
                    raise RuntimeError(
                        f'Cluster {cluster_name!r} is locked by {lock_path}. '
                        'Check to see if it is still being launched') from e

    # --- CloudVMRayBackend Specific APIs ---

    def get_job_status(
        self,
        handle: CloudVmRayResourceHandle,
        job_ids: Optional[List[int]] = None,
        stream_logs: bool = True
    ) -> Dict[Optional[int], Optional[job_lib.JobStatus]]:
        code = job_lib.JobLibCodeGen.get_job_status(job_ids)
        returncode, stdout, stderr = self.run_on_head(handle,
                                                      code,
                                                      stream_logs=stream_logs,
                                                      require_outputs=True,
                                                      separate_stderr=True)
        subprocess_utils.handle_returncode(returncode, code,
                                           'Failed to get job status.', stderr)
        statuses = job_lib.load_statuses_payload(stdout)
        return statuses

    def cancel_jobs(self,
                    handle: CloudVmRayResourceHandle,
                    jobs: Optional[List[int]],
                    cancel_all: bool = False,
                    user_hash: Optional[str] = None) -> None:
        """Cancels jobs.

        See `skylet.job_lib.cancel_jobs_encoded_results` for more details.
        """
        code = job_lib.JobLibCodeGen.cancel_jobs(jobs, cancel_all, user_hash)
        returncode, stdout, _ = self.run_on_head(handle,
                                                 code,
                                                 stream_logs=False,
                                                 require_outputs=True)
        subprocess_utils.handle_returncode(
            returncode, code,
            f'Failed to cancel jobs on cluster {handle.cluster_name}.', stdout)

        cancelled_ids = message_utils.decode_payload(stdout)
        if cancelled_ids:
            logger.info(
                f'Cancelled job ID(s): {", ".join(map(str, cancelled_ids))}')
        else:
            logger.info('No jobs cancelled. They may be in terminal states.')

    def sync_down_logs(
            self,
            handle: CloudVmRayResourceHandle,
            job_ids: Optional[List[str]],
            local_dir: str = constants.SKY_LOGS_DIRECTORY) -> Dict[str, str]:
        """Sync down logs for the given job_ids.

        Returns:
            A dictionary mapping job_id to log path.
        """
        code = job_lib.JobLibCodeGen.get_log_dirs_for_jobs(job_ids)
        returncode, job_to_dir, stderr = self.run_on_head(handle,
                                                          code,
                                                          stream_logs=False,
                                                          require_outputs=True,
                                                          separate_stderr=True)
        subprocess_utils.handle_returncode(returncode, code,
                                           'Failed to sync logs.', stderr)
        job_to_dir: Dict[str, str] = message_utils.decode_payload(job_to_dir)
        if not job_to_dir:
            logger.info(f'{colorama.Fore.YELLOW}'
                        'No matching log directories found'
                        f'{colorama.Style.RESET_ALL}')
            return {}

        job_ids = list(job_to_dir.keys())
        dirs = list(job_to_dir.values())
        remote_log_dirs = [
            # TODO(aylei): backward compatibility for legacy runtime that
            # returns run_timestamp only, remove after 0.12.0
            (dir if constants.SKY_LOGS_DIRECTORY in dir else os.path.join(
                constants.SKY_LOGS_DIRECTORY, dir)) for dir in dirs
        ]
        local_log_dirs = [(dir.replace(constants.SKY_LOGS_DIRECTORY, local_dir)
                           if constants.SKY_LOGS_DIRECTORY in dir else
                           os.path.join(local_dir, dir)) for dir in dirs]

        runners = handle.get_command_runners()

        def _rsync_down(args) -> None:
            """Rsync down logs from remote nodes.

            Args:
                args: A tuple of (runner, local_log_dir, remote_log_dir)
            """
            (runner, local_log_dir, remote_log_dir) = args
            try:
                os.makedirs(os.path.expanduser(local_log_dir), exist_ok=True)
                runner.rsync(
                    # Require a `/` at the end to make sure the parent dir
                    # are not created locally. We do not add additional '*' as
                    # kubernetes's rsync does not work with an ending '*'.
                    source=f'{remote_log_dir}/',
                    target=os.path.expanduser(local_log_dir),
                    up=False,
                    stream_logs=False,
                )
            except exceptions.CommandError as e:
                if e.returncode == exceptions.RSYNC_FILE_NOT_FOUND_CODE:
                    # Raised by rsync_down. Remote log dir may not exist, since
                    # the job can be run on some part of the nodes.
                    logger.debug(f'{runner.node_id} does not have the tasks/*.')
                else:
                    raise

        parallel_args = [[runner, *item]
                         for item in zip(local_log_dirs, remote_log_dirs)
                         for runner in runners]
        subprocess_utils.run_in_parallel(_rsync_down, parallel_args)
        return dict(zip(job_ids, local_log_dirs))

    @context_utils.cancellation_guard
    def tail_logs(self,
                  handle: CloudVmRayResourceHandle,
                  job_id: Optional[int],
                  managed_job_id: Optional[int] = None,
                  follow: bool = True,
                  tail: int = 0) -> int:
        """Tail the logs of a job.

        Args:
            handle: The handle to the cluster.
            job_id: The job ID to tail the logs of.
            managed_job_id: The managed job ID for display purpose only.
            follow: Whether to follow the logs.
            tail: The number of lines to display from the end of the
                log file. If 0, print all lines.

        Returns:
            The exit code of the tail command. Returns code 100 if the job has
            failed. See exceptions.JobExitCode for possible return codes.
        """
        code = job_lib.JobLibCodeGen.tail_logs(job_id,
                                               managed_job_id=managed_job_id,
                                               follow=follow,
                                               tail=tail)
        if job_id is None and managed_job_id is None:
            logger.info(
                'Job ID not provided. Streaming the logs of the latest job.')

        # With the stdin=subprocess.DEVNULL, the ctrl-c will not directly
        # kill the process, so we need to handle it manually here.
        if threading.current_thread() is threading.main_thread():
            signal.signal(signal.SIGINT, backend_utils.interrupt_handler)
            signal.signal(signal.SIGTSTP, backend_utils.stop_handler)
        try:
            returncode = self.run_on_head(
                handle,
                code,
                stream_logs=True,
                process_stream=False,
                # Allocate a pseudo-terminal to disable output buffering.
                # Otherwise, there may be 5 minutes delay in logging.
                ssh_mode=command_runner.SshMode.INTERACTIVE,
            )
        except SystemExit as e:
            returncode = e.code
        return returncode

    def tail_managed_job_logs(self,
                              handle: CloudVmRayResourceHandle,
                              job_id: Optional[int] = None,
                              job_name: Optional[str] = None,
                              controller: bool = False,
                              follow: bool = True,
                              tail: Optional[int] = None) -> int:
        # if job_name is not None, job_id should be None
        assert job_name is None or job_id is None, (job_name, job_id)
        code = managed_jobs.ManagedJobCodeGen.stream_logs(
            job_name, job_id, follow, controller, tail)

        # With the stdin=subprocess.DEVNULL, the ctrl-c will not directly
        # kill the process, so we need to handle it manually here.
        if threading.current_thread() is threading.main_thread():
            signal.signal(signal.SIGINT, backend_utils.interrupt_handler)
            signal.signal(signal.SIGTSTP, backend_utils.stop_handler)

        # Refer to the notes in tail_logs.
        try:
            returncode = self.run_on_head(
                handle,
                code,
                stream_logs=True,
                process_stream=False,
                ssh_mode=command_runner.SshMode.INTERACTIVE,
            )
        except SystemExit as e:
            returncode = e.code
        return returncode

    def sync_down_managed_job_logs(
            self,
            handle: CloudVmRayResourceHandle,
            job_id: Optional[int] = None,
            job_name: Optional[str] = None,
            controller: bool = False,
            local_dir: str = constants.SKY_LOGS_DIRECTORY) -> Dict[str, str]:
        """Sync down logs for a managed job.

        Args:
            handle: The handle to the cluster.
            job_id: The job ID to sync down logs for.
            job_name: The job name to sync down logs for.
            controller: Whether to sync down logs for the controller.
            local_dir: The local directory to sync down logs to.

        Returns:
            A dictionary mapping job_id to log path.
        """
        # if job_name and job_id should not both be specified
        assert job_name is None or job_id is None, (job_name, job_id)

        if job_id is None:
            # generate code to get the job_id
            # if job_name is None, get all job_ids
            # TODO: Only get the latest job_id, since that's the only one we use
            code = managed_jobs.ManagedJobCodeGen.get_all_job_ids_by_name(
                job_name=job_name)
            returncode, job_ids, stderr = self.run_on_head(handle,
                                                           code,
                                                           stream_logs=False,
                                                           require_outputs=True,
                                                           separate_stderr=True)
            subprocess_utils.handle_returncode(returncode, code,
                                               'Failed to sync down logs.',
                                               stderr)
            job_ids = message_utils.decode_payload(job_ids)
            if not job_ids:
                logger.info(f'{colorama.Fore.YELLOW}'
                            'No matching job found'
                            f'{colorama.Style.RESET_ALL}')
                return {}
            elif len(job_ids) > 1:
                name_str = ''
                if job_name is not None:
                    name_str = ('Multiple jobs IDs found under the name '
                                f'{job_name}. ')
                controller_str = ' (controller)' if controller else ''
                logger.info(f'{colorama.Fore.YELLOW}'
                            f'{name_str}'
                            f'Downloading the latest job logs{controller_str}.'
                            f'{colorama.Style.RESET_ALL}')
            # list should aready be in descending order
            job_id = job_ids[0]

<<<<<<< HEAD
        if handle.is_local_handle:
            # In consolidation mode, we dont submit a ray job, therefore no
            # run_timestamp is available. We use a dummy run_timestamp here.
            run_timestamps = {
                job_id: f'managed-jobs-consolidation-mode-{job_id}'
            }
        else:
            # get the run_timestamp
            # the function takes in [job_id]
            code = job_lib.JobLibCodeGen.get_run_timestamp_with_globbing(
                [str(job_id)])
            returncode, run_timestamps_payload, stderr = self.run_on_head(
                handle,
                code,
                stream_logs=False,
                require_outputs=True,
                separate_stderr=True)
            subprocess_utils.handle_returncode(returncode, code,
                                               'Failed to sync logs.', stderr)
            # returns with a dict of {job_id: run_timestamp}
            run_timestamps = message_utils.decode_payload(
                run_timestamps_payload)
=======
        # get the run_timestamp
        # the function takes in [job_id]
        code = job_lib.JobLibCodeGen.get_log_dirs_for_jobs([str(job_id)])
        returncode, run_timestamps, stderr = self.run_on_head(
            handle,
            code,
            stream_logs=False,
            require_outputs=True,
            separate_stderr=True)
        subprocess_utils.handle_returncode(returncode, code,
                                           'Failed to sync logs.', stderr)
        # returns with a dict of {job_id: run_timestamp}
        run_timestamps = message_utils.decode_payload(run_timestamps)
>>>>>>> e9d85ba1
        if not run_timestamps:
            logger.info(f'{colorama.Fore.YELLOW}'
                        'No matching log directories found'
                        f'{colorama.Style.RESET_ALL}')
            return {}

        run_timestamp = list(run_timestamps.values())[0]
        job_id = list(run_timestamps.keys())[0]
        local_log_dir = ''
        if controller:  # download controller logs
            remote_log = os.path.join(managed_jobs.JOBS_CONTROLLER_LOGS_DIR,
                                      f'{job_id}.log')
            local_log_dir = os.path.join(local_dir, run_timestamp)
            os.makedirs(os.path.dirname(os.path.expanduser(local_log_dir)),
                        exist_ok=True)

            logger.debug(f'{colorama.Fore.CYAN}'
                         f'Job {job_id} local logs: {local_log_dir}'
                         f'{colorama.Style.RESET_ALL}')

            runners = handle.get_command_runners()

            def _rsync_down(args) -> None:
                """Rsync down logs from remote nodes.

                Args:
                    args: A tuple of (runner, local_log_dir, remote_log_dir)
                """
                (runner, local_log_dir, remote_log) = args
                try:
                    os.makedirs(os.path.expanduser(local_log_dir),
                                exist_ok=True)
                    runner.rsync(
                        source=remote_log,
                        target=f'{local_log_dir}/controller.log',
                        up=False,
                        stream_logs=False,
                    )
                except exceptions.CommandError as e:
                    if e.returncode == exceptions.RSYNC_FILE_NOT_FOUND_CODE:
                        # Raised by rsync_down. Remote log dir may not exist
                        # since the job can be run on some part of the nodes.
                        logger.debug(
                            f'{runner.node_id} does not have the tasks/*.')
                    else:
                        raise

            parallel_args = [
                (runner, local_log_dir, remote_log) for runner in runners
            ]
            subprocess_utils.run_in_parallel(_rsync_down, parallel_args)
        else:  # download job logs
            local_log_dir = os.path.join(local_dir, 'managed_jobs',
                                         run_timestamp)
            os.makedirs(os.path.dirname(os.path.expanduser(local_log_dir)),
                        exist_ok=True)
            log_file = os.path.join(local_log_dir, 'run.log')

            code = managed_jobs.ManagedJobCodeGen.stream_logs(job_name=None,
                                                              job_id=job_id,
                                                              follow=False,
                                                              controller=False)

            # With the stdin=subprocess.DEVNULL, the ctrl-c will not
            # kill the process, so we need to handle it manually here.
            if threading.current_thread() is threading.main_thread():
                signal.signal(signal.SIGINT, backend_utils.interrupt_handler)
                signal.signal(signal.SIGTSTP, backend_utils.stop_handler)

            # We redirect the output to the log file
            # and disable the STDOUT and STDERR
            self.run_on_head(
                handle,
                code,
                log_path=os.path.expanduser(log_file),
                stream_logs=False,
                process_stream=False,
                ssh_mode=command_runner.SshMode.INTERACTIVE,
            )

        logger.debug(f'{colorama.Fore.CYAN}'
                     f'Job {job_id} logs: {local_log_dir}'
                     f'{colorama.Style.RESET_ALL}')
        return {str(job_id): local_log_dir}

    def teardown_no_lock(self,
                         handle: CloudVmRayResourceHandle,
                         terminate: bool,
                         purge: bool = False,
                         post_teardown_cleanup: bool = True,
                         refresh_cluster_status: bool = True,
                         remove_from_db: bool = True) -> None:
        """Teardown the cluster without acquiring the cluster status lock.

        NOTE: This method should not be called without holding the cluster
        status lock already.

        refresh_cluster_status is only used internally in the status refresh
        process, and should not be set to False in other cases.

        Raises:
            RuntimeError: If the cluster fails to be terminated/stopped.
        """
        exclude_request_to_kill = 'sky.down' if terminate else 'sky.stop'
        # We have to kill the cluster requests again within the lock, because
        # any pending requests on the same cluster should be cancelled after
        # the cluster is terminated/stopped. Otherwise, it will be quite
        # confusing to see the cluster restarted immediately after it is
        # terminated/stopped, when there is a pending launch request.
        try:
            # TODO(zhwu): we should get rid of this when it is being called
            # internally without involving an API server, e.g., when a
            # controller is trying to terminate a cluster.
            requests_lib.kill_cluster_requests(handle.cluster_name,
                                               exclude_request_to_kill)
        except Exception as e:  # pylint: disable=broad-except
            # We allow the failure to kill other launch requests, because
            # it is not critical to the cluster teardown.
            logger.warning(
                'Failed to kill other launch requests for the '
                f'cluster {handle.cluster_name}: '
                f'{common_utils.format_exception(e, use_bracket=True)}')
        cluster_status_fetched = False
        if refresh_cluster_status:
            try:
                prev_cluster_status, _ = (
                    backend_utils.refresh_cluster_status_handle(
                        handle.cluster_name,
                        acquire_per_cluster_status_lock=False))
                cluster_status_fetched = True
            except exceptions.ClusterStatusFetchingError:
                logger.warning(
                    'Failed to fetch cluster status for '
                    f'{handle.cluster_name!r}. Assuming the cluster is still '
                    'up.')
        if not cluster_status_fetched:
            record = global_user_state.get_cluster_from_name(
                handle.cluster_name)
            prev_cluster_status = record[
                'status'] if record is not None else None
        if prev_cluster_status is None:
            # When the cluster is not in the cluster table, we guarantee that
            # all related resources / cache / config are cleaned up, i.e. it
            # is safe to skip and return True.
            ux_utils.console_newline()
            logger.warning(
                f'Cluster {handle.cluster_name!r} is already terminated. '
                'Skipped.')
            return

        if handle.cluster_yaml is None:
            logger.warning(f'Cluster {handle.cluster_name!r} has no '
                           f'provision yaml so it '
                           'has not been provisioned. Skipped.')
            global_user_state.remove_cluster(handle.cluster_name,
                                             terminate=terminate)
            return
        log_path = os.path.join(os.path.expanduser(self.log_dir),
                                'teardown.log')
        log_abs_path = os.path.abspath(log_path)
        launched_resources = handle.launched_resources.assert_launchable()
        cloud = launched_resources.cloud
        config = global_user_state.get_cluster_yaml_dict(handle.cluster_yaml)
        cluster_name = handle.cluster_name
        cluster_name_on_cloud = handle.cluster_name_on_cloud

        # Avoid possibly unbound warnings. Code below must overwrite these vars:
        returncode = 0
        stdout = ''
        stderr = ''

        if (cloud.PROVISIONER_VERSION >=
                clouds.ProvisionerVersion.RAY_PROVISIONER_SKYPILOT_TERMINATOR):
            logger.debug(f'Provisioner version: {cloud.PROVISIONER_VERSION} '
                         'using new provisioner for teardown.')
            # Stop the ray autoscaler first to avoid the head node trying to
            # re-launch the worker nodes, during the termination of the
            # cluster.
            try:
                # We do not check the return code, since Ray returns
                # non-zero return code when calling Ray stop,
                # even when the command was executed successfully.
                self.run_on_head(handle,
                                 f'{constants.SKY_RAY_CMD} stop --force')
            except exceptions.FetchClusterInfoError:
                # This error is expected if the previous cluster IP is
                # failed to be found,
                # i.e., the cluster is already stopped/terminated.
                if prev_cluster_status == status_lib.ClusterStatus.UP:
                    logger.warning(
                        'Failed to take down Ray autoscaler on the head node. '
                        'It might be because the cluster\'s head node has '
                        'already been terminated. It is fine to skip this.')

            try:
                provisioner.teardown_cluster(repr(cloud),
                                             resources_utils.ClusterName(
                                                 cluster_name,
                                                 cluster_name_on_cloud),
                                             terminate=terminate,
                                             provider_config=config['provider'])
            except Exception as e:  # pylint: disable=broad-except
                if purge:
                    logger.warning(
                        _TEARDOWN_PURGE_WARNING.format(
                            reason='stopping/terminating cluster nodes',
                            details=common_utils.format_exception(
                                e, use_bracket=True)))
                else:
                    raise

            if post_teardown_cleanup:
                self.post_teardown_cleanup(handle, terminate, purge,
                                           remove_from_db)
            return

        if (isinstance(cloud, clouds.IBM) and terminate and
                prev_cluster_status == status_lib.ClusterStatus.STOPPED):
            # pylint: disable= W0622 W0703 C0415
            from sky.adaptors import ibm
            from sky.skylet.providers.ibm.vpc_provider import IBMVPCProvider

            config_provider = global_user_state.get_cluster_yaml_dict(
                handle.cluster_yaml)['provider']
            region = config_provider['region']
            search_client = ibm.search_client()
            vpc_found = False
            # pylint: disable=unsubscriptable-object
            vpcs_filtered_by_tags_and_region = search_client.search(
                query=(f'type:vpc AND tags:{cluster_name_on_cloud} '
                       f'AND region:{region}'),
                fields=['tags', 'region', 'type'],
                limit=1000).get_result()['items']
            vpc_id = None
            try:
                vpc_id = vpcs_filtered_by_tags_and_region[0]['crn'].rsplit(
                    ':', 1)[-1]
                vpc_found = True
            except Exception:
                logger.critical('failed to locate vpc for ibm cloud')
                returncode = -1

            if vpc_found:
                # Delete VPC and it's associated resources
                vpc_provider = IBMVPCProvider(
                    config_provider['resource_group_id'], region,
                    cluster_name_on_cloud)
                vpc_provider.delete_vpc(vpc_id, region)
                # successfully removed cluster as no exception was raised
                returncode = 0

        else:
            config['provider']['cache_stopped_nodes'] = not terminate
            with tempfile.NamedTemporaryFile('w',
                                             prefix='sky_',
                                             delete=False,
                                             suffix='.yml') as f:
                common_utils.dump_yaml(f.name, config)
                f.flush()

                teardown_verb = 'Terminating' if terminate else 'Stopping'
                with rich_utils.safe_status(
                        ux_utils.spinner_message(
                            f'{teardown_verb}: {cluster_name}', log_path)):
                    # FIXME(zongheng): support retries. This call can fail for
                    # example due to GCP returning list requests per limit
                    # exceeded.
                    returncode, stdout, stderr = log_lib.run_with_log(
                        ['ray', 'down', '-y', f.name],
                        log_abs_path,
                        stream_logs=False,
                        require_outputs=True,
                        # Disable stdin to avoid ray outputs mess up the
                        # terminal with misaligned output when multithreading/
                        # multiprocessing are used.
                        # Refer to: https://github.com/ray-project/ray/blob/d462172be7c5779abf37609aed08af112a533e1e/python/ray/autoscaler/_private/subprocess_output_util.py#L264 # pylint: disable=line-too-long
                        stdin=subprocess.DEVNULL)
        if returncode != 0:
            if purge:
                logger.warning(
                    _TEARDOWN_PURGE_WARNING.format(
                        reason='stopping/terminating cluster nodes',
                        details=stderr))
            # 'TPU must be specified.': This error returns when we call "gcloud
            #   delete" with an empty VM list where no instance exists. Safe to
            #   ignore it and do cleanup locally. TODO(wei-lin): refactor error
            #   handling mechanism.
            #
            # 'SKYPILOT_ERROR_NO_NODES_LAUNCHED': this indicates nodes are
            #   never launched and the errors are related to pre-launch
            #   configurations (such as VPC not found). So it's safe & good UX
            #   to not print a failure message.
            elif ('TPU must be specified.' not in stderr and
                  'SKYPILOT_ERROR_NO_NODES_LAUNCHED: ' not in stderr):
                raise RuntimeError(
                    _TEARDOWN_FAILURE_MESSAGE.format(
                        extra_reason='',
                        cluster_name=common_utils.cluster_name_in_hint(
                            cluster_name, cluster_name_on_cloud),
                        stdout=stdout,
                        stderr=stderr))

        # No need to clean up if the cluster is already terminated
        # (i.e., prev_status is None), as the cleanup has already been done
        # if the cluster is removed from the status table.
        if post_teardown_cleanup:
            self.post_teardown_cleanup(handle, terminate, purge)

    def post_teardown_cleanup(self,
                              handle: CloudVmRayResourceHandle,
                              terminate: bool,
                              purge: bool = False,
                              remove_from_db: bool = True) -> None:
        """Cleanup local configs/caches and delete TPUs after teardown.

        This method will handle the following cleanup steps:
        * Deleting the TPUs;
        * Removing ssh configs for the cluster;
        * Updating the local state of the cluster;
        * Removing the terminated cluster's scripts and ray yaml files.
        """
        cluster_name_on_cloud = handle.cluster_name_on_cloud
        cloud = handle.launched_resources.cloud

        if terminate and handle.launched_resources.is_image_managed is True:
            # Delete the image when terminating a "cloned" cluster, i.e.,
            # whose image is created by SkyPilot (--clone-disk-from)
            logger.debug(f'Deleting image {handle.launched_resources.image_id}')
            cluster_resources = handle.launched_resources
            cluster_cloud = cluster_resources.cloud
            image_dict = cluster_resources.image_id
            assert cluster_cloud is not None, cluster_resources
            assert image_dict is not None and len(image_dict) == 1
            image_id = list(image_dict.values())[0]
            try:
                cluster_cloud.delete_image(image_id,
                                           handle.launched_resources.region)
            except exceptions.CommandError as e:
                logger.warning(
                    f'Failed to delete cloned image {image_id}. Please '
                    'remove it manually to avoid image leakage. Details: '
                    f'{common_utils.format_exception(e, use_bracket=True)}')
        if terminate:
            # This function could be directly called from status refresh,
            # where we need to cleanup the cluster profile.
            metadata_utils.remove_cluster_metadata(handle.cluster_name)
            # The cluster yaml does not exist when skypilot has not found
            # the right resource to provision the cluster.
            if handle.cluster_yaml is not None:
                try:
                    launched_resources = (
                        handle.launched_resources.assert_launchable())
                    cloud = launched_resources.cloud
                    config = global_user_state.get_cluster_yaml_dict(
                        handle.cluster_yaml)
                    cloud.check_features_are_supported(
                        launched_resources,
                        {clouds.CloudImplementationFeatures.OPEN_PORTS})
                    provision_lib.cleanup_ports(repr(cloud),
                                                cluster_name_on_cloud,
                                                handle.launched_resources.ports,
                                                config['provider'])
                    self.remove_cluster_config(handle)
                except exceptions.NotSupportedError:
                    pass
                except exceptions.PortDoesNotExistError:
                    logger.debug('Ports do not exist. Skipping cleanup.')
                except Exception as e:  # pylint: disable=broad-except
                    if purge:
                        msg = common_utils.format_exception(e, use_bracket=True)
                        logger.warning(
                            f'Failed to cleanup ports. Skipping since purge is '
                            f'set. Details: {msg}')
                    else:
                        raise

        sky.utils.cluster_utils.SSHConfigHelper.remove_cluster(
            handle.cluster_name)

        def _detect_abnormal_non_terminated_nodes(
                handle: CloudVmRayResourceHandle) -> None:
            # Confirm that instances have actually transitioned state before
            # updating the state database. We do this immediately before
            # removing the state from the database, so that we can guarantee
            # that this is always called before the state is removed. We
            # considered running this check as part of
            # provisioner.teardown_cluster or provision.terminate_instances, but
            # it would open the door to code paths that successfully call this
            # function but do not first call teardown_cluster or
            # terminate_instances. See
            # https://github.com/skypilot-org/skypilot/pull/4443#discussion_r1872798032
            attempts = 0
            while True:
                config = global_user_state.get_cluster_yaml_dict(
                    handle.cluster_yaml)

                logger.debug(f'instance statuses attempt {attempts + 1}')
                node_status_dict = provision_lib.query_instances(
                    repr(cloud),
                    cluster_name_on_cloud,
                    config['provider'],
                    non_terminated_only=False)

                unexpected_node_state: Optional[Tuple[str, str]] = None
                for node_id, node_status in node_status_dict.items():
                    logger.debug(f'{node_id} status: {node_status}')
                    # FIXME(cooperc): Some clouds (e.g. GCP) do not distinguish
                    # between "stopping/stopped" and "terminating/terminated",
                    # so we allow for either status instead of casing on
                    # `terminate`.
                    if node_status not in [
                            None, status_lib.ClusterStatus.STOPPED
                    ]:
                        unexpected_node_state = (node_id, node_status)
                        break

                if unexpected_node_state is None:
                    break

                attempts += 1
                if attempts < _TEARDOWN_WAIT_MAX_ATTEMPTS:
                    time.sleep(_TEARDOWN_WAIT_BETWEEN_ATTEMPS_SECONDS)
                else:
                    (node_id, node_status) = unexpected_node_state
                    raise RuntimeError(f'Instance {node_id} in unexpected '
                                       f'state {node_status}.')

        # If cluster_yaml is None, the cluster should ensured to be terminated,
        # so we don't need to do the double check.
        if handle.cluster_yaml is not None:
            try:
                _detect_abnormal_non_terminated_nodes(handle)
            except exceptions.ClusterStatusFetchingError as e:
                if purge:
                    msg = common_utils.format_exception(e, use_bracket=True)
                    logger.warning(
                        'Failed abnormal non-terminated nodes cleanup. '
                        'Skipping and cleaning up as purge is set. '
                        f'Details: {msg}')
                    logger.debug(f'Full exception details: {msg}',
                                 exc_info=True)
                else:
                    raise

        if not terminate or remove_from_db:
            global_user_state.remove_cluster(handle.cluster_name,
                                             terminate=terminate)

    def remove_cluster_config(self, handle: CloudVmRayResourceHandle) -> None:
        """Remove the YAML config of a cluster."""
        cluster_yaml_path = handle.cluster_yaml
        handle.cluster_yaml = None
        global_user_state.update_cluster_handle(handle.cluster_name, handle)
        global_user_state.remove_cluster_yaml(handle.cluster_name)
        common_utils.remove_file_if_exists(cluster_yaml_path)

    def set_autostop(self,
                     handle: CloudVmRayResourceHandle,
                     idle_minutes_to_autostop: Optional[int],
                     down: bool = False,
                     stream_logs: bool = True) -> None:
        # The core.autostop() function should have already checked that the
        # cloud and resources support requested autostop.
        if idle_minutes_to_autostop is not None:
            # Skip auto-stop for Kubernetes and RunPod clusters.
            if (isinstance(handle.launched_resources.cloud,
                           (clouds.Kubernetes, clouds.RunPod)) and not down and
                    idle_minutes_to_autostop >= 0):
                # We should hit this code path only for the controllers on
                # Kubernetes and RunPod clusters, because autostop() will
                # skip the supported feature check. Non-controller k8s/runpod
                # clusters will have already errored out.
                controller = controller_utils.Controllers.from_name(
                    handle.cluster_name)
                assert (controller is not None), handle.cluster_name
                if (controller
                        == controller_utils.Controllers.SKY_SERVE_CONTROLLER and
                        isinstance(handle.launched_resources.cloud,
                                   clouds.Kubernetes)):
                    # For SkyServe controllers on Kubernetes: override autostop
                    # behavior to force autodown (instead of no-op)
                    # to avoid dangling controllers.

                    # down = False is the default, but warn the user in case
                    # they have explicitly specified it.
                    # TODO(cooperc): Fix for new autostop stuff.
                    config_override_down = skypilot_config.get_nested(
                        (controller.value.controller_type, 'controller',
                         'autostop', 'down'), None)
                    if config_override_down is False:  # will not match None
                        logger.warning(
                            'SkyServe controller autodown is disabled in the '
                            '~/.sky/config.yaml configuration file '
                            '(serve.controller.autostop.down_when_idle), but '
                            'it is force enabled for Kubernetes clusters.')

                    down = True
                else:
                    logger.info('Auto-stop is not supported for Kubernetes '
                                'and RunPod clusters. Skipping.')
                    return

            # Check if we're stopping spot
            assert (handle.launched_resources is not None and
                    handle.launched_resources.cloud is not None), handle
            code = autostop_lib.AutostopCodeGen.set_autostop(
                idle_minutes_to_autostop, self.NAME, down)
            returncode, _, stderr = self.run_on_head(handle,
                                                     code,
                                                     require_outputs=True,
                                                     stream_logs=stream_logs)
            subprocess_utils.handle_returncode(returncode,
                                               code,
                                               'Failed to set autostop',
                                               stderr=stderr,
                                               stream_logs=stream_logs)
            global_user_state.set_cluster_autostop_value(
                handle.cluster_name, idle_minutes_to_autostop, down)

        # Add/Remove autodown annotations to/from Kubernetes pods.
        if isinstance(handle.launched_resources.cloud, clouds.Kubernetes):
            kubernetes_utils.set_autodown_annotations(
                handle=handle,
                idle_minutes_to_autostop=idle_minutes_to_autostop,
                down=down)

    def is_definitely_autostopping(self,
                                   handle: CloudVmRayResourceHandle,
                                   stream_logs: bool = True) -> bool:
        """Check if the cluster is autostopping.

        Returns:
            True if the cluster is definitely autostopping. It is possible
            that the cluster is still autostopping when False is returned,
            due to errors like transient network issues.
        """
        if handle.head_ip is None:
            # The head node of the cluster is not UP or in an abnormal state.
            # We cannot check if the cluster is autostopping.
            return False
        code = autostop_lib.AutostopCodeGen.is_autostopping()
        returncode, stdout, stderr = self.run_on_head(handle,
                                                      code,
                                                      require_outputs=True,
                                                      stream_logs=stream_logs)

        if returncode == 0:
            return message_utils.decode_payload(stdout)
        logger.debug('Failed to check if cluster is autostopping with '
                     f'{returncode}: {stdout+stderr}\n'
                     f'Command: {code}')
        return False

    # TODO(zhwu): Refactor this to a CommandRunner class, so different backends
    # can support its own command runner.
    @timeline.event
    @context_utils.cancellation_guard
    def run_on_head(
        self,
        handle: CloudVmRayResourceHandle,
        cmd: str,
        *,
        port_forward: Optional[List[int]] = None,
        log_path: str = '/dev/null',
        stream_logs: bool = False,
        ssh_mode: command_runner.SshMode = command_runner.SshMode.
        NON_INTERACTIVE,
        under_remote_workdir: bool = False,
        require_outputs: bool = False,
        separate_stderr: bool = False,
        process_stream: bool = True,
        source_bashrc: bool = False,
        **kwargs,
    ) -> Union[int, Tuple[int, str, str]]:
        """Runs 'cmd' on the cluster's head node.

        It will try to fetch the head node IP if it is not cached.

        Args:
            handle: The ResourceHandle to the cluster.
            cmd: The command to run.

            Advanced options:

            port_forward: A list of ports to forward.
            log_path: The path to the log file.
            stream_logs: Whether to stream the logs to stdout/stderr.
            ssh_mode: The mode to use for ssh.
                See command_runner.SSHCommandRunner.SSHMode for more details.
            under_remote_workdir: Whether to run the command under the remote
                workdir ~/sky_workdir.
            require_outputs: Whether to return the stdout and stderr of the
                command.
            separate_stderr: Whether to separate stderr from stdout.
            process_stream: Whether to post-process the stdout/stderr of the
                command, such as replacing or skipping lines on the fly. If
                enabled, lines are printed only when '\r' or '\n' is found.
            source_bashrc: Whether to source bashrc when running on the command
                on the VM. If it is a user-related commands, it would always be
                good to source bashrc to make sure the env vars are set.

        Returns:
            returncode
            or
            A tuple of (returncode, stdout, stderr).

        Raises:
            exceptions.FetchClusterInfoError: If the cluster info cannot be
                fetched.
        """
        # This will try to fetch the head node IP if it is not cached.

        runners = handle.get_command_runners()
        head_runner = runners[0]
        if under_remote_workdir:
            cmd = f'cd {SKY_REMOTE_WORKDIR} && {cmd}'

        return head_runner.run(
            cmd,
            port_forward=port_forward,
            log_path=log_path,
            process_stream=process_stream,
            stream_logs=stream_logs,
            ssh_mode=ssh_mode,
            require_outputs=require_outputs,
            separate_stderr=separate_stderr,
            source_bashrc=source_bashrc,
            **kwargs,
        )

    # --- Utilities ---

    @timeline.event
    def _check_existing_cluster(
            self,
            task: task_lib.Task,
            to_provision: Optional[resources_lib.Resources],
            cluster_name: str,
            dryrun: bool = False) -> RetryingVmProvisioner.ToProvisionConfig:
        """Checks if the cluster exists and returns the provision config.

        Raises:
            exceptions.ResourcesMismatchError: If the resources in the task
                does not match the existing cluster.
            exceptions.InvalidClusterNameError: If the cluster name is invalid.
            # TODO(zhwu): complete the list of exceptions.
        """
        record = global_user_state.get_cluster_from_name(cluster_name)
        if record is None:
            handle_before_refresh = None
            status_before_refresh = None
        else:
            handle_before_refresh = record['handle']
            status_before_refresh = record['status']

        handle: Optional[CloudVmRayResourceHandle]
        prev_cluster_status, handle = (status_before_refresh,
                                       handle_before_refresh)

        if not dryrun:
            # We force refresh any cluster (1) with INIT status, or (2) has
            # autostop set. This is to determine the actual state of such a
            # cluster and to make the hint that uses prev_cluster_status more
            # accurate.
            record = backend_utils.refresh_cluster_record(
                cluster_name,
                force_refresh_statuses={status_lib.ClusterStatus.INIT},
                acquire_per_cluster_status_lock=False,
            )
            if record is not None:
                prev_cluster_status = record['status']
                handle = record['handle']
            else:
                prev_cluster_status = None
                handle = None
        # We should check the cluster_ever_up after refresh, because if the
        # cluster is terminated (through console or auto-down), the record will
        # become None and the cluster_ever_up should be considered as False.
        cluster_ever_up = record is not None and record['cluster_ever_up']
        prev_config_hash = record['config_hash'] if record is not None else None
        logger.debug(f'cluster_ever_up: {cluster_ever_up}')
        logger.debug(f'record: {record}')

        if prev_cluster_status is not None:
            assert handle is not None
            # Cluster already exists.
            self.check_resources_fit_cluster(handle, task)
            # Use the existing cluster.
            assert handle.launched_resources is not None, (cluster_name, handle)
            # Take a random resource in order to get resource info that applies
            # to all resources.
            one_task_resource = list(task.resources)[0]
            # Assume resources share the same ports.
            for resource in task.resources:
                assert resource.ports == one_task_resource.ports
            requested_ports_set = resources_utils.port_ranges_to_set(
                one_task_resource.ports)
            current_ports_set = resources_utils.port_ranges_to_set(
                handle.launched_resources.ports)
            all_ports = resources_utils.port_set_to_ranges(current_ports_set |
                                                           requested_ports_set)
            to_provision = handle.launched_resources
            assert to_provision is not None
            to_provision = to_provision.assert_launchable()
            if (to_provision.cloud.OPEN_PORTS_VERSION <=
                    clouds.OpenPortsVersion.LAUNCH_ONLY):
                if not requested_ports_set <= current_ports_set:
                    current_cloud = to_provision.cloud
                    with ux_utils.print_exception_no_traceback():
                        raise exceptions.NotSupportedError(
                            'Failed to open new ports on an existing cluster '
                            f'with the current cloud {current_cloud} as it only'
                            ' supports opening ports on launch of the cluster. '
                            'Please terminate the existing cluster and launch '
                            'a new cluster with the desired ports open.')
            if all_ports:
                to_provision = to_provision.copy(ports=all_ports)
            # Docker login should always be the same for all resources, since
            # it's set from envs.
            for resource in task.resources:
                assert (resource.docker_login_config ==
                        one_task_resource.docker_login_config), (
                            resource.docker_login_config,
                            one_task_resource.docker_login_config)
            # If we have docker login config in the new task, override the
            # existing resources to pick up new credentials. This allows the
            # user to specify new or fixed credentials if the existing
            # credentials are not working. If we don't do this, the credentials
            # from the existing resources will always be reused.
            if one_task_resource.docker_login_config is not None:
                to_provision = to_provision.copy(
                    _docker_login_config=one_task_resource.docker_login_config)
            return RetryingVmProvisioner.ToProvisionConfig(
                cluster_name,
                to_provision,
                handle.launched_nodes,
                prev_cluster_status=prev_cluster_status,
                prev_handle=handle,
                prev_cluster_ever_up=cluster_ever_up,
                prev_config_hash=prev_config_hash)
        usage_lib.messages.usage.set_new_cluster()
        # Use the task_cloud, because the cloud in `to_provision` can be changed
        # later during the retry.
        common_utils.check_cluster_name_is_valid(cluster_name)

        if to_provision is None:
            # The cluster is recently terminated either by autostop or manually
            # terminated on the cloud. We should use the previously terminated
            # resources to provision the cluster.
            #
            # FIXME(zongheng): this assert can be hit by using two terminals.
            # First, create a 'dbg' cluster. Then:
            #   Terminal 1: sky down dbg -y
            #   Terminal 2: sky launch -c dbg -- echo
            # Run it in order. Terminal 2 will show this error after terminal 1
            # succeeds in downing the cluster and releasing the lock.
            assert isinstance(
                handle_before_refresh, CloudVmRayResourceHandle), (
                    f'Trying to launch cluster {cluster_name!r} recently '
                    'terminated on the cloud, but the handle is not a '
                    f'CloudVmRayResourceHandle ({handle_before_refresh}).')
            status_before_refresh_str = None
            if status_before_refresh is not None:
                status_before_refresh_str = status_before_refresh.value

            logger.info(
                f'The cluster {cluster_name!r} (status: '
                f'{status_before_refresh_str}) was not found on the cloud: it '
                'may be autodowned, manually terminated, or its launch never '
                'succeeded. Provisioning a new cluster by using the same '
                'resources as its original launch.')
            to_provision = handle_before_refresh.launched_resources
            self.check_resources_fit_cluster(handle_before_refresh, task)

        return RetryingVmProvisioner.ToProvisionConfig(
            cluster_name,
            to_provision,
            task.num_nodes,
            prev_cluster_status=None,
            prev_handle=None,
            prev_cluster_ever_up=False,
            prev_config_hash=prev_config_hash)

    def _execute_file_mounts(self, handle: CloudVmRayResourceHandle,
                             file_mounts: Optional[Dict[Path, Path]]):
        """Executes file mounts.

        Rsyncing local files and copying from remote stores.
        """
        # File mounts handling for remote paths possibly without write access:
        #  (1) in 'file_mounts' sections, add <prefix> to these target paths.
        #  (2) then, create symlinks from '/.../file' to '<prefix>/.../file'.
        if file_mounts is None or not file_mounts:
            return
        symlink_commands = []
        fore = colorama.Fore
        style = colorama.Style
        start = time.time()
        runners = handle.get_command_runners()
        log_path = os.path.join(self.log_dir, 'file_mounts.log')
        num_threads = subprocess_utils.get_max_workers_for_file_mounts(
            file_mounts, str(handle.launched_resources.cloud))

        # Check the files and warn
        for dst, src in file_mounts.items():
            if not data_utils.is_cloud_store_url(src):
                full_src = os.path.abspath(os.path.expanduser(src))
                # Checked during Task.set_file_mounts().
                assert os.path.exists(
                    full_src), f'{full_src} does not exist. {file_mounts}'
                src_size = backend_utils.path_size_megabytes(full_src)
                if src_size >= _PATH_SIZE_MEGABYTES_WARN_THRESHOLD:
                    logger.warning(
                        f'  {fore.YELLOW}The size of file mount src {src!r} '
                        f'is {src_size} MB. Try to keep src small or use '
                        '.skyignore to exclude large files, as large sizes '
                        f'will slow down rsync. {style.RESET_ALL}')
                if os.path.islink(full_src):
                    logger.warning(
                        f'  {fore.YELLOW}Source path {src!r} is a symlink. '
                        f'Symlink contents are not uploaded.{style.RESET_ALL}')

        os.makedirs(os.path.expanduser(self.log_dir), exist_ok=True)
        os.system(f'touch {log_path}')

        rich_utils.force_update_status(
            ux_utils.spinner_message('Syncing file mounts', log_path))

        for dst, src in file_mounts.items():
            # TODO: room for improvement.  Here there are many moving parts
            # (download gsutil on remote, run gsutil on remote).  Consider
            # alternatives (smart_open, each provider's own sdk), a
            # data-transfer container etc.
            if not os.path.isabs(dst) and not dst.startswith('~/'):
                dst = f'{SKY_REMOTE_WORKDIR}/{dst}'
            # Sync 'src' to 'wrapped_dst', a safe-to-write "wrapped" path.
            wrapped_dst = dst
            if not dst.startswith('~/') and not dst.startswith('/tmp/'):
                # Handles the remote paths possibly without write access.
                # (1) add <prefix> to these target paths.
                wrapped_dst = backend_utils.FileMountHelper.wrap_file_mount(dst)
                cmd = backend_utils.FileMountHelper.make_safe_symlink_command(
                    source=dst, target=wrapped_dst)
                symlink_commands.append(cmd)

            if not data_utils.is_cloud_store_url(src):
                full_src = os.path.abspath(os.path.expanduser(src))

                if os.path.isfile(full_src):
                    mkdir_for_wrapped_dst = (
                        f'mkdir -p {os.path.dirname(wrapped_dst)}')
                else:
                    mkdir_for_wrapped_dst = f'mkdir -p {wrapped_dst}'

                # TODO(mluo): Fix method so that mkdir and rsync run together
                backend_utils.parallel_data_transfer_to_nodes(
                    runners,
                    source=src,
                    target=wrapped_dst,
                    cmd=mkdir_for_wrapped_dst,
                    run_rsync=True,
                    action_message='Syncing',
                    log_path=log_path,
                    stream_logs=False,
                    num_threads=num_threads,
                )
                continue

            storage = cloud_stores.get_storage_from_path(src)
            if storage.is_directory(src):
                sync_cmd = (storage.make_sync_dir_command(
                    source=src, destination=wrapped_dst))
                # It is a directory so make sure it exists.
                mkdir_for_wrapped_dst = f'mkdir -p {wrapped_dst}'
            else:
                sync_cmd = (storage.make_sync_file_command(
                    source=src, destination=wrapped_dst))
                # It is a file so make sure *its parent dir* exists.
                mkdir_for_wrapped_dst = (
                    f'mkdir -p {os.path.dirname(wrapped_dst)}')

            download_target_commands = [
                # Ensure sync can write to wrapped_dst (e.g., '/data/').
                mkdir_for_wrapped_dst,
                # Both the wrapped and the symlink dir exist; sync.
                sync_cmd,
            ]
            command = ' && '.join(download_target_commands)
            # dst is only used for message printing.
            backend_utils.parallel_data_transfer_to_nodes(
                runners,
                source=src,
                target=dst,
                cmd=command,
                run_rsync=False,
                action_message='Syncing',
                log_path=log_path,
                stream_logs=False,
                # Need to source bashrc, as the cloud specific CLI or SDK may
                # require PATH in bashrc.
                source_bashrc=True,
                num_threads=num_threads,
            )
        # (2) Run the commands to create symlinks on all the nodes.
        symlink_command = ' && '.join(symlink_commands)
        if symlink_command:
            # ALIAS_SUDO_TO_EMPTY_FOR_ROOT_CMD sets sudo to empty string for
            # root. We need this as we do not source bashrc for the command for
            # better performance, and our sudo handling is only in bashrc.
            symlink_command = (
                f'{command_runner.ALIAS_SUDO_TO_EMPTY_FOR_ROOT_CMD} && '
                f'{symlink_command}')

            def _symlink_node(runner: command_runner.CommandRunner):
                returncode = runner.run(symlink_command, log_path=log_path)
                subprocess_utils.handle_returncode(
                    returncode, symlink_command,
                    'Failed to create symlinks. The target destination '
                    f'may already exist. Log: {log_path}')

            subprocess_utils.run_in_parallel(_symlink_node, runners,
                                             num_threads)
        end = time.time()
        logger.debug(f'File mount sync took {end - start} seconds.')
        logger.info(ux_utils.finishing_message('Synced file_mounts.', log_path))

    def _execute_storage_mounts(
            self, handle: CloudVmRayResourceHandle,
            storage_mounts: Optional[Dict[Path, storage_lib.Storage]]):
        """Executes storage mounts: installing mounting tools and mounting."""
        # Handle cases where `storage_mounts` is None. This occurs when users
        # initiate a 'sky start' command from a Skypilot version that predates
        # the introduction of the `storage_mounts_metadata` feature.
        if storage_mounts is None:
            return

        # Process only mount mode objects here. COPY mode objects have been
        # converted to regular copy file mounts and thus have been handled
        # in the '_execute_file_mounts' method.
        storage_mounts = {
            path: storage_mount
            for path, storage_mount in storage_mounts.items()
            if storage_mount.mode in storage_lib.MOUNTABLE_STORAGE_MODES
        }

        # Handle cases when there aren't any Storages with either MOUNT or
        # MOUNT_CACHED mode.
        if not storage_mounts:
            return
        start = time.time()
        runners = handle.get_command_runners()
        num_threads = subprocess_utils.get_parallel_threads(
            str(handle.launched_resources.cloud))
        log_path = os.path.join(self.log_dir, 'storage_mounts.log')

        plural = 's' if len(storage_mounts) > 1 else ''
        rich_utils.force_update_status(
            ux_utils.spinner_message(
                f'Mounting {len(storage_mounts)} storage{plural}', log_path))

        for dst, storage_obj in storage_mounts.items():
            storage_obj.construct()
            if not os.path.isabs(dst) and not dst.startswith('~/'):
                dst = f'{SKY_REMOTE_WORKDIR}/{dst}'
            # Raised when the bucket is externall removed before re-mounting
            # with sky start.
            if not storage_obj.stores:
                with ux_utils.print_exception_no_traceback():
                    raise exceptions.StorageExternalDeletionError(
                        f'The bucket, {storage_obj.name!r}, could not be '
                        f'mounted on cluster {handle.cluster_name!r}. Please '
                        'verify that the bucket exists. The cluster started '
                        'successfully without mounting the bucket.')
            # Get the first store and use it to mount
            store = list(storage_obj.stores.values())[0]
            assert store is not None, storage_obj
            if storage_obj.mode == storage_lib.StorageMode.MOUNT:
                mount_cmd = store.mount_command(dst)
                action_message = 'Mounting'
            else:
                assert storage_obj.mode == storage_lib.StorageMode.MOUNT_CACHED
                mount_cmd = store.mount_cached_command(dst)
                action_message = 'Mounting cached mode'
            src_print = (storage_obj.source
                         if storage_obj.source else storage_obj.name)
            if isinstance(src_print, list):
                src_print = ', '.join(src_print)
            try:
                backend_utils.parallel_data_transfer_to_nodes(
                    runners,
                    source=src_print,
                    target=dst,
                    cmd=mount_cmd,
                    run_rsync=False,
                    action_message=action_message,
                    log_path=log_path,
                    # Need to source bashrc, as the cloud specific CLI or SDK
                    # may require PATH in bashrc.
                    source_bashrc=True,
                    num_threads=num_threads,
                )
            except exceptions.CommandError as e:
                if e.returncode == exceptions.MOUNT_PATH_NON_EMPTY_CODE:
                    mount_path = (f'{colorama.Fore.RED}'
                                  f'{colorama.Style.BRIGHT}{dst}'
                                  f'{colorama.Style.RESET_ALL}')
                    error_msg = (f'Mount path {mount_path} is non-empty.'
                                 f' {mount_path} may be a standard unix '
                                 f'path or may contain files from a previous'
                                 f' task. To fix, change the mount path'
                                 f' to an empty or non-existent path.')
                    raise RuntimeError(error_msg) from None
                else:
                    # By default, raising an error caused from mounting_utils
                    # shows a big heredoc as part of it. Here, we want to
                    # conditionally show the heredoc only if SKYPILOT_DEBUG
                    # is set
                    if env_options.Options.SHOW_DEBUG_INFO.get():
                        raise exceptions.CommandError(
                            e.returncode,
                            command='to mount',
                            error_msg=e.error_msg,
                            detailed_reason=e.detailed_reason)
                    else:
                        # Strip the command (a big heredoc) from the exception
                        raise exceptions.CommandError(
                            e.returncode,
                            command='to mount',
                            error_msg=e.error_msg,
                            detailed_reason=e.detailed_reason) from None

        end = time.time()
        logger.debug(f'Storage mount sync took {end - start} seconds.')
        logger.info(ux_utils.finishing_message('Storage mounted.', log_path))

    def _set_storage_mounts_metadata(
            self, cluster_name: str,
            storage_mounts: Optional[Dict[Path, storage_lib.Storage]]) -> None:
        """Sets 'storage_mounts' object in cluster's storage_mounts_metadata.

        After converting Storage objects in 'storage_mounts' to metadata,
        it stores {PATH: StorageMetadata} into the table.
        """
        if not storage_mounts:
            return
        storage_mounts_metadata = {}
        for dst, storage_obj in storage_mounts.items():
            if storage_obj.mode not in storage_lib.MOUNTABLE_STORAGE_MODES:
                # Skip non-mount storage objects, as there is no need to
                # reconstruct them during cluster restart.
                continue
            storage_mounts_metadata[dst] = storage_obj.handle
        lock_path = (
            backend_utils.CLUSTER_FILE_MOUNTS_LOCK_PATH.format(cluster_name))
        lock_timeout = backend_utils.CLUSTER_FILE_MOUNTS_LOCK_TIMEOUT_SECONDS
        try:
            with filelock.FileLock(lock_path, lock_timeout):
                global_user_state.set_cluster_storage_mounts_metadata(
                    cluster_name, storage_mounts_metadata)
        except filelock.Timeout as e:
            raise RuntimeError(
                f'Failed to store metadata for cluster {cluster_name!r} due to '
                'a timeout when trying to access local database. Please '
                f'try again or manually remove the lock at {lock_path}. '
                f'{common_utils.format_exception(e)}') from None

    def get_storage_mounts_metadata(
            self,
            cluster_name: str) -> Optional[Dict[Path, storage_lib.Storage]]:
        """Gets 'storage_mounts' object from cluster's storage_mounts_metadata.

        After retrieving storage_mounts_metadata, it converts back the
        StorageMetadata to Storage object and restores 'storage_mounts.'
        """
        lock_path = (
            backend_utils.CLUSTER_FILE_MOUNTS_LOCK_PATH.format(cluster_name))
        lock_timeout = backend_utils.CLUSTER_FILE_MOUNTS_LOCK_TIMEOUT_SECONDS
        try:
            with filelock.FileLock(lock_path, lock_timeout):
                storage_mounts_metadata = (
                    global_user_state.get_cluster_storage_mounts_metadata(
                        cluster_name))
        except filelock.Timeout as e:
            raise RuntimeError(
                f'Failed to retrieve metadata for cluster {cluster_name!r} '
                'due to a timeout when trying to access local database. '
                f'Please try again or manually remove the lock at {lock_path}.'
                f' {common_utils.format_exception(e)}') from None

        if storage_mounts_metadata is None:
            return None
        storage_mounts = {}
        for dst, storage_metadata in storage_mounts_metadata.items():
            # Setting 'sync_on_reconstruction' to False prevents from Storage
            # object creation to sync local source syncing to the bucket. Local
            # source specified in Storage object is synced to the bucket only
            # when it is created with 'sky launch'.
            storage_mounts[dst] = storage_lib.Storage.from_metadata(
                storage_metadata, sync_on_reconstruction=False)
        return storage_mounts

    def _skypilot_predefined_env_vars(
            self, handle: CloudVmRayResourceHandle) -> Dict[str, str]:
        """Returns the SkyPilot predefined environment variables.

        TODO(zhwu): Check if a single variable for all the cluster info is more
        desirable or separate variables for each piece of info.
        NOTE: In order to avoid complication in a potential future separation
        of the info into multiple env vars, we should not treat this json format
        as a sink for all the cluster info.
        """
        return {
            'SKYPILOT_CLUSTER_INFO': json.dumps({
                'cluster_name': handle.cluster_name,
                'cloud': str(handle.launched_resources.cloud),
                'region': handle.launched_resources.region,
                'zone': handle.launched_resources.zone,
            })
        }

    def _get_task_env_vars(self, task: task_lib.Task, job_id: int,
                           handle: CloudVmRayResourceHandle) -> Dict[str, str]:
        """Returns the environment variables for the task."""
        env_vars = task.envs_and_secrets
        # If it is a managed job, the TASK_ID_ENV_VAR will have been already set
        # by the controller.
        if constants.TASK_ID_ENV_VAR not in env_vars:
            env_vars[
                constants.TASK_ID_ENV_VAR] = common_utils.get_global_job_id(
                    self.run_timestamp,
                    cluster_name=handle.cluster_name,
                    job_id=str(job_id))
        env_vars.update(self._skypilot_predefined_env_vars(handle))
        return env_vars

    def _execute_task_one_node(self, handle: CloudVmRayResourceHandle,
                               task: task_lib.Task, job_id: int,
                               detach_run: bool, remote_log_dir: str) -> None:
        # Launch the command as a Ray task.
        log_dir = os.path.join(remote_log_dir, 'tasks')

        resources_dict = backend_utils.get_task_demands_dict(task)
        internal_ips = handle.internal_ips()
        assert internal_ips is not None, 'internal_ips is not cached in handle'

        task_env_vars = self._get_task_env_vars(task, job_id, handle)

        codegen = RayCodeGen()
        codegen.add_prologue(job_id)
        codegen.add_gang_scheduling_placement_group_and_setup(
            1,
            resources_dict,
            stable_cluster_internal_ips=internal_ips,
            env_vars=task_env_vars,
            setup_cmd=self._setup_cmd,
            setup_log_path=os.path.join(log_dir, 'setup.log'),
        )

        if callable(task.run):
            run_fn_code = textwrap.dedent(inspect.getsource(task.run))
            run_fn_name = task.run.__name__
            codegen.register_run_fn(run_fn_code, run_fn_name)

        command_for_node = task.run if isinstance(task.run, str) else None
        codegen.add_ray_task(
            bash_script=command_for_node,
            env_vars=task_env_vars,
            task_name=task.name,
            ray_resources_dict=backend_utils.get_task_demands_dict(task),
            log_dir=log_dir)

        codegen.add_epilogue()

        self._exec_code_on_head(handle,
                                codegen.build(),
                                job_id,
                                detach_run=detach_run,
                                managed_job_dag=task.managed_job_dag,
                                remote_log_dir=remote_log_dir)

    def _execute_task_n_nodes(self, handle: CloudVmRayResourceHandle,
                              task: task_lib.Task, job_id: int,
                              detach_run: bool, remote_log_dir: str) -> None:
        # Strategy:
        #   ray.init(...)
        #   for node:
        #     submit _run_cmd(cmd) with resource {node_i: 1}
        log_dir = os.path.join(remote_log_dir, 'tasks')
        resources_dict = backend_utils.get_task_demands_dict(task)
        internal_ips = handle.internal_ips()
        assert internal_ips is not None, 'internal_ips is not cached in handle'

        # If TPU VM Pods is used, #num_nodes should be num_nodes * num_node_ips
        num_actual_nodes = task.num_nodes * handle.num_ips_per_node
        task_env_vars = self._get_task_env_vars(task, job_id, handle)

        codegen = RayCodeGen()
        codegen.add_prologue(job_id)
        codegen.add_gang_scheduling_placement_group_and_setup(
            num_actual_nodes,
            resources_dict,
            stable_cluster_internal_ips=internal_ips,
            env_vars=task_env_vars,
            setup_cmd=self._setup_cmd,
            setup_log_path=os.path.join(log_dir, 'setup.log'),
        )

        if callable(task.run):
            run_fn_code = textwrap.dedent(inspect.getsource(task.run))
            run_fn_name = task.run.__name__
            codegen.register_run_fn(run_fn_code, run_fn_name)

        # TODO(zhwu): The resources limitation for multi-node ray.tune and
        # horovod should be considered.
        for i in range(num_actual_nodes):
            command_for_node = task.run if isinstance(task.run, str) else None

            # Ray's per-node resources, to constrain scheduling each command to
            # the corresponding node, represented by private IPs.
            codegen.add_ray_task(
                bash_script=command_for_node,
                env_vars=task_env_vars,
                task_name=task.name,
                ray_resources_dict=backend_utils.get_task_demands_dict(task),
                log_dir=log_dir,
                gang_scheduling_id=i)

        codegen.add_epilogue()
        # TODO(zhanghao): Add help info for downloading logs.
        self._exec_code_on_head(handle,
                                codegen.build(),
                                job_id,
                                detach_run=detach_run,
                                managed_job_dag=task.managed_job_dag,
                                remote_log_dir=remote_log_dir)<|MERGE_RESOLUTION|>--- conflicted
+++ resolved
@@ -4050,7 +4050,6 @@
             # list should aready be in descending order
             job_id = job_ids[0]
 
-<<<<<<< HEAD
         if handle.is_local_handle:
             # In consolidation mode, we dont submit a ray job, therefore no
             # run_timestamp is available. We use a dummy run_timestamp here.
@@ -4060,8 +4059,7 @@
         else:
             # get the run_timestamp
             # the function takes in [job_id]
-            code = job_lib.JobLibCodeGen.get_run_timestamp_with_globbing(
-                [str(job_id)])
+            code = job_lib.JobLibCodeGen.get_log_dirs_for_jobs([str(job_id)])
             returncode, run_timestamps_payload, stderr = self.run_on_head(
                 handle,
                 code,
@@ -4073,21 +4071,6 @@
             # returns with a dict of {job_id: run_timestamp}
             run_timestamps = message_utils.decode_payload(
                 run_timestamps_payload)
-=======
-        # get the run_timestamp
-        # the function takes in [job_id]
-        code = job_lib.JobLibCodeGen.get_log_dirs_for_jobs([str(job_id)])
-        returncode, run_timestamps, stderr = self.run_on_head(
-            handle,
-            code,
-            stream_logs=False,
-            require_outputs=True,
-            separate_stderr=True)
-        subprocess_utils.handle_returncode(returncode, code,
-                                           'Failed to sync logs.', stderr)
-        # returns with a dict of {job_id: run_timestamp}
-        run_timestamps = message_utils.decode_payload(run_timestamps)
->>>>>>> e9d85ba1
         if not run_timestamps:
             logger.info(f'{colorama.Fore.YELLOW}'
                         'No matching log directories found'
