--- conflicted
+++ resolved
@@ -3612,25 +3612,15 @@
                 self.tail_logs(handle, job_id)
 
     def _add_job(self, handle: CloudVmRayResourceHandle,
-<<<<<<< HEAD
                  job_name: Optional[str], resources_str: str,
-                 metadata: str) -> int:
-=======
-                 job_name: Optional[str],
-                 resources_str: str) -> Tuple[int, str]:
->>>>>>> 37ee8617
+                 metadata: str) -> Tuple[int, str]:
         code = job_lib.JobLibCodeGen.add_job(
             job_name=job_name,
             username=common_utils.get_user_hash(),
             run_timestamp=self.run_timestamp,
-<<<<<<< HEAD
             resources_str=resources_str,
             metadata=metadata)
-        returncode, job_id_str, stderr = self.run_on_head(handle,
-=======
-            resources_str=resources_str)
         returncode, result_str, stderr = self.run_on_head(handle,
->>>>>>> 37ee8617
                                                           code,
                                                           stream_logs=False,
                                                           require_outputs=True,
@@ -3712,12 +3702,8 @@
             logger.info(f'Dryrun complete. Would have run:\n{task}')
             return None
 
-<<<<<<< HEAD
-        job_id = self._add_job(handle, task_copy.name, resources_str,
-                               task.metadata)
-=======
-        job_id, log_dir = self._add_job(handle, task_copy.name, resources_str)
->>>>>>> 37ee8617
+        job_id, log_dir = self._add_job(handle, task_copy.name, resources_str,
+                                        task.metadata)
 
         num_actual_nodes = task.num_nodes * handle.num_ips_per_node
         # Case: task_lib.Task(run, num_nodes=N) or TPU VM Pods
