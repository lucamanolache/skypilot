--- conflicted
+++ resolved
@@ -1069,12 +1069,7 @@
                         error_in_sky_launch = True
                     else:
                         info.status_property.sky_launch_status = (
-<<<<<<< HEAD
-                            ProcessStatus.SUCCEEDED)
-=======
                             common_utils.ProcessStatus.SUCCEEDED)
-                        schedule_next_jobs = True
->>>>>>> 83f7c605
                     if self._spot_placer is not None and info.is_spot:
                         # TODO(tian): Currently, we set the location to
                         # preemptive if the launch process failed. This is
@@ -1094,11 +1089,6 @@
                             self._spot_placer.set_active(location)
                 serve_state.add_or_update_replica(self._service_name,
                                                   replica_id, info)
-<<<<<<< HEAD
-=======
-                if schedule_next_jobs and self._is_pool:
-                    jobs_scheduler.maybe_schedule_next_jobs()
->>>>>>> 83f7c605
                 if error_in_sky_launch:
                     # Teardown after update replica info since
                     # _terminate_replica will update the replica info too.
