"""ReplicaManager: handles the creation and deletion of endpoint replicas."""
import collections
import dataclasses
import enum
import functools
import multiprocessing
from multiprocessing import pool as mp_pool
import os
import threading
import time
import traceback
import typing
from typing import Any, Dict, List, Optional, Tuple

import colorama
import psutil
import requests

import sky
from sky import backends
from sky import core
from sky import exceptions
from sky import execution
from sky import global_user_state
from sky import sky_logging
from sky.backends import backend_utils
from sky.jobs import scheduler as jobs_scheduler
from sky.serve import constants as serve_constants
from sky.serve import serve_state
from sky.serve import serve_utils
from sky.serve import service
from sky.serve import spot_placer
from sky.skylet import constants
from sky.skylet import job_lib
from sky.usage import usage_lib
from sky.utils import common_utils
from sky.utils import controller_utils
from sky.utils import env_options
from sky.utils import resources_utils
from sky.utils import status_lib
from sky.utils import ux_utils

if typing.TYPE_CHECKING:
    from sky import resources
    from sky.serve import service_spec

logger = sky_logging.init_logger(__name__)

_JOB_STATUS_FETCH_INTERVAL = 30
_PROCESS_POOL_REFRESH_INTERVAL = 20
_RETRY_INIT_GAP_SECONDS = 60
_DEFAULT_DRAIN_SECONDS = 120

# Since sky.launch is very resource demanding, we limit the number of
# concurrent sky.launch process to avoid overloading the machine.
_MAX_NUM_LAUNCH = psutil.cpu_count() * 2


# TODO(tian): Combine this with
# sky/spot/recovery_strategy.py::StrategyExecutor::launch
def launch_cluster(replica_id: int,
                   service_task_yaml_path: str,
                   cluster_name: str,
                   resources_override: Optional[Dict[str, Any]] = None,
                   retry_until_up: bool = True,
                   max_retry: int = 3) -> None:
    """Launch a sky serve replica cluster.

    This function will not wait for the job starts running. It will return
    immediately after the job is submitted.

    Raises:
        RuntimeError: If failed to launch the cluster after max_retry retries,
            or some error happened before provisioning and will happen again
            if retry.
    """
    if resources_override is not None:
        logger.info(f'Scaling up replica (id: {replica_id}) cluster '
                    f'{cluster_name} with resources override: '
                    f'{resources_override}')
    try:
        config = common_utils.read_yaml(
            os.path.expanduser(service_task_yaml_path))
        task = sky.Task.from_yaml_config(config)
        if resources_override is not None:
            resources = task.resources
            overrided_resources = [
                r.copy(**resources_override) for r in resources
            ]
            task.set_resources(type(resources)(overrided_resources))
        task.update_envs({serve_constants.REPLICA_ID_ENV_VAR: str(replica_id)})

        logger.info(f'Launching replica (id: {replica_id}) cluster '
                    f'{cluster_name} with resources: {task.resources}')
    except Exception as e:  # pylint: disable=broad-except
        logger.error('Failed to construct task object from yaml file with '
                     f'error {common_utils.format_exception(e)}')
        raise RuntimeError(
            f'Failed to launch the sky serve replica cluster {cluster_name} '
            'due to failing to initialize sky.Task from yaml file.') from e
    retry_cnt = 0
    backoff = common_utils.Backoff(_RETRY_INIT_GAP_SECONDS)
    while True:
        retry_cnt += 1
        try:
            usage_lib.messages.usage.set_internal()
            execution.launch(task,
                             cluster_name,
                             retry_until_up=retry_until_up,
                             _is_launched_by_sky_serve_controller=True)
            logger.info(f'Replica cluster {cluster_name} launched.')
        except (exceptions.InvalidClusterNameError,
                exceptions.NoCloudAccessError,
                exceptions.ResourcesMismatchError) as e:
            logger.error('Failure happened before provisioning. '
                         f'{common_utils.format_exception(e)}')
            raise RuntimeError('Failed to launch the sky serve replica '
                               f'cluster {cluster_name}.') from e
        except exceptions.ResourcesUnavailableError as e:
            if not any(
                    isinstance(err, exceptions.ResourcesUnavailableError)
                    for err in e.failover_history):
                raise RuntimeError('Failed to launch the sky serve replica '
                                   f'cluster {cluster_name}.') from e
            logger.info('Failed to launch the sky serve replica cluster with '
                        f'error: {common_utils.format_exception(e)})')
        except Exception as e:  # pylint: disable=broad-except
            logger.info('Failed to launch the sky serve replica cluster with '
                        f'error: {common_utils.format_exception(e)})')
            with ux_utils.enable_traceback():
                logger.info(f'  Traceback: {traceback.format_exc()}')
        else:  # No exception, the launch succeeds.
            return

        terminate_cluster(cluster_name)
        if retry_cnt >= max_retry:
            raise RuntimeError('Failed to launch the sky serve replica cluster '
                               f'{cluster_name} after {max_retry} retries.')
        gap_seconds = backoff.current_backoff()
        logger.info('Retrying to launch the sky serve replica cluster '
                    f'in {gap_seconds:.1f} seconds.')
        time.sleep(gap_seconds)


# TODO(tian): Combine this with
# sky/spot/recovery_strategy.py::terminate_cluster
def terminate_cluster(cluster_name: str,
                      replica_drain_delay_seconds: int = 0,
                      max_retry: int = 3) -> None:
    """Terminate the sky serve replica cluster."""
    time.sleep(replica_drain_delay_seconds)
    retry_cnt = 0
    backoff = common_utils.Backoff()
    while True:
        retry_cnt += 1
        try:
            usage_lib.messages.usage.set_internal()
            core.down(cluster_name)
            return
        except ValueError:
            # The cluster is already terminated.
            logger.info(
                f'Replica cluster {cluster_name} is already terminated.')
            return
        except Exception as e:  # pylint: disable=broad-except
            if retry_cnt >= max_retry:
                raise RuntimeError('Failed to terminate the sky serve replica '
                                   f'cluster {cluster_name}.') from e
            gap_seconds = backoff.current_backoff()
            logger.error(
                'Failed to terminate the sky serve replica cluster '
                f'{cluster_name}. Retrying after {gap_seconds} seconds.'
                f'Details: {common_utils.format_exception(e)}')
            logger.error(f'  Traceback: {traceback.format_exc()}')
            time.sleep(gap_seconds)


def _get_resources_ports(service_task_yaml_path: str) -> str:
    """Get the resources ports used by the task."""
    task = sky.Task.from_yaml(service_task_yaml_path)
    # Already checked all ports are valid in sky.serve.core.up
    assert task.resources, task
    assert task.service is not None, task
    if task.service.pool:
        return '-'
    assert task.service.ports is not None, task
    return task.service.ports


def _should_use_spot(service_task_yaml_path: str,
                     resource_override: Optional[Dict[str, Any]]) -> bool:
    """Get whether the task should use spot."""
    if resource_override is not None:
        use_spot_override = resource_override.get('use_spot')
        if use_spot_override is not None:
            assert isinstance(use_spot_override, bool)
            return use_spot_override
    task = sky.Task.from_yaml(service_task_yaml_path)
    spot_use_resources = [
        resources for resources in task.resources if resources.use_spot
    ]
    # Either resources all use spot or none use spot.
    assert len(spot_use_resources) in [0, len(task.resources)]
    return len(spot_use_resources) == len(task.resources)


def with_lock(func):

    @functools.wraps(func)
    def wrapper(self, *args, **kwargs):
        with self.lock:
            return func(self, *args, **kwargs)

    return wrapper


class ProcessStatus(enum.Enum):
    """Process status."""

    # The process is running
    RUNNING = 'RUNNING'

    # The process is finished and succeeded
    SUCCEEDED = 'SUCCEEDED'

    # The process is interrupted
    INTERRUPTED = 'INTERRUPTED'

    # The process failed
    FAILED = 'FAILED'


@dataclasses.dataclass
class ReplicaStatusProperty:
    """Some properties that determine replica status.

    Attributes:
        sky_launch_status: Process status of sky.launch.
        user_app_failed: Whether the service job failed.
        service_ready_now: Latest readiness probe result.
        first_ready_time: The first time the service is ready.
        sky_down_status: Process status of sky.down.
    """
    # None means sky.launch is not called yet.
    sky_launch_status: Optional[ProcessStatus] = None
    user_app_failed: bool = False
    service_ready_now: bool = False
    # None means readiness probe is not succeeded yet;
    # -1 means the initial delay seconds is exceeded.
    first_ready_time: Optional[float] = None
    # None means sky.down is not called yet.
    sky_down_status: Optional[ProcessStatus] = None
    # Whether the termination is caused by autoscaler's decision
    is_scale_down: bool = False
    # The replica's spot instance was preempted.
    preempted: bool = False
    # Whether the replica is purged.
    purged: bool = False
    # Whether the replica failed to launch due to spot availability.
    # This is only possible when spot placer is enabled, so the retry until up
    # is set to True and it can fail immediately due to spot availability.
    failed_spot_availability: bool = False

    def unrecoverable_failure(self) -> bool:
        """Whether the replica fails and cannot be recovered.

        Autoscaler should stop scaling if any of the replica has unrecoverable
        failure, e.g., the user app fails before the service endpoint being
        ready for the current version.
        """
        replica_status = self.to_replica_status()
        logger.info(
            'Check replica unrecorverable: first_ready_time '
            f'{self.first_ready_time}, user_app_failed {self.user_app_failed}, '
            f'status {replica_status}')
        if replica_status not in serve_state.ReplicaStatus.terminal_statuses():
            return False
        if self.first_ready_time is not None:
            if self.first_ready_time >= 0:
                # If the service is ever up, we assume there is no bug in the
                # user code and the scale down is successful, thus enabling the
                # controller to remove the replica from the replica table and
                # auto restart the replica.
                # For replica with a failed sky.launch, it is likely due to some
                # misconfigured resources, so we don't want to auto restart it.
                # For replica with a failed sky.down, we cannot restart it since
                # otherwise we will have a resource leak.
                return False
            else:
                # If the initial delay exceeded, it is likely the service is not
                # recoverable.
                return True
        if self.user_app_failed:
            return True
        # TODO(zhwu): launch failures not related to resource unavailability
        # should be considered as unrecoverable failure. (refer to
        # `spot.recovery_strategy.StrategyExecutor::_launch`)
        return False

    def should_track_service_status(self) -> bool:
        """Should we track the status of the replica.

        This includes:
            (1) Job status;
            (2) Readiness probe.
        """
        if self.sky_launch_status != ProcessStatus.SUCCEEDED:
            return False
        if self.sky_down_status is not None:
            return False
        if self.user_app_failed:
            return False
        if self.preempted:
            return False
        if self.purged:
            return False
        return True

    def to_replica_status(self) -> serve_state.ReplicaStatus:
        """Convert status property to human-readable replica status."""
        if self.sky_launch_status is None:
            # Pending to launch
            return serve_state.ReplicaStatus.PENDING
        if self.sky_launch_status == ProcessStatus.RUNNING:
            if self.sky_down_status == ProcessStatus.FAILED:
                return serve_state.ReplicaStatus.FAILED_CLEANUP
            if self.sky_down_status == ProcessStatus.SUCCEEDED:
                # This indicate it is a scale_down with correct teardown.
                # Should have been cleaned from the replica table.
                return serve_state.ReplicaStatus.UNKNOWN
            # Still launching
            return serve_state.ReplicaStatus.PROVISIONING
        if self.sky_launch_status == ProcessStatus.INTERRUPTED:
            # sky.down is running and a scale down interrupted sky.launch
            return serve_state.ReplicaStatus.SHUTTING_DOWN
        if self.sky_down_status is not None:
            if self.preempted:
                # Replica (spot) is preempted
                return serve_state.ReplicaStatus.PREEMPTED
            if self.sky_down_status == ProcessStatus.RUNNING:
                # sky.down is running
                return serve_state.ReplicaStatus.SHUTTING_DOWN
            if self.sky_launch_status == ProcessStatus.INTERRUPTED:
                return serve_state.ReplicaStatus.SHUTTING_DOWN
            if self.sky_down_status == ProcessStatus.FAILED:
                # sky.down failed
                return serve_state.ReplicaStatus.FAILED_CLEANUP
            if self.user_app_failed:
                # Failed on user setup/run
                return serve_state.ReplicaStatus.FAILED
            if self.sky_launch_status == ProcessStatus.FAILED:
                # sky.launch failed
                return serve_state.ReplicaStatus.FAILED_PROVISION
            if self.first_ready_time is None:
                # readiness probe is not executed yet, but a scale down is
                # triggered.
                return serve_state.ReplicaStatus.SHUTTING_DOWN
            if self.first_ready_time == -1:
                # initial delay seconds exceeded
                return serve_state.ReplicaStatus.FAILED_INITIAL_DELAY
            if not self.service_ready_now:
                # Max continuous failure exceeded
                return serve_state.ReplicaStatus.FAILED_PROBING
            # This indicate it is a scale_down with correct teardown.
            # Should have been cleaned from the replica table.
            return serve_state.ReplicaStatus.UNKNOWN
        if self.sky_launch_status == ProcessStatus.FAILED:
            # sky.launch failed
            # The down process has not been started if it reaches here,
            # due to the `if self.sky_down_status is not None`` check above.
            # However, it should have been started by _refresh_process_pool.
            # If not started, this means some bug prevent sky.down from
            # executing. It is also a potential resource leak, so we mark
            # it as FAILED_CLEANUP.
            return serve_state.ReplicaStatus.FAILED_CLEANUP
        if self.user_app_failed:
            # Failed on user setup/run
            # Same as above, the down process should have been started.
            return serve_state.ReplicaStatus.FAILED_CLEANUP
        if self.service_ready_now:
            # Service is ready
            return serve_state.ReplicaStatus.READY
        if self.first_ready_time is not None and self.first_ready_time >= 0.0:
            # Service was ready before but not now
            return serve_state.ReplicaStatus.NOT_READY
        else:
            # No readiness probe passed and sky.launch finished
            return serve_state.ReplicaStatus.STARTING


class ReplicaInfo:
    """Replica info for each replica."""

    _VERSION = 2

    def __init__(self, replica_id: int, cluster_name: str, replica_port: str,
                 is_spot: bool, location: Optional[spot_placer.Location],
                 version: int, resources_override: Optional[Dict[str,
                                                                 Any]]) -> None:
        self._version = self._VERSION
        self.replica_id: int = replica_id
        self.cluster_name: str = cluster_name
        self.version: int = version
        self.replica_port: str = replica_port
        self.first_not_ready_time: Optional[float] = None
        self.consecutive_failure_times: List[float] = []
        self.status_property: ReplicaStatusProperty = ReplicaStatusProperty()
        self.is_spot: bool = is_spot
        self.location: Optional[Dict[str, Optional[str]]] = (
            location.to_pickleable() if location is not None else None)
        self.resources_override: Optional[Dict[str, Any]] = resources_override

    def get_spot_location(self) -> Optional[spot_placer.Location]:
        return spot_placer.Location.from_pickleable(self.location)

    def handle(
        self,
        cluster_record: Optional[Dict[str, Any]] = None
    ) -> Optional[backends.CloudVmRayResourceHandle]:
        """Get the handle of the cluster.

        Args:
            cluster_record: The cluster record in the cluster table. If not
                provided, will fetch the cluster record from the cluster table
                based on the cluster name.
        """
        if cluster_record is None:
            cluster_record = global_user_state.get_cluster_from_name(
                self.cluster_name)
        if cluster_record is None:
            return None
        handle = cluster_record['handle']
        assert isinstance(handle, backends.CloudVmRayResourceHandle)
        return handle

    @property
    def is_terminal(self) -> bool:
        return self.status in serve_state.ReplicaStatus.terminal_statuses()

    @property
    def is_ready(self) -> bool:
        return self.status == serve_state.ReplicaStatus.READY

    @property
    def url(self) -> Optional[str]:
        handle = self.handle()
        if handle is None:
            return None
        replica_port_int = int(self.replica_port)
        try:
            endpoint_dict = backend_utils.get_endpoints(handle.cluster_name,
                                                        replica_port_int)
        except exceptions.ClusterNotUpError:
            return None
        endpoint = endpoint_dict.get(replica_port_int, None)
        if not endpoint:
            return None
        assert isinstance(endpoint, str), endpoint
        # If replica doesn't start with http or https, add http://
        if not endpoint.startswith('http'):
            endpoint = 'http://' + endpoint
        return endpoint

    @property
    def status(self) -> serve_state.ReplicaStatus:
        replica_status = self.status_property.to_replica_status()
        if replica_status == serve_state.ReplicaStatus.UNKNOWN:
            logger.error('Detecting UNKNOWN replica status for '
                         f'replica {self.replica_id}.')
        return replica_status

    def to_info_dict(self,
                     with_handle: bool,
                     with_url: bool = True) -> Dict[str, Any]:
        cluster_record = global_user_state.get_cluster_from_name(
            self.cluster_name)
        info_dict = {
            'replica_id': self.replica_id,
            'name': self.cluster_name,
            'status': self.status,
            'version': self.version,
            'endpoint': self.url if with_url else None,
            'is_spot': self.is_spot,
            'launched_at': (cluster_record['launched_at']
                            if cluster_record is not None else None),
        }
        if with_handle:
            handle = self.handle(cluster_record)
            info_dict['handle'] = handle
            if handle is not None:
                info_dict['cloud'] = repr(handle.launched_resources.cloud)
                info_dict['region'] = handle.launched_resources.region
                info_dict['resources_str'] = (
                    resources_utils.get_readable_resources_repr(handle,
                                                                simplify=True))
        return info_dict

    def __repr__(self) -> str:
        show_details = env_options.Options.SHOW_DEBUG_INFO.get()
        info_dict = self.to_info_dict(with_handle=show_details,
                                      with_url=show_details)
        handle_str = ''
        if 'handle' in info_dict:
            handle_str = f', handle={info_dict["handle"]}'
        info = (f'ReplicaInfo(replica_id={self.replica_id}, '
                f'cluster_name={self.cluster_name}, '
                f'version={self.version}, '
                f'replica_port={self.replica_port}, '
                f'is_spot={self.is_spot}, '
                f'location={self.location}, '
                f'status={self.status}, '
                f'launched_at={info_dict["launched_at"]}{handle_str})')
        return info

    def probe_pool(self) -> Tuple['ReplicaInfo', bool, float]:
        """Probe the replica for pool management.

        This function will check the first job status of the cluster, which is a
        dummy job that only echoes "setup done". The success of this job means
        the setup command is done and the replica is ready to be used. Check
        sky/serve/server/core.py::up for more details.

        Returns:
            Tuple of (self, is_ready, probe_time).
        """
        probe_time = time.time()
        try:
            handle = backend_utils.check_cluster_available(
                self.cluster_name, operation='probing pool')
            if handle is None:
                return self, False, probe_time
            backend = backend_utils.get_backend_from_handle(handle)
            statuses = backend.get_job_status(handle, [1], stream_logs=False)
            if statuses[1] == job_lib.JobStatus.SUCCEEDED:
                return self, True, probe_time
            return self, False, probe_time
        except Exception as e:  # pylint: disable=broad-except
            logger.error(f'Error when probing pool of {self.cluster_name}: '
                         f'{common_utils.format_exception(e)}.')
            return self, False, probe_time

    def probe(
        self,
        readiness_path: str,
        post_data: Optional[Dict[str, Any]],
        timeout: int,
        headers: Optional[Dict[str, str]],
    ) -> Tuple['ReplicaInfo', bool, float]:
        """Probe the readiness of the replica.

        Returns:
            Tuple of (self, is_ready, probe_time).
        """
        replica_identity = f'replica {self.replica_id} with url {self.url}'
        # TODO(tian): This requiring the clock on each replica to be aligned,
        # which may not be true when the GCP VMs have run for a long time. We
        # should have a better way to do this. See #2539 for more information.
        probe_time = time.time()
        try:
            msg = ''
            # TODO(tian): Support HTTPS in the future.
            url = self.url
            if url is None:
                logger.info(f'Error when probing {replica_identity}: '
                            'Cannot get the endpoint.')
                return self, False, probe_time
            readiness_path = (f'{url}{readiness_path}')
            logger.info(f'Probing {replica_identity} with {readiness_path}.')
            if post_data is not None:
                msg += 'POST'
                response = requests.post(readiness_path,
                                         json=post_data,
                                         headers=headers,
                                         timeout=timeout)
            else:
                msg += 'GET'
                response = requests.get(readiness_path,
                                        headers=headers,
                                        timeout=timeout)
            msg += (f' request to {replica_identity} returned status '
                    f'code {response.status_code}')
            if response.status_code == 200:
                msg += '.'
                log_method = logger.info
            else:
                msg += f' and response {response.text}.'
                msg = f'{colorama.Fore.YELLOW}{msg}{colorama.Style.RESET_ALL}'
                log_method = logger.error
            log_method(msg)
            if response.status_code == 200:
                logger.debug(f'{replica_identity.capitalize()} is ready.')
                return self, True, probe_time
        except requests.exceptions.RequestException as e:
            logger.error(
                f'{colorama.Fore.YELLOW}Error when probing {replica_identity}:'
                f' {common_utils.format_exception(e)}.'
                f'{colorama.Style.RESET_ALL}')
        return self, False, probe_time

    def __setstate__(self, state):
        """Set state from pickled state, for backward compatibility."""
        version = state.pop('_version', None)
        # Handle old version(s) here.
        if version is None:
            version = -1

        if version < 0:
            # It will be handled with RequestRateAutoscaler.
            # Treated similar to on-demand instances.
            self.is_spot = False

        if version < 1:
            self.location = None

        if version < 2:
            self.resources_override = None

        self.__dict__.update(state)


class ReplicaManager:
    """Each replica manager monitors one service."""

    def __init__(self, service_name: str,
                 spec: 'service_spec.SkyServiceSpec') -> None:
        self.lock = threading.Lock()
        self._next_replica_id: int = 1
        self._service_name: str = service_name
        self._uptime: Optional[float] = None
        self._update_mode = serve_utils.DEFAULT_UPDATE_MODE
        self._is_pool: bool = spec.pool
        header_keys = None
        if spec.readiness_headers is not None:
            header_keys = list(spec.readiness_headers.keys())
        logger.info(f'Readiness probe path: {spec.readiness_path}\n'
                    f'Initial delay seconds: {spec.initial_delay_seconds}\n'
                    f'Post data: {spec.post_data}\n'
                    f'Readiness header keys: {header_keys}')

        # Newest version among the currently provisioned and launched replicas
        self.latest_version: int = serve_constants.INITIAL_VERSION
        # Oldest version among the currently provisioned and launched replicas
        self.least_recent_version: int = serve_constants.INITIAL_VERSION

    def _consecutive_failure_threshold_timeout(self) -> int:
        """The timeout for the consecutive failure threshold in seconds.

        We reduce the timeout for pool to 10 seconds to make the pool more
        responsive to the failure.
        """
        # TODO(tian): Maybe let user determine this threshold
        return 10 if self._is_pool else 180

    def scale_up(self,
                 resources_override: Optional[Dict[str, Any]] = None) -> None:
        """Scale up the service by 1 replica with resources_override.
        resources_override is of the same format with resources section
        in skypilot task yaml
        """
        raise NotImplementedError

    def scale_down(self, replica_id: int, purge: bool = False) -> None:
        """Scale down replica with replica_id."""
        raise NotImplementedError

    def update_version(self, version: int, spec: 'service_spec.SkyServiceSpec',
                       update_mode: serve_utils.UpdateMode) -> None:
        raise NotImplementedError

    def get_active_replica_urls(self) -> List[str]:
        """Get the urls of the active replicas."""
        raise NotImplementedError


class SkyPilotReplicaManager(ReplicaManager):
    """Replica Manager for SkyPilot clusters.

    It will run three daemon to monitor the status of the replicas:
        (1) _process_pool_refresher: Refresh the launch/down process pool
            to monitor the progress of the launch/down process.
        (2) _job_status_fetcher: Fetch the job status of the service to
            monitor the status of the service jobs.
        (3) _replica_prober: Do readiness probe to the replicas to monitor
            whether it is still responding to requests.
    """

    def __init__(self, service_name: str, spec: 'service_spec.SkyServiceSpec',
                 service_task_yaml_path: str) -> None:
        super().__init__(service_name, spec)
        self.service_task_yaml_path = service_task_yaml_path
        task = sky.Task.from_yaml(service_task_yaml_path)
        self._spot_placer: Optional[spot_placer.SpotPlacer] = (
            spot_placer.SpotPlacer.from_task(spec, task))
        # TODO(tian): Store launch/down pid in the replica table, to make the
        # manager more persistent. Current blocker is that we need to manually
        # poll the Process (by join or is_launch), otherwise, it will never
        # finish and become a zombie process. Probably we could use
        # psutil.Process(p.pid).status() == psutil.STATUS_ZOMBIE to check
        # such cases.
        self._launch_process_pool: serve_utils.ThreadSafeDict[
            int, multiprocessing.Process] = serve_utils.ThreadSafeDict()
        self._down_process_pool: serve_utils.ThreadSafeDict[
            int, multiprocessing.Process] = serve_utils.ThreadSafeDict()

        threading.Thread(target=self._process_pool_refresher).start()
        threading.Thread(target=self._job_status_fetcher).start()
        threading.Thread(target=self._replica_prober).start()

        self._recover_replica_operations()

    def _recover_replica_operations(self):
        """Let's see are there something to do for ReplicaManager in a
        recovery run"""
        assert (not self._launch_process_pool and not self._down_process_pool
               ), 'We should not have any running processes in a recovery run'

        # There is a FIFO queue with capacity _MAX_NUM_LAUNCH for
        # _launch_replica.
        # We prioritize PROVISIONING replicas since they were previously
        # launched but may have been interrupted and need to be restarted.
        # This is why we process PENDING replicas only after PROVISIONING
        # replicas.
        to_up_replicas = serve_state.get_replicas_at_status(
            self._service_name, serve_state.ReplicaStatus.PROVISIONING)
        to_up_replicas.extend(
            serve_state.get_replicas_at_status(
                self._service_name, serve_state.ReplicaStatus.PENDING))

        for replica_info in to_up_replicas:
            # It should be robust enough for `execution.launch` to handle cases
            # where the provisioning is partially done.
            # So we mock the original request based on all call sites,
            # including SkyServeController._run_autoscaler.
            self._launch_replica(
                replica_info.replica_id,
                resources_override=replica_info.resources_override)

        for replica_info in serve_state.get_replicas_at_status(
                self._service_name, serve_state.ReplicaStatus.SHUTTING_DOWN):
            self._terminate_replica(
                replica_info.replica_id,
                sync_down_logs=False,
                replica_drain_delay_seconds=0,
                purge=replica_info.status_property.purged,
                is_scale_down=replica_info.status_property.is_scale_down)

    ################################
    # Replica management functions #
    ################################

    # Adding lock here to make sure spot placer's current locations are
    # consistent with the replicas' status.
    @with_lock
    def _launch_replica(
        self,
        replica_id: int,
        resources_override: Optional[Dict[str, Any]] = None,
    ) -> None:
        if replica_id in self._launch_process_pool:
            logger.warning(f'Launch process for replica {replica_id} '
                           'already exists. Skipping.')
            return
        logger.info(f'Launching replica {replica_id}...')
        cluster_name = serve_utils.generate_replica_cluster_name(
            self._service_name, replica_id)
        log_file_name = serve_utils.generate_replica_launch_log_file_name(
            self._service_name, replica_id)
        use_spot = _should_use_spot(self.service_task_yaml_path,
                                    resources_override)
        retry_until_up = True
        location = None
        if use_spot and self._spot_placer is not None:
            # For spot placer, we don't retry until up so any launch failed
            # due to availability issue will be handled by the placer.
            retry_until_up = False
            # TODO(tian): Currently, the resources_override can only be
            # `use_spot=True/False`, which will not cause any conflict with
            # spot placer's cloud, region & zone. When we add more resources
            # to the resources_override, we need to make sure they won't
            # conflict with the spot placer's selection.
            if resources_override is None:
                resources_override = {}
            current_spot_locations: List[spot_placer.Location] = []
            for info in serve_state.get_replica_infos(self._service_name):
                if info.is_spot:
                    spot_location = info.get_spot_location()
                    if spot_location is not None:
                        current_spot_locations.append(spot_location)
            location = self._spot_placer.select_next_location(
                current_spot_locations)
            resources_override.update(location.to_dict())
        p = multiprocessing.Process(
            target=ux_utils.RedirectOutputForProcess(
                launch_cluster,
                log_file_name,
            ).run,
            args=(replica_id, self.service_task_yaml_path, cluster_name,
                  resources_override, retry_until_up),
        )
        replica_port = _get_resources_ports(self.service_task_yaml_path)

        info = ReplicaInfo(replica_id, cluster_name, replica_port, use_spot,
                           location, self.latest_version, resources_override)
        serve_state.add_or_update_replica(self._service_name, replica_id, info)
        # Don't start right now; we will start it later in _refresh_process_pool
        # to avoid too many sky.launch running at the same time.
        self._launch_process_pool[replica_id] = p

    def scale_up(self,
                 resources_override: Optional[Dict[str, Any]] = None) -> None:
        self._launch_replica(self._next_replica_id, resources_override)
        self._next_replica_id += 1

    def _terminate_replica(self,
                           replica_id: int,
                           sync_down_logs: bool,
                           replica_drain_delay_seconds: int,
                           is_scale_down: bool = False,
                           purge: bool = False) -> None:
        left_in_record = not (is_scale_down or purge)
        if left_in_record:
            assert sync_down_logs, (
                'For the replica left in the record, '
                'the logs should always be synced down. '
                'So that the user can see the logs to debug.')

        if replica_id in self._launch_process_pool:
            info = serve_state.get_replica_info_from_id(self._service_name,
                                                        replica_id)
            assert info is not None
            info.status_property.sky_launch_status = ProcessStatus.INTERRUPTED
            serve_state.add_or_update_replica(self._service_name, replica_id,
                                              info)
            launch_process = self._launch_process_pool[replica_id]
            if launch_process.is_alive():
                assert launch_process.pid is not None
                launch_process.terminate()
                launch_process.join()
            logger.info(f'Interrupted launch process for replica {replica_id} '
                        'and deleted the cluster.')
            del self._launch_process_pool[replica_id]

        if replica_id in self._down_process_pool:
            logger.warning(f'Terminate process for replica {replica_id} '
                           'already exists. Skipping.')
            return

        log_file_name = serve_utils.generate_replica_log_file_name(
            self._service_name, replica_id)

        def _download_and_stream_logs(info: ReplicaInfo):
            launch_log_file_name = (
                serve_utils.generate_replica_launch_log_file_name(
                    self._service_name, replica_id))
            # Write launch log to replica log file
            with open(log_file_name, 'w',
                      encoding='utf-8') as replica_log_file, open(
                          launch_log_file_name, 'r',
                          encoding='utf-8') as launch_file:
                replica_log_file.write(launch_file.read())
            os.remove(launch_log_file_name)

            logger.info(f'Syncing down logs for replica {replica_id}...')
            backend = backends.CloudVmRayBackend()
            handle = global_user_state.get_handle_from_cluster_name(
                info.cluster_name)
            if handle is None:
                logger.error(f'Cannot find cluster {info.cluster_name} for '
                             f'replica {replica_id} in the cluster table. '
                             'Skipping syncing down job logs.')
                return
            assert isinstance(handle, backends.CloudVmRayResourceHandle)
            replica_job_logs_dir = os.path.join(constants.SKY_LOGS_DIRECTORY,
                                                'replica_jobs')
            job_log_file_name = (controller_utils.download_and_stream_job_log(
                backend, handle, replica_job_logs_dir))
            if job_log_file_name is not None:
                logger.info(f'\n== End of logs (Replica: {replica_id}) ==')
                with open(log_file_name, 'a',
                          encoding='utf-8') as replica_log_file, open(
                              os.path.expanduser(job_log_file_name),
                              'r',
                              encoding='utf-8') as job_file:
                    replica_log_file.write(job_file.read())
            else:
                with open(log_file_name, 'a',
                          encoding='utf-8') as replica_log_file:
                    replica_log_file.write(
                        f'Failed to sync down job logs from replica'
                        f' {replica_id}.\n')

        logger.info(f'Terminating replica {replica_id}...')
        info = serve_state.get_replica_info_from_id(self._service_name,
                                                    replica_id)
        assert info is not None

        if sync_down_logs:
            _download_and_stream_logs(info)

        logger.info(f'preempted: {info.status_property.preempted}, '
                    f'replica_id: {replica_id}')
        p = multiprocessing.Process(
            target=ux_utils.RedirectOutputForProcess(terminate_cluster,
                                                     log_file_name, 'a').run,
            args=(info.cluster_name, replica_drain_delay_seconds),
        )
        info.status_property.sky_down_status = ProcessStatus.RUNNING
        info.status_property.is_scale_down = is_scale_down
        info.status_property.purged = purge
        serve_state.add_or_update_replica(self._service_name, replica_id, info)
        p.start()
        self._down_process_pool[replica_id] = p

    def scale_down(self, replica_id: int, purge: bool = False) -> None:
        self._terminate_replica(
            replica_id,
            sync_down_logs=False,
            replica_drain_delay_seconds=_DEFAULT_DRAIN_SECONDS,
            is_scale_down=True,
            purge=purge)

    def _handle_preemption(self, info: ReplicaInfo) -> bool:
        """Handle preemption of the replica if any error happened.

        Returns:
            bool: Whether the replica is preempted.
        """
        if not info.is_spot:
            return False

        # Get cluster handle first for zone information. The following
        # backend_utils.refresh_cluster_status_handle might delete the
        # cluster record from the cluster table.
        handle = global_user_state.get_handle_from_cluster_name(
            info.cluster_name)
        if handle is None:
            logger.error(f'Cannot find cluster {info.cluster_name} for '
                         f'replica {info.replica_id} in the cluster table. '
                         'Skipping preemption handling.')
            return False
        assert isinstance(handle, backends.CloudVmRayResourceHandle)
        # Pull the actual cluster status from the cloud provider to
        # determine whether the cluster is preempted.
        cluster_status, _ = backend_utils.refresh_cluster_status_handle(
            info.cluster_name,
            force_refresh_statuses=set(status_lib.ClusterStatus))

        if cluster_status == status_lib.ClusterStatus.UP:
            return False
        # The cluster is (partially) preempted. It can be down, INIT or STOPPED,
        # based on the interruption behavior of the cloud.
        cluster_status_str = ('' if cluster_status is None else
                              f' (status: {cluster_status.value})')
        logger.info(
            f'Replica {info.replica_id} is preempted{cluster_status_str}.')
        info.status_property.preempted = True
        if self._spot_placer is not None:
            spot_location = info.get_spot_location()
            assert spot_location is not None
            self._spot_placer.set_preemptive(spot_location)
        serve_state.add_or_update_replica(self._service_name, info.replica_id,
                                          info)
        self._terminate_replica(info.replica_id,
                                sync_down_logs=False,
                                replica_drain_delay_seconds=0,
                                is_scale_down=True)
        return True

    #################################
    # ReplicaManager Daemon Threads #
    #################################

    @with_lock
    def _refresh_process_pool(self) -> None:
        """Refresh the launch/down process pool.

        This function will checks all sky.launch and sky.down process on
        the fly. If any of them finished, it will update the status of the
        corresponding replica.
        """
        # To avoid `dictionary changed size during iteration` error.
        launch_process_pool_snapshot = list(self._launch_process_pool.items())
        for replica_id, p in launch_process_pool_snapshot:
            if not p.is_alive():
                info = serve_state.get_replica_info_from_id(
                    self._service_name, replica_id)
                assert info is not None, replica_id
                error_in_sky_launch = False
                schedule_next_jobs = False
                if info.status == serve_state.ReplicaStatus.PENDING:
                    # sky.launch not started yet
                    if (serve_state.total_number_provisioning_replicas() <
                            _MAX_NUM_LAUNCH):
                        p.start()
                        info.status_property.sky_launch_status = (
                            ProcessStatus.RUNNING)
                else:
                    # sky.launch finished
                    # TODO(tian): Try-catch in process, and have an enum return
                    # value to indicate which type of failure happened.
                    # Currently we only have user code failure since the
                    # retry_until_up flag is set to True, but it will be helpful
                    # when we enable user choose whether to retry or not.
                    logger.info(
                        f'Launch process for replica {replica_id} finished.')
                    del self._launch_process_pool[replica_id]
                    if p.exitcode != 0:
                        logger.warning(
                            f'Launch process for replica {replica_id} '
                            f'exited abnormally with code {p.exitcode}.'
                            ' Terminating...')
                        info.status_property.sky_launch_status = (
                            ProcessStatus.FAILED)
                        error_in_sky_launch = True
                    else:
                        info.status_property.sky_launch_status = (
                            ProcessStatus.SUCCEEDED)
                        schedule_next_jobs = True
                    if self._spot_placer is not None and info.is_spot:
                        # TODO(tian): Currently, we set the location to
                        # preemptive if the launch process failed. This is
                        # because if the error is not related to the
                        # availability of the location, then all locations
                        # should failed for same reason. So it does not matter
                        # which location is preemptive or not, instead, all
                        # locations would fail. We should implement a log parser
                        # to detect if the error is actually related to the
                        # availability of the location later.
                        location = info.get_spot_location()
                        assert location is not None
                        if p.exitcode != 0:
                            self._spot_placer.set_preemptive(location)
                            info.status_property.failed_spot_availability = True
                        else:
                            self._spot_placer.set_active(location)
                serve_state.add_or_update_replica(self._service_name,
                                                  replica_id, info)
                if schedule_next_jobs and self._is_pool:
                    jobs_scheduler.maybe_schedule_next_jobs(
                        pool=self._service_name)
                if error_in_sky_launch:
                    # Teardown after update replica info since
                    # _terminate_replica will update the replica info too.
                    self._terminate_replica(replica_id,
                                            sync_down_logs=True,
                                            replica_drain_delay_seconds=0)
        down_process_pool_snapshot = list(self._down_process_pool.items())
        for replica_id, p in down_process_pool_snapshot:
            if not p.is_alive():
                logger.info(
                    f'Terminate process for replica {replica_id} finished.')
                del self._down_process_pool[replica_id]
                info = serve_state.get_replica_info_from_id(
                    self._service_name, replica_id)
                assert info is not None, replica_id
                if p.exitcode != 0:
                    logger.error(f'Down process for replica {replica_id} '
                                 f'exited abnormally with code {p.exitcode}.')
                    info.status_property.sky_down_status = (
                        ProcessStatus.FAILED)
                else:
                    info.status_property.sky_down_status = (
                        ProcessStatus.SUCCEEDED)
                # Failed replica still count as a replica. In our current
                # design, we want to fail early if user code have any error.
                # This will prevent infinite loop of teardown and
                # re-provision. However, there is a special case that if the
                # replica is UP for longer than initial_delay_seconds, we
                # assume it is just some random failure and we should restart
                # the replica. Please refer to the implementation of
                # `is_scale_down_succeeded` for more details.
                # TODO(tian): Currently, restart replicas that failed within
                # initial_delay_seconds is not supported. We should add it
                # later when we support `sky serve update`.
                removal_reason = None
                if info.status_property.is_scale_down:
                    # This means the cluster is deleted due to an autoscaler
                    # decision or the cluster is recovering from preemption.
                    # Delete the replica info so it won't count as a replica.
                    if info.status_property.preempted:
                        removal_reason = 'for preemption recovery'
                    else:
                        removal_reason = 'normally'
                # Don't keep failed record for version mismatch replicas,
                # since user should fixed the error before update.
                elif info.version != self.latest_version:
                    removal_reason = 'for version outdated'
                elif info.status_property.purged:
                    removal_reason = 'for purge'
                elif info.status_property.failed_spot_availability:
                    removal_reason = 'for spot availability failure'
                else:
                    logger.info(f'Termination of replica {replica_id} '
                                'finished. Replica info is kept since some '
                                'failure detected.')
                    serve_state.add_or_update_replica(self._service_name,
                                                      replica_id, info)
                if removal_reason is not None:
                    serve_state.remove_replica(self._service_name, replica_id)
                    logger.info(f'Replica {replica_id} removed from the '
                                f'replica table {removal_reason}.')

        # Clean old version
        replica_infos = serve_state.get_replica_infos(self._service_name)
        current_least_recent_version = min([
            info.version for info in replica_infos
        ]) if replica_infos else self.least_recent_version
        if self.least_recent_version < current_least_recent_version:
            for version in range(self.least_recent_version,
                                 current_least_recent_version):
                task_yaml = serve_utils.generate_task_yaml_file_name(
                    self._service_name, version)
                # Delete old version metadata.
                serve_state.delete_version(self._service_name, version)
                # Delete storage buckets of older versions.
                service.cleanup_storage(task_yaml)
            # newest version will be cleaned in serve down
            self.least_recent_version = current_least_recent_version

    def _process_pool_refresher(self) -> None:
        """Periodically refresh the launch/down process pool."""
        while True:
            logger.debug('Refreshing process pool.')
            try:
                self._refresh_process_pool()
            except Exception as e:  # pylint: disable=broad-except
                # No matter what error happens, we should keep the
                # process pool refresher running.
                logger.error('Error in process pool refresher: '
                             f'{common_utils.format_exception(e)}')
                with ux_utils.enable_traceback():
                    logger.error(f'  Traceback: {traceback.format_exc()}')
            time.sleep(_PROCESS_POOL_REFRESH_INTERVAL)

    @with_lock
    def _fetch_job_status(self) -> None:
        """Fetch the service job status of all replicas.

        This function will monitor the job status of all replicas
        to make sure the service is running correctly. If any of the
        replicas failed, it will terminate the replica.

        It is still needed even if we already keep probing the replicas,
        since the replica job might launch the API server in the background
        (using &), and the readiness probe will not detect the worker failure.
        """
        infos = serve_state.get_replica_infos(self._service_name)
        for info in infos:
            if not info.status_property.should_track_service_status():
                continue
            # We use backend API to avoid usage collection in the
            # sdk.job_status.
            backend = backends.CloudVmRayBackend()
            handle = info.handle()
            assert handle is not None, info
            # Use None to fetch latest job, which stands for user task job
            job_ids = [1] if self._is_pool else None
            try:
                job_statuses = backend.get_job_status(handle,
                                                      job_ids,
                                                      stream_logs=False)
            except exceptions.CommandError:
                # If the job status fetch failed, it is likely that the
                # cluster is preempted.
                is_preempted = self._handle_preemption(info)
                if is_preempted:
                    continue
                # Re-raise the exception if it is not preempted.
                raise
            job_status = job_statuses[1] if self._is_pool else list(
                job_statuses.values())[0]
            if job_status in job_lib.JobStatus.user_code_failure_states():
                info.status_property.user_app_failed = True
                serve_state.add_or_update_replica(self._service_name,
                                                  info.replica_id, info)
                logger.warning(
                    f'Service job for replica {info.replica_id} FAILED. '
                    'Terminating...')
                self._terminate_replica(info.replica_id,
                                        sync_down_logs=True,
                                        replica_drain_delay_seconds=0)

    def _job_status_fetcher(self) -> None:
        """Periodically fetch the service job status of all replicas."""
        while True:
            logger.debug('Refreshing job status.')
            try:
                self._fetch_job_status()
            except Exception as e:  # pylint: disable=broad-except
                # No matter what error happens, we should keep the
                # job status fetcher running.
                logger.error('Error in job status fetcher: '
                             f'{common_utils.format_exception(e)}')
                with ux_utils.enable_traceback():
                    logger.error(f'  Traceback: {traceback.format_exc()}')
            time.sleep(_JOB_STATUS_FETCH_INTERVAL)

    @with_lock
    def _probe_all_replicas(self) -> None:
        """Readiness probe replicas.

        This function will probe all replicas to make sure the service is
        ready. It will keep track of:
            (1) the initial delay for each replica;
            (2) the consecutive failure times.
        The replica will be terminated if any of the thresholds exceeded.
        """
        probe_futures = []
        replica_to_probe = []
        with mp_pool.ThreadPool() as pool:
            infos = serve_state.get_replica_infos(self._service_name)
            for info in infos:
                if not info.status_property.should_track_service_status():
                    continue
                if self._is_pool:
                    replica_to_probe.append(f'replica_{info.replica_id}(cluster'
                                            f'_name={info.cluster_name})')
                    probe_futures.append(pool.apply_async(info.probe_pool))
                else:
                    replica_to_probe.append(
                        f'replica_{info.replica_id}(url={info.url})')
                    probe_futures.append(
                        pool.apply_async(
                            info.probe,
                            (
                                self._get_readiness_path(info.version),
                                self._get_post_data(info.version),
                                self._get_readiness_timeout_seconds(
                                    info.version),
                                self._get_readiness_headers(info.version),
                            ),
                        ),)
            logger.info(f'Replicas to probe: {", ".join(replica_to_probe)}')

            # Since futures.as_completed will return futures in the order of
            # completion, we need the info.probe function to return the info
            # object as well, so that we could update the info object in the
            # same order.
            for future in probe_futures:
                future_result: Tuple[ReplicaInfo, bool, float] = future.get()
                info, probe_succeeded, probe_time = future_result
                info.status_property.service_ready_now = probe_succeeded
                should_teardown = False
                if probe_succeeded:
                    if self._uptime is None:
                        self._uptime = probe_time
                        logger.info(
                            f'Replica {info.replica_id} is the first ready '
                            f'replica. Setting uptime to {self._uptime}.')
                        serve_state.set_service_uptime(self._service_name,
                                                       int(self._uptime))
                    info.consecutive_failure_times.clear()
                    if info.status_property.first_ready_time is None:
                        info.status_property.first_ready_time = probe_time
                else:
                    # TODO(tian): This might take a lot of time. Shouldn't
                    # blocking probe to other replicas.
                    is_preempted = self._handle_preemption(info)
                    if is_preempted:
                        continue

                    if info.first_not_ready_time is None:
                        info.first_not_ready_time = probe_time
                    if info.status_property.first_ready_time is not None:
                        info.consecutive_failure_times.append(probe_time)
                        consecutive_failure_time = (
                            info.consecutive_failure_times[-1] -
                            info.consecutive_failure_times[0])
                        failure_threshold = (
                            self._consecutive_failure_threshold_timeout())
                        if consecutive_failure_time >= failure_threshold:
                            logger.info(
                                f'Replica {info.replica_id} is not ready for '
                                'too long and exceeding consecutive failure '
                                'threshold. Terminating the replica...')
                            should_teardown = True
                        else:
                            logger.info(
                                f'Replica {info.replica_id} is not ready '
                                'but within consecutive failure threshold '
                                f'({consecutive_failure_time}s / '
                                f'{failure_threshold}s). Skipping.')
                    else:
                        initial_delay_seconds = self._get_initial_delay_seconds(
                            info.version)
                        current_delay_seconds = (probe_time -
                                                 info.first_not_ready_time)
                        if current_delay_seconds > initial_delay_seconds:
                            logger.info(
                                f'Replica {info.replica_id} is not ready and '
                                'exceeding initial delay seconds. Terminating '
                                'the replica...')
                            should_teardown = True
                            info.status_property.first_ready_time = -1.0
                        else:
                            current_delay_seconds = int(current_delay_seconds)
                            logger.info(f'Replica {info.replica_id} is not '
                                        'ready but within initial delay '
                                        f'seconds ({current_delay_seconds}s '
                                        f'/ {initial_delay_seconds}s). '
                                        'Skipping.')
                serve_state.add_or_update_replica(self._service_name,
                                                  info.replica_id, info)
                if should_teardown:
                    self._terminate_replica(info.replica_id,
                                            sync_down_logs=True,
                                            replica_drain_delay_seconds=0)

    def _replica_prober(self) -> None:
        """Periodically probe replicas."""
        while True:
            logger.debug('Running replica prober.')
            try:
                self._probe_all_replicas()
                replica_infos = serve_state.get_replica_infos(
                    self._service_name)
                # TODO(zhwu): when there are multiple load balancers, we need
                # to make sure the active_versions are the union of all
                # versions of all load balancers.
                serve_utils.set_service_status_and_active_versions_from_replica(
                    self._service_name, replica_infos, self._update_mode)

            except Exception as e:  # pylint: disable=broad-except
                # No matter what error happens, we should keep the
                # replica prober running.
                logger.error('Error in replica prober: '
                             f'{common_utils.format_exception(e)}')
                with ux_utils.enable_traceback():
                    logger.error(f'  Traceback: {traceback.format_exc()}')
            # TODO(MaoZiming): Probe cloud for early preemption warning.
            time.sleep(serve_constants.ENDPOINT_PROBE_INTERVAL_SECONDS)

    def get_active_replica_urls(self) -> List[str]:
        """Get the urls of all active replicas."""
        record = serve_state.get_service_from_name(self._service_name)
        assert record is not None, (f'{self._service_name} not found on '
                                    'controller records.')
        ready_replica_urls = []
        active_versions = set(record['active_versions'])
        for info in serve_state.get_replica_infos(self._service_name):
            if (info.status == serve_state.ReplicaStatus.READY and
                    info.version in active_versions):
                assert info.url is not None, info
                ready_replica_urls.append(info.url)
        return ready_replica_urls

    ###########################################
    # SkyServe Update and replica versioning. #
    ###########################################

    def update_version(self, version: int, spec: 'service_spec.SkyServiceSpec',
                       update_mode: serve_utils.UpdateMode) -> None:
        if version <= self.latest_version:
            logger.error(f'Invalid version: {version}, '
                         f'latest version: {self.latest_version}')
            return
        service_task_yaml_path = serve_utils.generate_task_yaml_file_name(
            self._service_name, version)
        serve_state.add_or_update_version(self._service_name, version, spec)
        self.latest_version = version
        self.service_task_yaml_path = service_task_yaml_path
        self._update_mode = update_mode

        # Reuse all replicas that have the same config as the new version
        # (except for the `service` field) by directly setting the version to be
        # the latest version. This can significantly improve the speed
        # for updating an existing service with only config changes to the
        # service specs, e.g. scale down the service.
        new_config = common_utils.read_yaml(
            os.path.expanduser(service_task_yaml_path))
        # Always create new replicas and scale down old ones when file_mounts
        # are not empty.
        if new_config.get('file_mounts', None) != {}:
            return
<<<<<<< HEAD
        for key in ['service', 'pool']:
=======
        for key in ['service', 'pool', '_user_specified_yaml']:
>>>>>>> 821554cd
            new_config.pop(key, None)
        new_config_any_of = new_config.get('resources', {}).pop('any_of', [])

        replica_infos = serve_state.get_replica_infos(self._service_name)
        for info in replica_infos:
            if info.version < version and not info.is_terminal:
                # Assume user does not change the yaml file on the controller.
                old_service_task_yaml_path = (
                    serve_utils.generate_task_yaml_file_name(
                        self._service_name, info.version))
                old_config = common_utils.read_yaml(
                    os.path.expanduser(old_service_task_yaml_path))
<<<<<<< HEAD
                for key in ['service', 'pool']:
=======
                for key in ['service', 'pool', '_user_specified_yaml']:
>>>>>>> 821554cd
                    old_config.pop(key, None)
                # Bump replica version if all fields except for service are
                # the same.
                # Here, we manually convert the any_of field to a set to avoid
                # only the difference in the random order of the any_of fields.
                old_config_any_of = old_config.get('resources',
                                                   {}).pop('any_of', [])

                def normalize_dict_list(lst):
                    return collections.Counter(
                        frozenset(d.items()) for d in lst)

                if (normalize_dict_list(old_config_any_of) !=
                        normalize_dict_list(new_config_any_of)):
                    logger.info('Replica config changed (any_of), skipping. '
                                f'old: {old_config_any_of}, '
                                f'new: {new_config_any_of}')
                    continue
                # File mounts should both be empty, as update always
                # create new buckets if they are not empty.
                if (old_config == new_config and
                        old_config.get('file_mounts', None) == {}):
                    logger.info(
                        f'Updating replica {info.replica_id} to version '
                        f'{version}. Replica {info.replica_id}\'s config '
                        f'{old_config} is the same as '
                        f'latest version\'s {new_config}.')
                    info.version = version
                    serve_state.add_or_update_replica(self._service_name,
                                                      info.replica_id, info)
                else:
                    logger.info('Replica config changed (rest), skipping. '
                                f'old: {old_config}, '
                                f'new: {new_config}')

    def _get_version_spec(self, version: int) -> 'service_spec.SkyServiceSpec':
        spec = serve_state.get_spec(self._service_name, version)
        if spec is None:
            raise ValueError(f'Version {version} not found.')
        return spec

    def _get_readiness_path(self, version: int) -> str:
        return self._get_version_spec(version).readiness_path

    def _get_post_data(self, version: int) -> Optional[Dict[str, Any]]:
        return self._get_version_spec(version).post_data

    def _get_readiness_headers(self, version: int) -> Optional[Dict[str, str]]:
        return self._get_version_spec(version).readiness_headers

    def _get_initial_delay_seconds(self, version: int) -> int:
        return self._get_version_spec(version).initial_delay_seconds

    def _get_readiness_timeout_seconds(self, version: int) -> int:
        return self._get_version_spec(version).readiness_timeout_seconds<|MERGE_RESOLUTION|>--- conflicted
+++ resolved
@@ -1372,11 +1372,7 @@
         # are not empty.
         if new_config.get('file_mounts', None) != {}:
             return
-<<<<<<< HEAD
-        for key in ['service', 'pool']:
-=======
         for key in ['service', 'pool', '_user_specified_yaml']:
->>>>>>> 821554cd
             new_config.pop(key, None)
         new_config_any_of = new_config.get('resources', {}).pop('any_of', [])
 
@@ -1389,11 +1385,7 @@
                         self._service_name, info.version))
                 old_config = common_utils.read_yaml(
                     os.path.expanduser(old_service_task_yaml_path))
-<<<<<<< HEAD
-                for key in ['service', 'pool']:
-=======
                 for key in ['service', 'pool', '_user_specified_yaml']:
->>>>>>> 821554cd
                     old_config.pop(key, None)
                 # Bump replica version if all fields except for service are
                 # the same.
