--- conflicted
+++ resolved
@@ -47,11 +47,6 @@
     ) -> None:
         if pool:
             for unsupported_field in [
-<<<<<<< HEAD
-                    'target_qps_per_replica',
-                    'upscale_delay_seconds',
-                    'downscale_delay_seconds',
-=======
                     'max_replicas',
                     'num_overprovision',
                     'target_qps_per_replica',
@@ -60,7 +55,6 @@
                     'base_ondemand_fallback_replicas',
                     'dynamic_ondemand_fallback',
                     'spot_placer',
->>>>>>> f00d8b5d
                     'load_balancing_policy',
                     'ports',
                     'post_data',
@@ -247,10 +241,6 @@
         service_config['load_balancing_policy'] = config.get(
             'load_balancing_policy', None)
 
-        pool_config = config.get('pool', None)
-        if pool_config is not None:
-            service_config['pool'] = pool_config
-
         tls_section = config.get('tls', None)
         if tls_section is not None:
             service_config['tls_credential'] = serve_utils.TLSCredential(
@@ -332,9 +322,6 @@
         if self.tls_credential is not None:
             add_if_not_none('tls', 'keyfile', self.tls_credential.keyfile)
             add_if_not_none('tls', 'certfile', self.tls_credential.certfile)
-        add_if_not_none('pool', None, self.pool)
-        if self.pool:
-            config.pop('readiness_probe', None)
         return config
 
     def probe_str(self):
@@ -406,12 +393,7 @@
     def __repr__(self) -> str:
         if self.pool:
             return textwrap.dedent(f"""\
-<<<<<<< HEAD
-                Worker autoscaling policy:  {self.autoscaling_policy_str()}
-                Spot Policy:                {self.spot_policy_str()}
-=======
                 Worker policy:  {self.autoscaling_policy_str()}
->>>>>>> f00d8b5d
             """)
         return textwrap.dedent(f"""\
             Readiness probe method:           {self.probe_str()}
@@ -504,10 +486,7 @@
 
     @property
     def pool(self) -> bool:
-<<<<<<< HEAD
-=======
         # This can happen for backward compatibility.
         if not hasattr(self, '_pool'):
             return False
->>>>>>> f00d8b5d
         return bool(self._pool)