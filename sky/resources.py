"""Resources: compute requirements of Tasks."""
import dataclasses
import math
<<<<<<< HEAD
import re
=======
>>>>>>> e9d85ba1
import textwrap
import typing
from typing import Any, Dict, List, Literal, Optional, Set, Tuple, Union

import colorama

import sky
from sky import catalog
from sky import check as sky_check
from sky import clouds
from sky import exceptions
from sky import sky_logging
from sky import skypilot_config
from sky.clouds import cloud as sky_cloud
from sky.provision import docker_utils
from sky.provision.gcp import constants as gcp_constants
from sky.provision.kubernetes import utils as kubernetes_utils
from sky.skylet import constants
from sky.utils import accelerator_registry
from sky.utils import annotations
from sky.utils import common_utils
from sky.utils import config_utils
from sky.utils import infra_utils
from sky.utils import log_utils
from sky.utils import registry
from sky.utils import resources_utils
from sky.utils import schemas
from sky.utils import ux_utils

logger = sky_logging.init_logger(__name__)

_DEFAULT_DISK_SIZE_GB = 256

RESOURCE_CONFIG_ALIASES = {
    'gpus': 'accelerators',
}

MEMORY_SIZE_UNITS = {
    'b': 1,
    'k': 2**10,
    'kb': 2**10,
    'm': 2**20,
    'mb': 2**20,
    'g': 2**30,
    'gb': 2**30,
    't': 2**40,
    'tb': 2**40,
    'p': 2**50,
    'pb': 2**50,
}


@dataclasses.dataclass
class AutostopConfig:
    """Configuration for autostop."""
    # enabled isn't present in the yaml config, but it's needed for this class
    # to be complete.
    enabled: bool
    # If enabled is False, these values are ignored.
    # Keep the default value to 0 to make the behavior consistent with the CLI
    # flags.
    idle_minutes: int = 0
    down: bool = False

    def to_yaml_config(self) -> Union[Literal[False], Dict[str, Any]]:
        if not self.enabled:
            return False
        return {
            'idle_minutes': self.idle_minutes,
            'down': self.down,
        }

    @classmethod
    def from_yaml_config(
        cls, config: Union[bool, int, str, Dict[str, Any], None]
    ) -> Optional['AutostopConfig']:
        if isinstance(config, bool):
            if config:
                return cls(enabled=True)
            else:
                return cls(enabled=False)

        if isinstance(config, int):
            return cls(idle_minutes=config, down=False, enabled=True)

        if isinstance(config, str):
            return cls(idle_minutes=parse_time_minutes(config),
                       down=False,
                       enabled=True)

        if isinstance(config, dict):
            # If we have a dict, autostop is enabled. (Only way to disable is
            # with `false`, a bool.)
            autostop_config = cls(enabled=True)
            if 'idle_minutes' in config:
                autostop_config.idle_minutes = config['idle_minutes']
            if 'down' in config:
                autostop_config.down = config['down']
            return autostop_config

        return None


class Resources:
    """Resources: compute requirements of Tasks.

    This class is immutable once created (to ensure some validations are done
    whenever properties change). To update the property of an instance of
    Resources, use ``resources.copy(**new_properties)``.

    Used:

    * for representing resource requests for tasks/apps
    * as a "filter" to get concrete launchable instances
    * for calculating billing
    * for provisioning on a cloud

    """
    # If any fields changed, increment the version. For backward compatibility,
    # modify the __setstate__ method to handle the old version.
    _VERSION = 28

    def __init__(
        self,
        cloud: Optional[clouds.Cloud] = None,
        instance_type: Optional[str] = None,
        cpus: Union[None, int, float, str] = None,
        memory: Union[None, int, float, str] = None,
        accelerators: Union[None, str, Dict[str, Union[int, float]]] = None,
        accelerator_args: Optional[Dict[str, str]] = None,
        infra: Optional[str] = None,
        use_spot: Optional[bool] = None,
        job_recovery: Optional[Union[Dict[str, Optional[Union[str, int]]],
                                     str]] = None,
        region: Optional[str] = None,
        zone: Optional[str] = None,
        image_id: Union[Dict[Optional[str], str], str, None] = None,
        disk_size: Optional[Union[str, int]] = None,
        disk_tier: Optional[Union[str, resources_utils.DiskTier]] = None,
        network_tier: Optional[Union[str, resources_utils.NetworkTier]] = None,
        ports: Optional[Union[int, str, List[str], Tuple[str]]] = None,
        labels: Optional[Dict[str, str]] = None,
        autostop: Union[bool, int, str, Dict[str, Any], None] = None,
        priority: Optional[int] = None,
        volumes: Optional[List[Dict[str, Any]]] = None,
        # Internal use only.
        # pylint: disable=invalid-name
        _docker_login_config: Optional[docker_utils.DockerLoginConfig] = None,
        _docker_username_for_runpod: Optional[str] = None,
        _is_image_managed: Optional[bool] = None,
        _requires_fuse: Optional[bool] = None,
        _cluster_config_overrides: Optional[Dict[str, Any]] = None,
        _no_missing_accel_warnings: Optional[bool] = None,
    ):
        """Initialize a Resources object.

        All fields are optional.  ``Resources.is_launchable`` decides whether
        the Resources is fully specified to launch an instance.

        Examples:
          .. code-block:: python

            # Fully specified cloud and instance type (is_launchable() is True).
            sky.Resources(infra='aws', instance_type='p3.2xlarge')
            sky.Resources(infra='k8s/my-cluster-ctx', accelerators='V100')
            sky.Resources(infra='gcp/us-central1', accelerators='V100')

            # Specifying required resources; the system decides the
            # cloud/instance type. The below are equivalent:
            sky.Resources(accelerators='V100')
            sky.Resources(accelerators='V100:1')
            sky.Resources(accelerators={'V100': 1})
            sky.Resources(cpus='2+', memory='16+', accelerators='V100')


        Args:
          cloud: the cloud to use. Deprecated. Use `infra` instead.
          instance_type: the instance type to use.
          cpus: the number of CPUs required for the task.
            If a str, must be a string of the form ``'2'`` or ``'2+'``, where
            the ``+`` indicates that the task requires at least 2 CPUs.
          memory: the amount of memory in GiB required. If a
            str, must be a string of the form ``'16'`` or ``'16+'``, where
            the ``+`` indicates that the task requires at least 16 GB of memory.
          accelerators: the accelerators required. If a str, must be
            a string of the form ``'V100'`` or ``'V100:2'``, where the ``:2``
            indicates that the task requires 2 V100 GPUs. If a dict, must be a
            dict of the form ``{'V100': 2}`` or ``{'tpu-v2-8': 1}``.
          accelerator_args: accelerator-specific arguments. For example,
            ``{'tpu_vm': True, 'runtime_version': 'tpu-vm-base'}`` for TPUs.
          infra: a string specifying the infrastructure to use, in the format
            of "cloud/region" or "cloud/region/zone". For example,
            `aws/us-east-1` or `k8s/my-cluster-ctx`. This is an alternative to
            specifying cloud, region, and zone separately. If provided, it
            takes precedence over cloud, region, and zone parameters.
          use_spot: whether to use spot instances. If None, defaults to
            False.
          job_recovery: the job recovery strategy to use for the managed
            job to recover the cluster from preemption. Refer to
            `recovery_strategy module <https://github.com/skypilot-org/skypilot/blob/master/sky/jobs/recovery_strategy.py>`__ # pylint: disable=line-too-long
            for more details.
            When a dict is provided, it can have the following fields:

            - strategy: the recovery strategy to use.
            - max_restarts_on_errors: the max number of restarts on user code
              errors.

          region: the region to use. Deprecated. Use `infra` instead.
          zone: the zone to use. Deprecated. Use `infra` instead.
          image_id: the image ID to use. If a str, must be a string
            of the image id from the cloud, such as AWS:
            ``'ami-1234567890abcdef0'``, GCP:
            ``'projects/my-project-id/global/images/my-image-name'``;
            Or, a image tag provided by SkyPilot, such as AWS:
            ``'skypilot:gpu-ubuntu-2004'``. If a dict, must be a dict mapping
            from region to image ID, such as:

            .. code-block:: python

              {
                'us-west1': 'ami-1234567890abcdef0',
                'us-east1': 'ami-1234567890abcdef0'
              }

          disk_size: the size of the OS disk in GiB.
          disk_tier: the disk performance tier to use. If None, defaults to
            ``'medium'``.
          network_tier: the network performance tier to use. If None, defaults to
            ``'standard'``.
          ports: the ports to open on the instance.
          labels: the labels to apply to the instance. These are useful for
            assigning metadata that may be used by external tools.
            Implementation depends on the chosen cloud - On AWS, labels map to
            instance tags. On GCP, labels map to instance labels. On
            Kubernetes, labels map to pod labels. On other clouds, labels are
            not supported and will be ignored.
          autostop: the autostop configuration to use. For launched resources,
            may or may not correspond to the actual current autostop config.
          priority: the priority for this resource configuration. Must be an
            integer from 0 to 1000, where higher values indicate higher priority.
            If None, no priority is set.
          volumes: the volumes to mount on the instance.
          _docker_login_config: the docker configuration to use. This includes
            the docker username, password, and registry server. If None, skip
            docker login.
          _docker_username_for_runpod: the login username for the docker
            containers. This is used by RunPod to set the ssh user for the
            docker containers.
          _requires_fuse: whether the task requires FUSE mounting support. This
            is used internally by certain cloud implementations to do additional
            setup for FUSE mounting. This flag also safeguards against using
            FUSE mounting on existing clusters that do not support it. If None,
            defaults to False.

        Raises:
            ValueError: if some attributes are invalid.
            exceptions.NoCloudAccessError: if no public cloud is enabled.
        """
        self._version = self._VERSION

        if infra is not None and (cloud is not None or region is not None or
                                  zone is not None):
            with ux_utils.print_exception_no_traceback():
                raise ValueError('Cannot specify both `infra` and `cloud`, '
                                 '`region`, or `zone` parameters. '
                                 f'Got: infra={infra}, cloud={cloud}, '
                                 f'region={region}, zone={zone}')

        # Infra is user facing, and cloud, region, zone in parameters are for
        # backward compatibility. Internally, we keep using cloud, region, zone
        # for simplicity.
        if infra is not None:
            infra_info = infra_utils.InfraInfo.from_str(infra)
            # Infra takes precedence over individually specified parameters
            cloud = sky.CLOUD_REGISTRY.from_str(infra_info.cloud)
            region = infra_info.region
            zone = infra_info.zone

        self._cloud = cloud
        self._region: Optional[str] = region
        self._zone: Optional[str] = zone

        self._instance_type = instance_type

        self._use_spot_specified = use_spot is not None
        self._use_spot = use_spot if use_spot is not None else False
        self._job_recovery: Optional[Dict[str, Optional[Union[str,
                                                              int]]]] = None
        if job_recovery is not None:
            if isinstance(job_recovery, str):
                job_recovery = {'strategy': job_recovery}
            if 'strategy' not in job_recovery:
                job_recovery['strategy'] = None

            strategy_name = job_recovery['strategy']
            if strategy_name == 'none':
                self._job_recovery = None
            else:
                if isinstance(strategy_name, str):
                    job_recovery['strategy'] = strategy_name.upper()
                self._job_recovery = job_recovery

        if disk_size is not None:
            self._disk_size = int(parse_memory_resource(disk_size, 'disk_size'))
        else:
            self._disk_size = _DEFAULT_DISK_SIZE_GB

        self._image_id: Optional[Dict[Optional[str], str]] = None
        if isinstance(image_id, str):
            self._image_id = {self._region: image_id.strip()}
        elif isinstance(image_id, dict):
            if None in image_id:
                self._image_id = {self._region: image_id[None].strip()}
            else:
                self._image_id = {
                    typing.cast(str, k).strip(): v.strip()
                    for k, v in image_id.items()
                }
        else:
            self._image_id = image_id
        if isinstance(self._cloud, clouds.Kubernetes):
            _maybe_add_docker_prefix_to_image_id(self._image_id)
        self._is_image_managed = _is_image_managed

        if isinstance(disk_tier, str):
            disk_tier_str = str(disk_tier).lower()
            supported_tiers = [tier.value for tier in resources_utils.DiskTier]
            if disk_tier_str not in supported_tiers:
                with ux_utils.print_exception_no_traceback():
                    raise ValueError(f'Invalid disk_tier {disk_tier_str!r}. '
                                     f'Disk tier must be one of '
                                     f'{", ".join(supported_tiers)}.')
            disk_tier = resources_utils.DiskTier(disk_tier_str)
        self._disk_tier = disk_tier

        if isinstance(network_tier, str):
            network_tier_str = str(network_tier).lower()
            supported_tiers = [
                tier.value for tier in resources_utils.NetworkTier
            ]
            if network_tier_str not in supported_tiers:
                with ux_utils.print_exception_no_traceback():
                    raise ValueError(
                        f'Invalid network_tier {network_tier_str!r}. '
                        f'Network tier must be one of '
                        f'{", ".join(supported_tiers)}.')
            network_tier = resources_utils.NetworkTier(network_tier_str)
        self._network_tier = network_tier

        if ports is not None:
            if isinstance(ports, tuple):
                ports = list(ports)
            if not isinstance(ports, list):
                ports = [str(ports)]
            ports = resources_utils.simplify_ports(
                [str(port) for port in ports])
            if not ports:
                # Set to None if empty. This is mainly for resources from
                # cli, which will comes in as an empty tuple.
                ports = None
        self._ports = ports

        self._labels = labels

        self._docker_login_config = _docker_login_config

        # TODO(andyl): This ctor param seems to be unused.
        # We always use `Task.set_resources` and `Resources.copy` to set the
        # `docker_username_for_runpod`. But to keep the consistency with
        # `_docker_login_config`, we keep it here.
        self._docker_username_for_runpod = _docker_username_for_runpod

        self._requires_fuse = _requires_fuse

        self._cluster_config_overrides = _cluster_config_overrides
        self._cached_repr: Optional[str] = None
        self._no_missing_accel_warnings = _no_missing_accel_warnings

        # Initialize _priority before calling the setter
        self._priority: Optional[int] = None

        self._set_cpus(cpus)
        self._set_memory(memory)
        self._set_accelerators(accelerators, accelerator_args)
        self._set_autostop_config(autostop)
        self._set_priority(priority)
        self._set_volumes(volumes)

    def validate(self):
        """Validate the resources and infer the missing fields if possible."""
        self._try_canonicalize_accelerators()
        self._try_validate_and_set_region_zone()
        self._try_validate_instance_type()
        self._try_validate_cpus_mem()
        self._try_validate_managed_job_attributes()
        self._try_validate_image_id()
        self._try_validate_disk_tier()
        self._try_validate_volumes()
        self._try_validate_ports()
        self._try_validate_labels()

    # When querying the accelerators inside this func (we call self.accelerators
    # which is a @property), we will check the cloud's catalog, which can error
    # if it fails to fetch some account specific catalog information (e.g., AWS
    # zone mapping). It is fine to use the default catalog as this function is
    # only for display purposes.
    @catalog.fallback_to_default_catalog
    def __repr__(self) -> str:
        """Returns a string representation for display.

        Examples:

            >>> sky.Resources(accelerators='V100')
            <Cloud>({'V100': 1})

            >>> sky.Resources(accelerators='V100', use_spot=True)
            <Cloud>([Spot], {'V100': 1})

            >>> sky.Resources(accelerators='V100',
            ...     use_spot=True, instance_type='p3.2xlarge')
            AWS(p3.2xlarge[Spot], {'V100': 1})

            >>> sky.Resources(accelerators='V100', instance_type='p3.2xlarge')
            AWS(p3.2xlarge, {'V100': 1})

            >>> sky.Resources(instance_type='p3.2xlarge')
            AWS(p3.2xlarge, {'V100': 1})

            >>> sky.Resources(disk_size=100)
            <Cloud>(disk_size=100)
        """
        if self._cached_repr is not None:
            return self._cached_repr
        accelerators = ''
        accelerator_args = ''
        if self.accelerators is not None:
            accelerators = f', {self.accelerators}'
            if self.accelerator_args is not None:
                accelerator_args = f', accelerator_args={self.accelerator_args}'

        cpus = ''
        if self._cpus is not None:
            cpus = f', cpus={self._cpus}'

        memory = ''
        if self.memory is not None:
            memory = f', mem={self.memory}'

        use_spot = ''
        if self.use_spot:
            use_spot = '[Spot]'

        image_id = ''
        if self.image_id is not None:
            if None in self.image_id:
                image_id = f', image_id={self.image_id[None]}'
            else:
                image_id = f', image_id={self.image_id}'

        disk_tier = ''
        if self.disk_tier is not None:
            disk_tier = f', disk_tier={self.disk_tier.value}'

        network_tier = ''
        if self.network_tier is not None:
            network_tier = f', network_tier={self.network_tier.value}'

        disk_size = ''
        if self.disk_size != _DEFAULT_DISK_SIZE_GB:
            disk_size = f', disk_size={self.disk_size}'

        ports = ''
        if self.ports is not None:
            ports = f', ports={self.ports}'

        if self._instance_type is not None:
            instance_type = f'{self._instance_type}'
        else:
            instance_type = ''

        # Do not show region/zone here as `sky status -a` would show them as
        # separate columns. Also, Resources repr will be printed during
        # failover, and the region may be dynamically determined.
        hardware_str = (
            f'{instance_type}{use_spot}'
            f'{cpus}{memory}{accelerators}{accelerator_args}{image_id}'
            f'{disk_tier}{network_tier}{disk_size}{ports}')
        # It may have leading ',' (for example, instance_type not set) or empty
        # spaces.  Remove them.
        while hardware_str and hardware_str[0] in (',', ' '):
            hardware_str = hardware_str[1:]

        cloud_str = '<Cloud>'
        if self.cloud is not None:
            cloud_str = f'{self.cloud}'

        self._cached_repr = f'{cloud_str}({hardware_str})'
        return self._cached_repr

    @property
    def repr_with_region_zone(self) -> str:
        region_str = ''
        if self.region is not None:
            region_name = self.region
            if self.region.startswith('ssh-'):
                region_name = common_utils.removeprefix(self.region, 'ssh-')
            region_str = f', region={region_name}'
        zone_str = ''
        if self.zone is not None:
            zone_str = f', zone={self.zone}'
        repr_str = str(self)
        if repr_str.endswith(')'):
            repr_str = repr_str[:-1] + f'{region_str}{zone_str})'
        else:
            repr_str += f'{region_str}{zone_str}'
        return repr_str

    @property
    def infra(self) -> infra_utils.InfraInfo:
        cloud = str(self.cloud) if self.cloud is not None else None
        return infra_utils.InfraInfo(cloud, self.region, self.zone)

    @property
    def cloud(self) -> Optional[clouds.Cloud]:
        return self._cloud

    @property
    def region(self) -> Optional[str]:
        return self._region

    @property
    def zone(self) -> Optional[str]:
        return self._zone

    @property
    def instance_type(self) -> Optional[str]:
        return self._instance_type

    @property
    @annotations.lru_cache(scope='global', maxsize=1)
    def cpus(self) -> Optional[str]:
        """Returns the number of vCPUs that each instance must have.

        For example, cpus='4' means each instance must have exactly 4 vCPUs,
        and cpus='4+' means each instance must have at least 4 vCPUs.

        (Developer note: The cpus field is only used to select the instance type
        at launch time. Thus, Resources in the backend's ResourceHandle will
        always have the cpus field set to None.)
        """
        if self._cpus is not None:
            return self._cpus
        if self.cloud is not None and self._instance_type is not None:
            vcpus, _ = self.cloud.get_vcpus_mem_from_instance_type(
                self._instance_type)
            return str(vcpus)
        return None

    @property
    def memory(self) -> Optional[str]:
        """Returns the memory that each instance must have in GB.

        For example, memory='16' means each instance must have exactly 16GB
        memory; memory='16+' means each instance must have at least 16GB
        memory.

        (Developer note: The memory field is only used to select the instance
        type at launch time. Thus, Resources in the backend's ResourceHandle
        will always have the memory field set to None.)
        """
        return self._memory

    @property
    @annotations.lru_cache(scope='global', maxsize=1)
    def accelerators(self) -> Optional[Dict[str, Union[int, float]]]:
        """Returns the accelerators field directly or by inferring.

        For example, Resources(infra='aws', instance_type='p3.2xlarge') has its
        accelerators field set to None, but this function will infer {'V100': 1}
        from the instance type.
        """
        if self._accelerators is not None:
            return self._accelerators
        if self.cloud is not None and self._instance_type is not None:
            return self.cloud.get_accelerators_from_instance_type(
                self._instance_type)
        return None

    @property
    def accelerator_args(self) -> Optional[Dict[str, Any]]:
        return self._accelerator_args

    @property
    def use_spot(self) -> bool:
        return self._use_spot

    @property
    def use_spot_specified(self) -> bool:
        return self._use_spot_specified

    @property
    def job_recovery(self) -> Optional[Dict[str, Optional[Union[str, int]]]]:
        return self._job_recovery

    @property
    def disk_size(self) -> int:
        return self._disk_size

    @property
    def image_id(self) -> Optional[Dict[Optional[str], str]]:
        return self._image_id

    @property
    def disk_tier(self) -> Optional[resources_utils.DiskTier]:
        return self._disk_tier

    @property
    def network_tier(self) -> Optional[resources_utils.NetworkTier]:
        return self._network_tier

    @property
    def ports(self) -> Optional[List[str]]:
        return self._ports

    @property
    def labels(self) -> Optional[Dict[str, str]]:
        return self._labels

    @property
    def volumes(self) -> Optional[List[Dict[str, Any]]]:
        return self._volumes

    @property
    def autostop_config(self) -> Optional[AutostopConfig]:
        """The requested autostop config.

        Warning: This is the autostop config that was originally used to
        launch the resources. It may not correspond to the actual current
        autostop config.
        """
        return self._autostop_config

    @property
    def priority(self) -> Optional[int]:
        """The priority for this resource configuration.

        Higher values indicate higher priority. Valid range is 0-1000.
        """
        return self._priority

    @property
    def is_image_managed(self) -> Optional[bool]:
        return self._is_image_managed

    @property
    def requires_fuse(self) -> bool:
        if self._requires_fuse is None:
            return False
        return self._requires_fuse

    @property
    def no_missing_accel_warnings(self) -> bool:
        """Returns whether to force quiet mode for this resource."""
        if self._no_missing_accel_warnings is None:
            return False
        return self._no_missing_accel_warnings

    def set_requires_fuse(self, value: bool) -> None:
        """Sets whether this resource requires FUSE mounting support.

        Args:
            value: Whether the resource requires FUSE mounting support.
        """
        # TODO(zeping): This violates the immutability of Resources.
        #  Refactor to use Resources.copy instead.
        self._requires_fuse = value

    @property
    def cluster_config_overrides(self) -> Dict[str, Any]:
        if self._cluster_config_overrides is None:
            return {}
        return self._cluster_config_overrides

    @property
    def docker_login_config(self) -> Optional[docker_utils.DockerLoginConfig]:
        return self._docker_login_config

    @property
    def docker_username_for_runpod(self) -> Optional[str]:
        return self._docker_username_for_runpod

    def _set_cpus(
        self,
        cpus: Union[None, int, float, str],
    ) -> None:
        if cpus is None:
            self._cpus = None
            return

        self._cpus = str(cpus)
        if isinstance(cpus, str):
            if cpus.endswith('+'):
                num_cpus_str = cpus[:-1]
            else:
                num_cpus_str = cpus

            try:
                num_cpus = float(num_cpus_str)
            except ValueError:
                with ux_utils.print_exception_no_traceback():
                    raise ValueError(
                        f'The "cpus" field should be either a number or '
                        f'a string "<number>+". Found: {cpus!r}') from None
        else:
            num_cpus = float(cpus)

        if num_cpus <= 0:
            with ux_utils.print_exception_no_traceback():
                raise ValueError(
                    f'The "cpus" field should be positive. Found: {cpus!r}')

    def _set_memory(
        self,
        memory: Union[None, int, float, str],
    ) -> None:
        if memory is None:
            self._memory = None
            return

        memory = parse_memory_resource(str(memory),
                                       'memory',
                                       ret_type=float,
                                       allow_plus=True,
                                       allow_x=True)
        self._memory = memory
        if memory.endswith(('+', 'x')):
            # 'x' is used internally for make sure our resources used by
            # jobs controller (memory: 3x) to have enough memory based on
            # the vCPUs.
            num_memory_gb = memory[:-1]
        else:
            num_memory_gb = memory

        try:
            memory_gb = float(num_memory_gb)
        except ValueError:
            with ux_utils.print_exception_no_traceback():
                raise ValueError(
                    f'The "memory" field should be either a number or '
                    f'a string "<number>+". Found: {memory!r}') from None

        if memory_gb <= 0:
            with ux_utils.print_exception_no_traceback():
                raise ValueError(
                    f'The "memory" field should be positive. Found: {memory!r}')

    def _set_accelerators(
        self,
        accelerators: Union[None, str, Dict[str, Union[int, float]]],
        accelerator_args: Optional[Dict[str, Any]],
    ) -> None:
        """Sets accelerators.

        Args:
            accelerators: A string or a dict of accelerator types to counts.
            accelerator_args: A dict of accelerator types to args.
        """
        if accelerators is not None:
            if isinstance(accelerators, str):  # Convert to Dict[str, int].
                if ':' not in accelerators:
                    accelerators = {accelerators: 1}
                else:
                    assert isinstance(accelerators,
                                      str), (type(accelerators), accelerators)
                    splits = accelerators.split(':')
                    parse_error = ('The "accelerators" field as a str '
                                   'should be <name> or <name>:<cnt>. '
                                   f'Found: {accelerators!r}')
                    if len(splits) != 2:
                        with ux_utils.print_exception_no_traceback():
                            raise ValueError(parse_error)
                    try:
                        num = float(splits[1])
                        num = int(num) if num.is_integer() else num
                        accelerators = {splits[0]: num}
                    except ValueError:
                        with ux_utils.print_exception_no_traceback():
                            raise ValueError(parse_error) from None

            acc, _ = list(accelerators.items())[0]
            if 'tpu' in acc.lower():
                if self.cloud is None:
                    if kubernetes_utils.is_tpu_on_gke(acc):
                        self._cloud = clouds.Kubernetes()
                    else:
                        self._cloud = clouds.GCP()
                assert self.cloud is not None and (
                    self.cloud.is_same_cloud(clouds.GCP()) or
                    self.cloud.is_same_cloud(clouds.Kubernetes())), (
                        'Cloud must be GCP or Kubernetes for TPU '
                        'accelerators.')

                if accelerator_args is None:
                    accelerator_args = {}

                use_tpu_vm = accelerator_args.get('tpu_vm', True)
                if (self.cloud.is_same_cloud(clouds.GCP()) and
                        not kubernetes_utils.is_tpu_on_gke(acc)):
                    if 'runtime_version' not in accelerator_args:

                        def _get_default_runtime_version() -> str:
                            if not use_tpu_vm:
                                return '2.12.0'
                            # TPU V5 requires a newer runtime version.
                            if acc.startswith('tpu-v5'):
                                return 'v2-alpha-tpuv5'
                            # TPU V6e requires a newer runtime version.
                            elif acc.startswith('tpu-v6e'):
                                return 'v2-alpha-tpuv6e'
                            return 'tpu-vm-base'

                        accelerator_args['runtime_version'] = (
                            _get_default_runtime_version())
                        logger.info(
                            'Missing runtime_version in accelerator_args, using'
                            f' default ({accelerator_args["runtime_version"]})')

                    if self.instance_type is not None and use_tpu_vm:
                        if self.instance_type != 'TPU-VM':
                            with ux_utils.print_exception_no_traceback():
                                raise ValueError(
                                    'Cannot specify instance type (got '
                                    f'{self.instance_type!r}) for TPU VM.')

        self._accelerators: Optional[Dict[str, Union[int,
                                                     float]]] = accelerators
        self._accelerator_args: Optional[Dict[str, Any]] = accelerator_args

    def _set_autostop_config(
        self,
        autostop: Union[bool, int, str, Dict[str, Any], None],
    ) -> None:
        self._autostop_config = AutostopConfig.from_yaml_config(autostop)

    def _set_priority(self, priority: Optional[int]) -> None:
        """Sets the priority for this resource configuration.

        Args:
            priority: Priority value from 0 to 1000, where higher values
                indicate higher priority. If None, no priority is set.
        """
        if priority is not None:
            if not 0 <= priority <= 1000:
                with ux_utils.print_exception_no_traceback():
                    raise ValueError(f'Priority must be between 0 and 1000. '
                                     f'Found: {priority}')
        self._priority = priority

    def _set_volumes(
        self,
        volumes: Optional[List[Dict[str, Any]]],
    ) -> None:
        if not volumes:
            self._volumes = None
            return
        valid_volumes = []
        supported_tiers = [tier.value for tier in resources_utils.DiskTier]
        supported_storage_types = [
            storage_type.value for storage_type in resources_utils.StorageType
        ]
        supported_attach_modes = [
            attach_mode.value for attach_mode in resources_utils.DiskAttachMode
        ]
        network_type = resources_utils.StorageType.NETWORK
        read_write_mode = resources_utils.DiskAttachMode.READ_WRITE
        for volume in volumes:
            if 'path' not in volume:
                with ux_utils.print_exception_no_traceback():
                    raise ValueError(f'Invalid volume {volume!r}. '
                                     f'Volume must have a "path" field.')
            if 'storage_type' not in volume:
                volume['storage_type'] = network_type
            else:
                if isinstance(volume['storage_type'], str):
                    storage_type_str = str(volume['storage_type']).lower()
                    if storage_type_str not in supported_storage_types:
                        logger.warning(
                            f'Invalid storage_type {storage_type_str!r}. '
                            f'Set it to '
                            f'{network_type.value}.')
                        volume['storage_type'] = network_type
                    else:
                        volume['storage_type'] = resources_utils.StorageType(
                            storage_type_str)
            if 'auto_delete' not in volume:
                volume['auto_delete'] = False
            if 'attach_mode' in volume:
                if isinstance(volume['attach_mode'], str):
                    attach_mode_str = str(volume['attach_mode']).lower()
                    if attach_mode_str not in supported_attach_modes:
                        logger.warning(
                            f'Invalid attach_mode {attach_mode_str!r}. '
                            f'Set it to {read_write_mode.value}.')
                        volume['attach_mode'] = read_write_mode
                    else:
                        volume['attach_mode'] = resources_utils.DiskAttachMode(
                            attach_mode_str)
            else:
                volume['attach_mode'] = read_write_mode
            if volume['storage_type'] == network_type:
                # TODO(luca): add units to this disk_size as well
                if ('disk_size' in volume and
                        round(volume['disk_size']) != volume['disk_size']):
                    with ux_utils.print_exception_no_traceback():
                        raise ValueError(f'Volume size must be an integer. '
                                         f'Got: {volume["size"]}.')
                if 'name' not in volume:
                    with ux_utils.print_exception_no_traceback():
                        raise ValueError(f'Network volume {volume["path"]} '
                                         f'must have "name" field.')
            elif 'name' in volume:
                logger.info(f'Volume {volume["path"]} is a local disk. '
                            f'The "name" field will be ignored.')
                del volume['name']
            if 'disk_tier' in volume:
                if isinstance(volume['disk_tier'], str):
                    disk_tier_str = str(volume['disk_tier']).lower()
                    if disk_tier_str not in supported_tiers:
                        logger.warning(
                            f'Invalid disk_tier {disk_tier_str!r}. '
                            f'Set it to {resources_utils.DiskTier.BEST.value}.')
                        volume['disk_tier'] = resources_utils.DiskTier.BEST
                    else:
                        volume['disk_tier'] = resources_utils.DiskTier(
                            disk_tier_str)
            elif volume['storage_type'] == network_type:
                logger.debug(
                    f'No disk_tier specified for volume {volume["path"]}. '
                    f'Set it to {resources_utils.DiskTier.BEST.value}.')
                volume['disk_tier'] = resources_utils.DiskTier.BEST

            valid_volumes.append(volume)
        self._volumes = valid_volumes

    def override_autostop_config(self,
                                 down: bool = False,
                                 idle_minutes: Optional[int] = None) -> None:
        """Override autostop config to the resource.

        Args:
            down: If true, override the autostop config to use autodown.
            idle_minutes: If not None, override the idle minutes to autostop or
                autodown.
        """
        if not down and idle_minutes is None:
            return
        if self._autostop_config is None:
            self._autostop_config = AutostopConfig(enabled=True,)
        if down:
            self._autostop_config.down = down
        if idle_minutes is not None:
            self._autostop_config.idle_minutes = idle_minutes

    def is_launchable(self) -> bool:
        """Returns whether the resource is launchable."""
        return self.cloud is not None and self._instance_type is not None

    def assert_launchable(self) -> 'LaunchableResources':
        """A workaround to make mypy understand that is_launchable() is true.

        Note: The `cast` to `LaunchableResources` is only for static type
        checking with MyPy. At runtime, the Python interpreter does not enforce
        types, and the returned object will still be an instance of `Resources`.
        """
        assert self.is_launchable(), self
        return typing.cast(LaunchableResources, self)

    def need_cleanup_after_preemption_or_failure(self) -> bool:
        """Whether a resource needs cleanup after preemption or failure."""
        assert self.is_launchable(), self
        assert self.cloud is not None, 'Cloud must be specified'
        return self.cloud.need_cleanup_after_preemption_or_failure(self)

    def _try_canonicalize_accelerators(self) -> None:
        """Try to canonicalize the accelerators attribute.

        We don't canonicalize accelerators during creation of Resources object
        because it may check Kubernetes accelerators online. It requires
        Kubernetes credentias which may not be available locally when a remote
        API server is used.
        """
        if self._accelerators is None:
            return
        self._accelerators = {
            accelerator_registry.canonicalize_accelerator_name(
                acc, self._cloud): acc_count
            for acc, acc_count in self._accelerators.items()
        }

    def _try_validate_and_set_region_zone(self) -> None:
        """Try to validate and set the region and zone attribute.

        Raises:
            ValueError: if the attributes are invalid.
            exceptions.NoCloudAccessError: if no public cloud is enabled.
        """
        if self._region is None and self._zone is None:
            return

        if self._cloud is None:
            # Try to infer the cloud from region/zone, if unique. If 0 or >1
            # cloud corresponds to region/zone, errors out.
            valid_clouds = []
            enabled_clouds = sky_check.get_cached_enabled_clouds_or_refresh(
                sky_cloud.CloudCapability.COMPUTE,
                raise_if_no_cloud_access=True)
            cloud_to_errors = {}
            for cloud in enabled_clouds:
                try:
                    cloud.validate_region_zone(self._region, self._zone)
                except ValueError as e:
                    cloud_to_errors[repr(cloud)] = e
                    continue
                valid_clouds.append(cloud)

            if not valid_clouds:
                if len(enabled_clouds) == 1:
                    cloud_str = f'for cloud {enabled_clouds[0]}'
                else:
                    cloud_str = f'for any cloud among {enabled_clouds}'
                with ux_utils.print_exception_no_traceback():
                    if len(cloud_to_errors) == 1:
                        # UX: if 1 cloud, don't print a table.
                        hint = list(cloud_to_errors.items())[0][-1]
                    else:
                        table = log_utils.create_table(['Cloud', 'Hint'])
                        table.add_row(['-----', '----'])
                        for cloud_msg, error in cloud_to_errors.items():
                            reason_str = '\n'.join(textwrap.wrap(
                                str(error), 80))
                            table.add_row([cloud_msg, reason_str])
                        hint = table.get_string()
                    raise ValueError(
                        f'Invalid (region {self._region!r}, zone '
                        f'{self._zone!r}) {cloud_str}. Details:\n{hint}')
            elif len(valid_clouds) > 1:
                with ux_utils.print_exception_no_traceback():
                    raise ValueError(
                        f'Cannot infer cloud from (region {self._region!r}, '
                        f'zone {self._zone!r}). Multiple enabled clouds '
                        f'have region/zone of the same names: {valid_clouds}. '
                        f'To fix: explicitly specify `cloud`.')
            logger.debug(f'Cloud is not specified, using {valid_clouds[0]} '
                         f'inferred from region {self._region!r} and zone '
                         f'{self._zone!r}')
            self._cloud = valid_clouds[0]

        # Validate if region and zone exist in the catalog, and set the region
        # if zone is specified.
        self._region, self._zone = self._cloud.validate_region_zone(
            self._region, self._zone)

    def get_valid_regions_for_launchable(self) -> List[clouds.Region]:
        """Returns a set of `Region`s that can provision this Resources.

        Each `Region` has a list of `Zone`s that can provision this Resources.

        (Internal) This function respects any config in skypilot_config that
        may have restricted the regions to be considered (e.g., a
        ssh_proxy_command dict with region names as keys).
        """
        assert self.is_launchable(), self
        assert self.cloud is not None, 'Cloud must be specified'
        assert self._instance_type is not None, (
            'Instance type must be specified')
        regions = self.cloud.regions_with_offering(self._instance_type,
                                                   self.accelerators,
                                                   self._use_spot, self._region,
                                                   self._zone)
        if self._image_id is not None and None not in self._image_id:
            regions = [r for r in regions if r.name in self._image_id]

        # Filter the regions by the skypilot_config
        ssh_proxy_command_config = skypilot_config.get_nested(
            (str(self._cloud).lower(), 'ssh_proxy_command'), None)
        if (isinstance(ssh_proxy_command_config, str) or
                ssh_proxy_command_config is None):
            # All regions are valid as the regions are not specified for the
            # ssh_proxy_command config.
            return regions

        # ssh_proxy_command_config: Dict[str, str], region_name -> command
        # This type check is done by skypilot_config at config load time.
        filtered_regions = []
        for region in regions:
            region_name = region.name
            if region_name not in ssh_proxy_command_config:
                continue
            # TODO: filter out the zones not available in the vpc_name
            filtered_regions.append(region)

        # Friendlier UX. Otherwise users only get a generic
        # ResourcesUnavailableError message without mentioning
        # ssh_proxy_command.
        if not filtered_regions:
            yellow = colorama.Fore.YELLOW
            reset = colorama.Style.RESET_ALL
            logger.warning(
                f'{yellow}Request {self} cannot be satisfied by any feasible '
                'region. To fix, check that ssh_proxy_command\'s region keys '
                f'include the regions to use.{reset}')

        return filtered_regions

    def _try_validate_instance_type(self) -> None:
        """Try to validate the instance type attribute.

        Raises:
            ValueError: if the attribute is invalid.
            exceptions.NoCloudAccessError: if no public cloud is enabled.
        """
        if self.instance_type is None:
            return

        # Validate instance type
        if self.cloud is not None:
            valid = self.cloud.instance_type_exists(self._instance_type)
            if not valid:
                with ux_utils.print_exception_no_traceback():
                    raise ValueError(
                        f'Invalid instance type {self._instance_type!r} '
                        f'for cloud {self.cloud}.')
        else:
            # If cloud not specified
            valid_clouds = []
            enabled_clouds = sky_check.get_cached_enabled_clouds_or_refresh(
                sky_cloud.CloudCapability.COMPUTE,
                raise_if_no_cloud_access=True)
            for cloud in enabled_clouds:
                if cloud.instance_type_exists(self._instance_type):
                    valid_clouds.append(cloud)
            if not valid_clouds:
                if len(enabled_clouds) == 1:
                    cloud_str = f'for cloud {enabled_clouds[0]}'
                else:
                    cloud_str = f'for any cloud among {enabled_clouds}'
                with ux_utils.print_exception_no_traceback():
                    raise ValueError(
                        f'Invalid instance type {self._instance_type!r} '
                        f'{cloud_str}.')
            if len(valid_clouds) > 1:
                with ux_utils.print_exception_no_traceback():
                    raise ValueError(
                        f'Ambiguous instance type {self._instance_type!r}. '
                        f'Please specify cloud explicitly among {valid_clouds}.'
                    )
            logger.debug(
                f'Cloud is not specified, using {valid_clouds[0]} '
                f'inferred from the instance_type {self.instance_type!r}.')
            self._cloud = valid_clouds[0]

    def _try_validate_cpus_mem(self) -> None:
        """Try to validate the cpus and memory attributes.

        Raises:
            ValueError: if the attributes are invalid.
        """
        if self._cpus is None and self._memory is None:
            return
        if self._instance_type is not None:
            # The assertion should be true because we have already executed
            # _try_validate_instance_type() before this method.
            # The _try_validate_instance_type() method infers and sets
            # self.cloud if self.instance_type is not None.
            assert self.cloud is not None
            cpus, mem = self.cloud.get_vcpus_mem_from_instance_type(
                self._instance_type)
            if self._cpus is not None:
                assert cpus is not None, (
                    f'Can\'t get vCPUs from instance type: '
                    f'{self._instance_type}, check catalog or '
                    f'specify cpus directly.')
                if self._cpus.endswith('+'):
                    if cpus < float(self._cpus[:-1]):
                        with ux_utils.print_exception_no_traceback():
                            raise ValueError(
                                f'{self.instance_type} does not have enough '
                                f'vCPUs. {self.instance_type} has {cpus} '
                                f'vCPUs, but {self._cpus} is requested.')
                elif cpus != float(self._cpus):
                    with ux_utils.print_exception_no_traceback():
                        raise ValueError(
                            f'{self.instance_type} does not have the requested '
                            f'number of vCPUs. {self.instance_type} has {cpus} '
                            f'vCPUs, but {self._cpus} is requested.')
            if self.memory is not None:
                assert mem is not None, (
                    f'Can\'t get memory from instance type: '
                    f'{self._instance_type}, check catalog or '
                    f'specify memory directly.')
                if self.memory.endswith(('+', 'x')):
                    if mem < float(self.memory[:-1]):
                        with ux_utils.print_exception_no_traceback():
                            raise ValueError(
                                f'{self.instance_type} does not have enough '
                                f'memory. {self.instance_type} has {mem} GB '
                                f'memory, but {self.memory} is requested.')
                elif mem != float(self.memory):
                    with ux_utils.print_exception_no_traceback():
                        raise ValueError(
                            f'{self.instance_type} does not have the requested '
                            f'memory. {self.instance_type} has {mem} GB '
                            f'memory, but {self.memory} is requested.')

    def _try_validate_managed_job_attributes(self) -> None:
        """Try to validate managed job related attributes.

        Raises:
            ValueError: if the attributes are invalid.
        """
        if self._job_recovery is None or self._job_recovery['strategy'] is None:
            return
        # Validate the job recovery strategy
        assert isinstance(self._job_recovery['strategy'],
                          str), 'Job recovery strategy must be a string'
        registry.JOBS_RECOVERY_STRATEGY_REGISTRY.from_str(
            self._job_recovery['strategy'])

    def extract_docker_image(self) -> Optional[str]:
        if self.image_id is None:
            return None
        if len(self.image_id) == 1 and self.region in self.image_id:
            image_id = self.image_id[self.region]
            if image_id.startswith('docker:'):
                return image_id[len('docker:'):]
        return None

    def _try_validate_image_id(self) -> None:
        """Try to validate the image_id attribute.

        Raises:
            ValueError: if the attribute is invalid.
        """

        if (self._network_tier == resources_utils.NetworkTier.BEST and
                isinstance(self._cloud, clouds.GCP)):
            # Handle GPU Direct TCPX requirement for docker images
            if self._image_id is None:
                # No custom image specified - use the default GPU Direct image
                self._image_id = {
                    self._region: gcp_constants.GCP_GPU_DIRECT_IMAGE_ID
                }
            else:
                # Custom image specified - validate it's a docker image
                # Check if any of the specified images are not docker images
                non_docker_images = []
                for region, image_id in self._image_id.items():
                    if not image_id.startswith('docker:'):
                        non_docker_images.append(
                            f'{image_id} (region: {region})')

                if non_docker_images:
                    with ux_utils.print_exception_no_traceback():
                        raise ValueError(
                            f'When using network_tier=BEST on GCP, image_id '
                            f'must be a docker image. '
                            f'Found non-docker images: '
                            f'{", ".join(non_docker_images)}. '
                            f'Please either: (1) use a docker image '
                            f'(prefix with "docker:"), or '
                            f'(2) leave image_id empty to use the default '
                            f'GPU Direct TCPX image.')

        if self._image_id is None:
            return

        if self.extract_docker_image() is not None:
            # TODO(tian): validate the docker image exists / of reasonable size
            if self.cloud is not None:
                self.cloud.check_features_are_supported(
                    self, {clouds.CloudImplementationFeatures.DOCKER_IMAGE})
            return

        if self.cloud is None:
            with ux_utils.print_exception_no_traceback():
                raise ValueError(
                    'Cloud must be specified when image_id is provided.')

        try:
            self.cloud.check_features_are_supported(
                self,
                requested_features={
                    clouds.CloudImplementationFeatures.IMAGE_ID
                })
        except exceptions.NotSupportedError as e:
            with ux_utils.print_exception_no_traceback():
                raise ValueError(
                    'image_id is only supported for AWS/GCP/Azure/IBM/OCI/'
                    'Kubernetes, please explicitly specify the cloud.') from e

        if self._region is not None:
            if self._region not in self._image_id:
                with ux_utils.print_exception_no_traceback():
                    raise ValueError(
                        f'image_id {self._image_id} should contain the image '
                        f'for the specified region {self._region}.')
            # Narrow down the image_id to the specified region.
            self._image_id = {self._region: self._image_id[self._region]}

        # Check the image_id's are valid.
        for region, image_id in self._image_id.items():
            if (image_id.startswith('skypilot:') and
                    not self.cloud.is_image_tag_valid(image_id, region)):
                region_str = f' ({region})' if region else ''
                with ux_utils.print_exception_no_traceback():
                    raise ValueError(
                        f'Image tag {image_id!r} is not valid, please make sure'
                        f' the tag exists in {self._cloud}{region_str}.')

            if (self.cloud.is_same_cloud(clouds.AWS()) and
                    not image_id.startswith('skypilot:') and region is None):
                with ux_utils.print_exception_no_traceback():
                    raise ValueError(
                        'image_id is only supported for AWS in a specific '
                        'region, please explicitly specify the region.')

        # Validate the image exists and the size is smaller than the disk size.
        for region, image_id in self._image_id.items():
            # Check the image exists and get the image size.
            # It will raise ValueError if the image does not exist.
            image_size = self.cloud.get_image_size(image_id, region)
            if image_size > self.disk_size:
                with ux_utils.print_exception_no_traceback():
                    raise ValueError(
                        f'Image {image_id!r} is {image_size}GB, which is '
                        f'larger than the specified disk_size: {self.disk_size}'
                        ' GB. Please specify a larger disk_size to use this '
                        'image.')

    def _try_validate_disk_tier(self) -> None:
        """Try to validate the disk_tier attribute.

        Raises:
            ValueError: if the attribute is invalid.
        """
        if self.disk_tier is None:
            return
        if self.cloud is not None:
            try:
                self.cloud.check_disk_tier_enabled(self.instance_type,
                                                   self.disk_tier)
            except exceptions.NotSupportedError:
                with ux_utils.print_exception_no_traceback():
                    raise ValueError(
                        f'Disk tier {self.disk_tier.value} is not supported '
                        f'for instance type {self.instance_type}.') from None

    def _try_validate_volumes(self) -> None:
        """Try to validate the volumes attribute.
        Raises:
            ValueError: if the attribute is invalid.
        """
        if self.volumes is None:
            return
        if self.cloud is None:
            with ux_utils.print_exception_no_traceback():
                raise ValueError('Cloud must be specified when '
                                 'volumes are provided.')
        if not self.cloud.is_same_cloud(clouds.GCP()):
            with ux_utils.print_exception_no_traceback():
                raise ValueError(f'Volumes are only supported for GCP'
                                 f' not for {self.cloud}.')

        need_region_or_zone = False
        try:
            for volume in self.volumes:
                if ('name' in volume and volume['storage_type']
                        == resources_utils.StorageType.NETWORK):
                    need_region_or_zone = True
                if 'disk_tier' not in volume:
                    continue
                # TODO(hailong): check instance local SSD
                # support for instance_type.
                # Refer to https://cloud.google.com/compute/docs/disks/local-ssd#machine-series-lssd # pylint: disable=line-too-long
                self.cloud.check_disk_tier_enabled(self.instance_type,
                                                   volume['disk_tier'])
            if (need_region_or_zone and self._region is None and
                    self._zone is None):
                with ux_utils.print_exception_no_traceback():
                    raise ValueError('When specifying the volume name, please'
                                     ' also specify the region or zone.')
        except exceptions.NotSupportedError:
            with ux_utils.print_exception_no_traceback():
                raise ValueError(
                    f'Disk tier {volume["disk_tier"].value} is not '
                    f'supported for instance type {self.instance_type}.'
                ) from None

    def _try_validate_ports(self) -> None:
        """Try to validate the ports attribute.

        Raises:
            ValueError: if the attribute is invalid.
            exceptions.NoCloudAccessError: if no public cloud is enabled.
        """
        if self.ports is None:
            return
        if self.cloud is not None:
            self.cloud.check_features_are_supported(
                self, {clouds.CloudImplementationFeatures.OPEN_PORTS})
        else:
            at_least_one_cloud_supports_ports = False
            for cloud in sky_check.get_cached_enabled_clouds_or_refresh(
                    sky_cloud.CloudCapability.COMPUTE,
                    raise_if_no_cloud_access=True):
                try:
                    cloud.check_features_are_supported(
                        self, {clouds.CloudImplementationFeatures.OPEN_PORTS})
                    at_least_one_cloud_supports_ports = True
                except exceptions.NotSupportedError:
                    pass
            if not at_least_one_cloud_supports_ports:
                with ux_utils.print_exception_no_traceback():
                    raise ValueError(
                        'No enabled clouds support opening ports. To fix: '
                        'do not specify resources.ports, or enable a cloud '
                        'that does support this feature.')
        # We don't need to check the ports format since we already done it
        # in resources_utils.simplify_ports

    def _try_validate_labels(self) -> None:
        """Try to validate the labels attribute.

        Raises:
            ValueError: if the attribute is invalid.
        """
        if not self._labels:
            return
        if self.cloud is not None:
            validated_clouds = [self.cloud]
        else:
            # If no specific cloud is set, validate label against ALL clouds.
            # The label will be dropped if invalid for any one of the cloud
            validated_clouds = sky_check.get_cached_enabled_clouds_or_refresh(
                sky_cloud.CloudCapability.COMPUTE)
        invalid_table = log_utils.create_table(['Label', 'Reason'])
        for key, value in self._labels.items():
            for cloud in validated_clouds:
                valid, err_msg = cloud.is_label_valid(key, value)
                if not valid:
                    invalid_table.add_row([
                        f'{key}: {value}',
                        f'Label rejected due to {cloud}: {err_msg}'
                    ])
                    break
        if invalid_table.rows:
            with ux_utils.print_exception_no_traceback():
                raise ValueError(
                    'The following labels are invalid:'
                    '\n\t' + invalid_table.get_string().replace('\n', '\n\t'))

    def get_cost(self, seconds: float) -> float:
        """Returns cost in USD for the runtime in seconds."""
        hours = seconds / 3600
        # Instance.
        assert self.cloud is not None, 'Cloud must be specified'
        assert self._instance_type is not None, (
            'Instance type must be specified')
        hourly_cost = self.cloud.instance_type_to_hourly_cost(
            self._instance_type, self.use_spot, self._region, self._zone)
        # Accelerators (if any).
        if self.accelerators is not None:
            hourly_cost += self.cloud.accelerators_to_hourly_cost(
                self.accelerators, self.use_spot, self._region, self._zone)
        return hourly_cost * hours

    def get_accelerators_str(self) -> str:
        accelerators = self.accelerators
        if accelerators is None:
            accelerators = '-'
        elif isinstance(accelerators, dict) and len(accelerators) == 1:
            accelerators, count = list(accelerators.items())[0]
            accelerators = f'{accelerators}:{count}'
        return accelerators

    def get_spot_str(self) -> str:
        return '[Spot]' if self.use_spot else ''

    def make_deploy_variables(self, cluster_name: resources_utils.ClusterName,
                              region: clouds.Region,
                              zones: Optional[List[clouds.Zone]],
                              num_nodes: int,
                              dryrun: bool) -> Dict[str, Optional[str]]:
        """Converts planned sky.Resources to resource variables.

        These variables are divided into two categories: cloud-specific and
        cloud-agnostic. The cloud-specific variables are generated by the
        cloud.make_deploy_resources_variables() method, and the cloud-agnostic
        variables are generated by this method.
        """
        # Initial setup commands
        initial_setup_commands = []
        if (skypilot_config.get_nested(
            ('nvidia_gpus', 'disable_ecc'),
                False,
                override_configs=self.cluster_config_overrides) and
                self.accelerators is not None):
            initial_setup_commands = [constants.DISABLE_GPU_ECC_COMMAND]

        docker_image = self.extract_docker_image()

        # Cloud specific variables
        assert self.cloud is not None, 'Cloud must be specified'
        cloud_specific_variables = self.cloud.make_deploy_resources_variables(
            self, cluster_name, region, zones, num_nodes, dryrun)

        # TODO(andyl): Should we print some warnings if users' envs share
        # same names with the cloud specific variables, but not enabled
        # since it's not on the particular cloud?

        # Docker run options
        docker_run_options = skypilot_config.get_nested(
            ('docker', 'run_options'),
            default_value=[],
            override_configs=self.cluster_config_overrides)
        if isinstance(docker_run_options, str):
            docker_run_options = [docker_run_options]
        # Special accelerator runtime might require additional docker run
        # options. e.g., for TPU, we need --privileged.
        if 'docker_run_options' in cloud_specific_variables:
            docker_run_options.extend(
                cloud_specific_variables['docker_run_options'])
        if docker_run_options and isinstance(self.cloud, clouds.Kubernetes):
            logger.warning(
                f'{colorama.Style.DIM}Docker run options are specified, '
                'but ignored for Kubernetes: '
                f'{" ".join(docker_run_options)}'
                f'{colorama.Style.RESET_ALL}')
        return dict(
            cloud_specific_variables,
            **{
                # Docker config
                'docker_run_options': docker_run_options,
                # Docker image. The image name used to pull the image, e.g.
                # ubuntu:latest.
                'docker_image': docker_image,
                # Docker container name. The name of the container. Default to
                # `sky_container`.
                'docker_container_name':
                    constants.DEFAULT_DOCKER_CONTAINER_NAME,
                # Docker login config (if any). This helps pull the image from
                # private registries.
                'docker_login_config': self._docker_login_config,
                # Initial setup commands.
                'initial_setup_commands': initial_setup_commands,
            })

    def get_reservations_available_resources(self) -> Dict[str, int]:
        """Returns the number of available reservation resources."""
        if self.use_spot:
            # GCP's & AWS's reservations do not support spot instances. We
            # assume other clouds behave the same. We can move this check down
            # to each cloud if any cloud supports reservations for spot.
            return {}
        specific_reservations = set(
            skypilot_config.get_nested(
                (str(self.cloud).lower(), 'specific_reservations'), set()))

        if isinstance(self.cloud, clouds.DummyCloud):
            return self.cloud.get_reservations_available_resources(
                instance_type='',
                region='',
                zone=None,
                specific_reservations=specific_reservations)

        assert (self.cloud is not None and self.instance_type is not None and
                self.region is not None), (
                    f'Cloud, instance type, region must be specified. '
                    f'Resources={self}, cloud={self.cloud}, '
                    f'instance_type={self.instance_type}, region={self.region}')
        return self.cloud.get_reservations_available_resources(
            self.instance_type, self.region, self.zone, specific_reservations)

    def less_demanding_than(
        self,
        other: Union[List['Resources'], 'Resources'],
        requested_num_nodes: int = 1,
        check_ports: bool = False,
    ) -> bool:
        """Returns whether this resources is less demanding than the other.

        Args:
            other: Resources of the launched cluster. If the cluster is
              heterogeneous, it is represented as a list of Resource objects.
            requested_num_nodes: Number of nodes that the current task
              requests from the cluster.
            check_ports: Whether to check the ports field.
        """
        if isinstance(other, list):
            resources_list = [self.less_demanding_than(o) for o in other]
            return requested_num_nodes <= sum(resources_list)

        assert other.cloud is not None, 'Other cloud must be specified'

        if self.cloud is not None and not self.cloud.is_same_cloud(other.cloud):
            return False
        # self.cloud <= other.cloud

        if self.region is not None and self.region != other.region:
            return False
        # self.region <= other.region

        if self.zone is not None and self.zone != other.zone:
            return False
        # self.zone <= other.zone

        if self.image_id is not None:
            if other.image_id is None:
                return False
            if other.region is None:
                # Current image_id should be a subset of other.image_id
                if not self.image_id.items() <= other.image_id.items():
                    return False
            else:
                this_image = (self.image_id.get(other.region) or
                              self.image_id.get(None))
                other_image = (other.image_id.get(other.region) or
                               other.image_id.get(None))
                if this_image != other_image:
                    return False

        if (self._instance_type is not None and
                self._instance_type != other.instance_type):
            return False
        # self._instance_type <= other.instance_type

        other_accelerators = other.accelerators
        if self.accelerators is not None:
            if other_accelerators is None:
                return False
            for acc in self.accelerators:
                if acc not in other_accelerators:
                    return False
                if self.accelerators[acc] > other_accelerators[acc]:
                    return False
        # self.accelerators <= other.accelerators

        if (self.accelerator_args is not None and
                self.accelerator_args != other.accelerator_args):
            return False
        # self.accelerator_args == other.accelerator_args

        if self.use_spot_specified and self.use_spot != other.use_spot:
            return False

        if self.disk_tier is not None:
            if other.disk_tier is None:
                return False
            # Here, BEST tier means the best we can get; for a launched
            # cluster, the best (and only) tier we can get is the launched
            # cluster's tier. Therefore, we don't need to check the tier
            # if it is BEST.
            if self.disk_tier != resources_utils.DiskTier.BEST:
                # Add parenthesis for better readability.
                if not (self.disk_tier <= other.disk_tier):  # pylint: disable=superfluous-parens
                    return False

        if self.network_tier is not None:
            if other.network_tier is None:
                return False
            if not self.network_tier <= other.network_tier:
                return False

        if check_ports:
            if self.ports is not None:
                if other.ports is None:
                    return False
                self_ports = resources_utils.port_ranges_to_set(self.ports)
                other_ports = resources_utils.port_ranges_to_set(other.ports)
                if not self_ports <= other_ports:
                    return False

        if self.requires_fuse and not other.requires_fuse:
            # On Kubernetes, we can't launch a task that requires FUSE on a pod
            # that wasn't initialized with FUSE support at the start.
            # Other clouds don't have this limitation.
            if other.cloud.is_same_cloud(clouds.Kubernetes()):
                return False

        # self <= other
        return True

    def should_be_blocked_by(self, blocked: 'Resources') -> bool:
        """Whether this Resources matches the blocked Resources.

        If a field in `blocked` is None, it should be considered as a wildcard
        for that field.
        """
        assert self.cloud is not None, 'Cloud must be specified'
        is_matched = True
        if (blocked.cloud is not None and
                not self.cloud.is_same_cloud(blocked.cloud)):
            is_matched = False
        if (blocked.instance_type is not None and
                self.instance_type != blocked.instance_type):
            is_matched = False
        if blocked.region is not None and self._region != blocked.region:
            is_matched = False
        if blocked.zone is not None and self._zone != blocked.zone:
            is_matched = False
        if (blocked.accelerators is not None and
                self.accelerators != blocked.accelerators):
            is_matched = False
        return is_matched

    def is_empty(self) -> bool:
        """Is this Resources an empty request (all fields None)?"""
        return all([
            self._cloud is None,
            self._instance_type is None,
            self._cpus is None,
            self._memory is None,
            self._accelerators is None,
            self._accelerator_args is None,
            not self._use_spot_specified,
            self._disk_size == _DEFAULT_DISK_SIZE_GB,
            self._disk_tier is None,
            self._network_tier is None,
            self._image_id is None,
            self._ports is None,
            self._docker_login_config is None,
        ])

    def copy(self, **override) -> 'Resources':
        """Returns a copy of the given Resources."""
        use_spot = self.use_spot if self._use_spot_specified else None

        current_override_configs = self._cluster_config_overrides
        if current_override_configs is None:
            current_override_configs = {}
        new_override_configs = override.pop('_cluster_config_overrides', {})
        overlaid_configs = skypilot_config.overlay_skypilot_config(
            original_config=config_utils.Config(current_override_configs),
            override_configs=new_override_configs,
        )
        override_configs = config_utils.Config()
        for key in constants.OVERRIDEABLE_CONFIG_KEYS_IN_TASK:
            elem = overlaid_configs.get_nested(key, None)
            if elem is not None:
                override_configs.set_nested(key, elem)

        current_autostop_config = None
        if self.autostop_config is not None:
            current_autostop_config = self.autostop_config.to_yaml_config()

        override_configs = dict(override_configs) if override_configs else None
        resources = Resources(
            cloud=override.pop('cloud', self.cloud),
            instance_type=override.pop('instance_type', self.instance_type),
            cpus=override.pop('cpus', self._cpus),
            memory=override.pop('memory', self.memory),
            accelerators=override.pop('accelerators', self.accelerators),
            accelerator_args=override.pop('accelerator_args',
                                          self.accelerator_args),
            use_spot=override.pop('use_spot', use_spot),
            job_recovery=override.pop('job_recovery', self.job_recovery),
            disk_size=override.pop('disk_size', self.disk_size),
            region=override.pop('region', self.region),
            zone=override.pop('zone', self.zone),
            image_id=override.pop('image_id', self.image_id),
            disk_tier=override.pop('disk_tier', self.disk_tier),
            network_tier=override.pop('network_tier', self.network_tier),
            ports=override.pop('ports', self.ports),
            labels=override.pop('labels', self.labels),
            autostop=override.pop('autostop', current_autostop_config),
            priority=override.pop('priority', self.priority),
            volumes=override.pop('volumes', self.volumes),
            infra=override.pop('infra', None),
            _docker_login_config=override.pop('_docker_login_config',
                                              self._docker_login_config),
            _docker_username_for_runpod=override.pop(
                '_docker_username_for_runpod',
                self._docker_username_for_runpod),
            _is_image_managed=override.pop('_is_image_managed',
                                           self._is_image_managed),
            _requires_fuse=override.pop('_requires_fuse', self._requires_fuse),
            _cluster_config_overrides=override_configs,
            _no_missing_accel_warnings=override.pop(
                'no_missing_accel_warnings', self._no_missing_accel_warnings),
        )
        assert not override
        return resources

    def valid_on_region_zones(self, region: str, zones: List[str]) -> bool:
        """Returns whether this Resources is valid on given region and zones"""
        if self.region is not None and self.region != region:
            return False
        if self.zone is not None and self.zone not in zones:
            return False
        if self.image_id is not None:
            if None not in self.image_id and region not in self.image_id:
                return False
        return True

    def get_required_cloud_features(
            self) -> Set[clouds.CloudImplementationFeatures]:
        """Returns the set of cloud features required by this Resources."""
        features = set()
        if self.use_spot:
            features.add(clouds.CloudImplementationFeatures.SPOT_INSTANCE)
        if (self.disk_tier is not None and
                self.disk_tier != resources_utils.DiskTier.BEST):
            features.add(clouds.CloudImplementationFeatures.CUSTOM_DISK_TIER)
        if (self.network_tier is not None and
                self.network_tier == resources_utils.NetworkTier.BEST):
            features.add(clouds.CloudImplementationFeatures.CUSTOM_NETWORK_TIER)
        if self.extract_docker_image() is not None:
            features.add(clouds.CloudImplementationFeatures.DOCKER_IMAGE)
        elif self.image_id is not None:
            features.add(clouds.CloudImplementationFeatures.IMAGE_ID)
        if self.ports is not None:
            features.add(clouds.CloudImplementationFeatures.OPEN_PORTS)
        if self.volumes is not None:
            for volume in self.volumes:
                if 'disk_tier' in volume and volume[
                        'disk_tier'] != resources_utils.DiskTier.BEST:
                    features.add(
                        clouds.CloudImplementationFeatures.CUSTOM_DISK_TIER)
        return features

    @staticmethod
    def _apply_resource_config_aliases(
            config: Optional[Dict[str, Any]]) -> None:
        """Mutatively applies overriding aliases to the passed in config.

        Note: Nested aliases are not supported.
        The preferred way to support nested aliases would be to cast
        the parsed resource config dictionary to a config_utils.Config object
        and use the get_, set_, and pop_ nested methods accordingly.
        However, this approach comes at a significant memory cost as get_
        and pop_nested create deep copies of the config.
        """
        if not config:
            return

        for alias, canonical in RESOURCE_CONFIG_ALIASES.items():
            if alias in config:
                if canonical in config:
                    raise exceptions.InvalidSkyPilotConfigError(
                        f'Cannot specify both {alias} '
                        f'and {canonical} in config.')
                config[canonical] = config[alias]
                del config[alias]

    @classmethod
    def _parse_accelerators_from_str(
            cls, accelerators: str) -> List[Tuple[str, bool]]:
        """Parse accelerators string into a list of possible accelerators.

        Returns:
            A list of possible accelerators. Each element is a tuple of
            (accelerator_name, was_user_specified).
        """
        # sanity check
        assert isinstance(accelerators, str), accelerators

        manufacturer = None
        memory = None
        count = 1

        split = accelerators.split(':')
        if len(split) == 3:
            manufacturer, memory, count_str = split
            count = int(count_str)
            assert re.match(r'^[0-9]+[GgMmTt][Bb]\+?$', memory), \
                'If specifying a GPU manufacturer, you must also' \
                'specify the memory size'
        elif len(split) == 2 and re.match(r'^[0-9]+[GgMmTt][Bb]\+?$', split[0]):
            memory = split[0]
            count = int(split[1])
        elif len(split) == 2 and re.match(r'^[0-9]+[GgMmTt][Bb]\+?$', split[1]):
            manufacturer, memory = split
        elif len(split) == 1 and re.match(r'^[0-9]+[GgMmTt][Bb]\+?$', split[0]):
            memory = split[0]
        else:
            # it is just an accelerator name, not a memory size
            return [(accelerators, True)]

        # we know we have some case of manufacturer, memory, count, now we
        # need to convert that to a list of possible accelerators
        memory_parsed = parse_memory_resource(memory,
                                              'accelerators',
                                              allow_plus=True)
        plus = memory_parsed[-1] == '+'
        if plus:
            memory_parsed = memory_parsed[:-1]
        memory_gb = int(memory_parsed)

        accelerators = [
            (f'{device}:{count}', False)
            for device in accelerator_registry.get_devices_by_memory(
                memory_gb, plus, manufacturer=manufacturer)
        ]

        return accelerators

    @classmethod
    def from_yaml_config(
        cls, config: Optional[Dict[str, Any]]
    ) -> Union[Set['Resources'], List['Resources']]:
        """Creates a Resources object from a YAML config.

        Args:
            config: A dict of resource config.

        Returns:
            A set of Resources objects if any_of is specified, otherwise a list
            of Resources objects if ordered is specified, otherwise a set with
            a single Resources object.
        """
        if config is None:
            return {Resources()}

        Resources._apply_resource_config_aliases(config)
        anyof = config.get('any_of')
        if anyof is not None and isinstance(anyof, list):
            for anyof_config in anyof:
                Resources._apply_resource_config_aliases(anyof_config)
        ordered = config.get('ordered')
        if ordered is not None and isinstance(ordered, list):
            for ordered_config in ordered:
                Resources._apply_resource_config_aliases(ordered_config)
        common_utils.validate_schema(config, schemas.get_resources_schema(),
                                     'Invalid resources YAML: ')

        def _override_resources(
                base_resource_config: Dict[str, Any],
                override_configs: List[Dict[str, Any]]) -> List[Resources]:
            resources_list = []
            for override_config in override_configs:
                new_resource_config = base_resource_config.copy()
                # Labels are handled separately.
                override_labels = override_config.pop('labels', None)
                new_resource_config.update(override_config)

                # Update the labels with the override labels.
                labels = new_resource_config.get('labels', None)
                if labels is not None and override_labels is not None:
                    labels.update(override_labels)
                elif override_labels is not None:
                    labels = override_labels
                new_resource_config['labels'] = labels

                # Call from_yaml_config again instead of
                # _from_yaml_config_single to handle the case, where both
                # multiple accelerators and `any_of` is specified.
                # This will not cause infinite recursion because we have made
                # sure that `any_of` and `ordered` cannot be specified in the
                # resource candidates in `any_of` or `ordered`, by the schema
                # validation above.
                resources_list.extend(
                    list(Resources.from_yaml_config(new_resource_config)))
            return resources_list

        config = config.copy()
        any_of_configs = config.pop('any_of', None)
        ordered_configs = config.pop('ordered', None)
        if any_of_configs is not None and ordered_configs is not None:
            with ux_utils.print_exception_no_traceback():
                raise ValueError(
                    'Cannot specify both "any_of" and "ordered" in resources.')

        # Parse resources.accelerators field.
        accelerators_original = config.get('accelerators')
        accelerators = accelerators_original
        if config and accelerators_original is not None:
            if isinstance(accelerators_original, str):
                accelerators_list = cls._parse_accelerators_from_str(
                    accelerators_original)
            elif isinstance(accelerators_original, dict):
                accelerator_names = [
                    f'{k}:{v}' if v is not None else f'{k}'
                    for k, v in accelerators_original.items()
                ]
                accelerators_list = []
                for accel_name in accelerator_names:
                    parsed_accels = cls._parse_accelerators_from_str(accel_name)
                    accelerators_list.extend(parsed_accels)
            elif isinstance(accelerators_original, list) or isinstance(
                    accelerators_original, set):
                accelerators_list = []
                for accel_name in accelerators_original:
                    parsed_accels = cls._parse_accelerators_from_str(accel_name)
                    accelerators_list.extend(parsed_accels)
            # now that accelerators is a list, we need to decide which to
            # include in the final set
            accel_dict: Dict[str, bool] = {}
            for accel, user_specified in accelerators_list:
                # If this accelerator is not in dict yet, or if current one is
                # user specified and existing one is not, update the entry
                if accel not in accel_dict or (user_specified and
                                               not accel_dict[accel]):
                    accel_dict[accel] = user_specified
            accelerators = {(accel, user_specified)
                            for accel, user_specified in accel_dict.items()}

            if len(accelerators) > 1 and ordered_configs:
                with ux_utils.print_exception_no_traceback():
                    raise ValueError(
                        'Cannot specify multiple "accelerators" with "ordered" '
                        'in resources.')
            if (len(accelerators) > 1 and any_of_configs and
                    not isinstance(accelerators, set)):
                with ux_utils.print_exception_no_traceback():
                    raise ValueError(
                        'Cannot specify multiple "accelerators" with preferred '
                        'order (i.e., list of accelerators) with "any_of" '
                        'in resources.')

        if any_of_configs:
            resources_list = _override_resources(config, any_of_configs)
            return set(resources_list)
        if ordered_configs:
            resources_list = _override_resources(config, ordered_configs)
            return resources_list
        # Translate accelerators field to potential multiple resources.
        if accelerators:
            # In yaml file, we store accelerators as a list.
            # In Task, we store a list of resources, each with 1 accelerator.
            # This for loop is for format conversion.
            tmp_resources_list = []
            for acc, user_specified in accelerators:
                tmp_resource = config.copy()
                tmp_resource['accelerators'] = acc
                if not user_specified:
                    tmp_resource['_no_missing_accel_warnings'] = True
                tmp_resources_list.append(
                    Resources._from_yaml_config_single(tmp_resource))

            if isinstance(accelerators_original, list):
                return tmp_resources_list
            else:
                return set(tmp_resources_list)

        return {Resources._from_yaml_config_single(config)}

    @classmethod
    def _from_yaml_config_single(cls, config: Dict[str, str]) -> 'Resources':
        resources_fields: Dict[str, Any] = {}

        # Extract infra field if present
        infra = config.pop('infra', None)
        resources_fields['infra'] = infra

        # Keep backward compatibility with cloud, region, zone
        # Note: if both `infra` and any of `cloud`, `region`, `zone` are
        # specified, it will raise an error during the Resources.__init__
        # validation.
        resources_fields['cloud'] = registry.CLOUD_REGISTRY.from_str(
            config.pop('cloud', None))
        resources_fields['region'] = config.pop('region', None)
        resources_fields['zone'] = config.pop('zone', None)

        resources_fields['instance_type'] = config.pop('instance_type', None)
        resources_fields['cpus'] = config.pop('cpus', None)
        resources_fields['memory'] = config.pop('memory', None)
        resources_fields['accelerators'] = config.pop('accelerators', None)
        resources_fields['accelerator_args'] = config.pop(
            'accelerator_args', None)
        resources_fields['use_spot'] = config.pop('use_spot', None)
        if config.get('spot_recovery') is not None:
            logger.warning('spot_recovery is deprecated. Use job_recovery '
                           'instead (the system is defaulting to that for '
                           'you).')
            resources_fields['job_recovery'] = config.pop('spot_recovery', None)
        else:
            # spot_recovery and job_recovery are guaranteed to be mutually
            # exclusive by the schema validation.
            resources_fields['job_recovery'] = config.pop('job_recovery', None)
        resources_fields['disk_size'] = config.pop('disk_size', None)
        resources_fields['image_id'] = config.pop('image_id', None)
        resources_fields['disk_tier'] = config.pop('disk_tier', None)
        resources_fields['network_tier'] = config.pop('network_tier', None)
        resources_fields['ports'] = config.pop('ports', None)
        resources_fields['labels'] = config.pop('labels', None)
        resources_fields['autostop'] = config.pop('autostop', None)
        resources_fields['priority'] = config.pop('priority', None)
        resources_fields['volumes'] = config.pop('volumes', None)
        resources_fields['_docker_login_config'] = config.pop(
            '_docker_login_config', None)
        resources_fields['_docker_username_for_runpod'] = config.pop(
            '_docker_username_for_runpod', None)
        resources_fields['_is_image_managed'] = config.pop(
            '_is_image_managed', None)
        resources_fields['_requires_fuse'] = config.pop('_requires_fuse', None)
        resources_fields['_cluster_config_overrides'] = config.pop(
            '_cluster_config_overrides', None)

        if resources_fields['cpus'] is not None:
            resources_fields['cpus'] = str(resources_fields['cpus'])
        if resources_fields['memory'] is not None:
            resources_fields['memory'] = str(resources_fields['memory'])
        if resources_fields['accelerator_args'] is not None:
            resources_fields['accelerator_args'] = dict(
                resources_fields['accelerator_args'])
        if resources_fields['disk_size'] is not None:
<<<<<<< HEAD
            resources_fields['disk_size'] = int(resources_fields['disk_size'])
        resources_fields['_no_missing_accel_warnings'] = config.pop(
            '_no_missing_accel_warnings', False)
=======
            # although it will end up being an int, we don't know at this point
            # if it has units or not, so we store it as a string
            resources_fields['disk_size'] = str(resources_fields['disk_size'])
>>>>>>> e9d85ba1

        assert not config, f'Invalid resource args: {config.keys()}'
        return Resources(**resources_fields)

    def to_yaml_config(self) -> Dict[str, Union[str, int]]:
        """Returns a yaml-style dict of config for this resource bundle."""
        config = {}

        def add_if_not_none(key, value):
            if value is not None and value != 'None':
                config[key] = value

        # Construct infra field if cloud is set
        infra = self.infra.to_str()
        add_if_not_none('infra', infra)

        add_if_not_none('instance_type', self.instance_type)
        add_if_not_none('cpus', self._cpus)
        add_if_not_none('memory', self.memory)
        add_if_not_none('accelerators', self._accelerators)
        add_if_not_none('accelerator_args', self.accelerator_args)

        if self._use_spot_specified:
            add_if_not_none('use_spot', self.use_spot)
        add_if_not_none('job_recovery', self.job_recovery)
        add_if_not_none('disk_size', self.disk_size)
        add_if_not_none('image_id', self.image_id)
        if self.disk_tier is not None:
            config['disk_tier'] = self.disk_tier.value
        if self.network_tier is not None:
            config['network_tier'] = self.network_tier.value
        add_if_not_none('ports', self.ports)
        add_if_not_none('labels', self.labels)
        if self.volumes is not None:
            # Convert DiskTier/StorageType enum to string value for each volume
            volumes = []
            for volume in self.volumes:
                volume_copy = volume.copy()
                if 'disk_tier' in volume_copy:
                    volume_copy['disk_tier'] = volume_copy['disk_tier'].value
                if 'storage_type' in volume_copy:
                    volume_copy['storage_type'] = volume_copy[
                        'storage_type'].value
                if 'attach_mode' in volume_copy:
                    volume_copy['attach_mode'] = volume_copy[
                        'attach_mode'].value
                volumes.append(volume_copy)
            config['volumes'] = volumes
        if self._autostop_config is not None:
            config['autostop'] = self._autostop_config.to_yaml_config()
        if self._no_missing_accel_warnings is not None:
            config[
                '_no_missing_accel_warnings'] = self._no_missing_accel_warnings
        add_if_not_none('priority', self.priority)
        if self._docker_login_config is not None:
            config['_docker_login_config'] = dataclasses.asdict(
                self._docker_login_config)
        if self._docker_username_for_runpod is not None:
            config['_docker_username_for_runpod'] = (
                self._docker_username_for_runpod)
        add_if_not_none('_cluster_config_overrides',
                        self._cluster_config_overrides)
        if self._is_image_managed is not None:
            config['_is_image_managed'] = self._is_image_managed
        if self._requires_fuse is not None:
            config['_requires_fuse'] = self._requires_fuse
        return config

    def __setstate__(self, state):
        """Set state from pickled state, for backward compatibility."""
        self._version = self._VERSION

        # TODO (zhwu): Design our persistent state format with `__getstate__`,
        # so that to get rid of the version tracking.
        version = state.pop('_version', None)
        # Handle old version(s) here.
        if version is None:
            version = -1
        if version < 0:
            cloud = state.pop('cloud', None)
            state['_cloud'] = cloud

            instance_type = state.pop('instance_type', None)
            state['_instance_type'] = instance_type

            use_spot = state.pop('use_spot', False)
            state['_use_spot'] = use_spot

            accelerator_args = state.pop('accelerator_args', None)
            state['_accelerator_args'] = accelerator_args

            disk_size = state.pop('disk_size', _DEFAULT_DISK_SIZE_GB)
            state['_disk_size'] = disk_size

        if version < 2:
            self._region = None

        # spot_recovery is deprecated. We keep the history just for readability,
        # it should be removed by chunk in the future.
        if version < 3:
            self._spot_recovery = None

        if version < 4:
            self._image_id = None

        if version < 5:
            self._zone = None

        if version < 6:
            accelerators = state.pop('_accelerators', None)
            if accelerators is not None:
                accelerators = {
                    accelerator_registry.canonicalize_accelerator_name(
                        acc, cloud=None): acc_count
                    for acc, acc_count in accelerators.items()
                }
            state['_accelerators'] = accelerators

        if version < 7:
            self._cpus = None

        if version < 8:
            self._memory = None

        image_id = state.get('_image_id', None)
        if isinstance(image_id, str):
            state['_image_id'] = {state.get('_region', None): image_id}

        if version < 9:
            self._disk_tier = None

        if version < 10:
            self._is_image_managed = None

        if version < 11:
            self._ports = None

        if version < 12:
            self._docker_login_config = None

        if version < 13:
            original_ports = state.get('_ports', None)
            if original_ports is not None:
                state['_ports'] = resources_utils.simplify_ports(
                    [str(port) for port in original_ports])

        if version < 14:
            # Backward compatibility: we change the default value for TPU VM to
            # True in version 14 (#1758), so we need to explicitly set it to
            # False when loading the old handle.
            accelerators = state.get('_accelerators', None)
            if accelerators is not None:
                for acc in accelerators.keys():
                    if acc.startswith('tpu'):
                        accelerator_args = state.get('_accelerator_args', {})
                        accelerator_args['tpu_vm'] = accelerator_args.get(
                            'tpu_vm', False)
                        state['_accelerator_args'] = accelerator_args

        if version < 15:
            original_disk_tier = state.get('_disk_tier', None)
            if original_disk_tier is not None:
                state['_disk_tier'] = resources_utils.DiskTier(
                    original_disk_tier)

        if version < 16:
            # Kubernetes clusters launched prior to version 16 run in privileged
            # mode and have FUSE support enabled by default. As a result, we
            # set the default to True for backward compatibility.
            state['_requires_fuse'] = state.get('_requires_fuse', True)

        if version < 17:
            state['_labels'] = state.get('_labels', None)

        if version < 18:
            self._job_recovery = state.pop('_spot_recovery', None)

        if version < 19:
            self._cluster_config_overrides = state.pop(
                '_cluster_config_overrides', None)

        if version < 20:
            # Pre-0.7.0, we used 'kubernetes' as the default region for
            # Kubernetes clusters. With the introduction of support for
            # multiple contexts, we now set the region to the context name.
            # Since we do not have information on which context the cluster
            # was run in, we default it to the current active context.
            legacy_region = 'kubernetes'
            original_cloud = state.get('_cloud', None)
            original_region = state.get('_region', None)
            if (isinstance(original_cloud, clouds.Kubernetes) and
                    original_region == legacy_region):
                current_context = (
                    kubernetes_utils.get_current_kube_config_context_name())
                state['_region'] = current_context
                # Also update the image_id dict if it contains the old region
                if isinstance(state['_image_id'], dict):
                    if legacy_region in state['_image_id']:
                        state['_image_id'][current_context] = (
                            state['_image_id'][legacy_region])
                        del state['_image_id'][legacy_region]

        if version < 21:
            self._cached_repr = None

        if version < 22:
            self._docker_username_for_runpod = state.pop(
                '_docker_username_for_runpod', None)

        if version < 23:
            self._autostop_config = None

        if version < 24:
            self._volumes = None

        if version < 25:
            if isinstance(state.get('_cloud', None), clouds.Kubernetes):
                _maybe_add_docker_prefix_to_image_id(state['_image_id'])

        if version < 26:
            self._network_tier = state.get('_network_tier', None)

        if version < 27:
            self._priority = None
        if version < 28:
            self._no_missing_accel_warnings = state.get(
                '_no_missing_accel_warnings', None)

        self.__dict__.update(state)


class LaunchableResources(Resources):
    """A class representing resources that can be launched on a cloud provider.

    This class is primarily a type hint for MyPy to indicate that an instance
    of `Resources` is launchable (i.e., `cloud` and `instance_type` are not
    None). It should not be instantiated directly.
    """

    def __init__(self, *args, **kwargs) -> None:  # pylint: disable=super-init-not-called,unused-argument
        assert False, (
            'LaunchableResources should not be instantiated directly. '
            'It is only used for type checking by MyPy.')

    @property
    def cloud(self) -> clouds.Cloud:
        assert self._cloud is not None, 'Cloud must be specified'
        return self._cloud

    @property
    def instance_type(self) -> str:
        assert self._instance_type is not None, (
            'Instance type must be specified')
        return self._instance_type

    def copy(self, **override) -> 'LaunchableResources':
        """Ensure MyPy understands the return type is LaunchableResources.

        This method is not expected to be called at runtime, as
        LaunchableResources should not be directly instantiated. It primarily
        serves as a type hint for static analysis.
        """
        self.assert_launchable()
        return typing.cast(LaunchableResources, super().copy(**override))


def _maybe_add_docker_prefix_to_image_id(
        image_id_dict: Optional[Dict[Optional[str], str]]) -> None:
    if image_id_dict is None:
        return
    for k, v in image_id_dict.items():
        if not v.startswith('docker:'):
            image_id_dict[k] = f'docker:{v}'


<<<<<<< HEAD
def parse_memory_resource(resource_qty_str: Union[str, int, float],
                          field_name: str,
=======
def parse_time_minutes(time: str) -> int:
    """Convert a time string to minutes.

    Args:
        time: Time string with optional unit suffix (e.g., '30m', '2h', '1d')

    Returns:
        Time in minutes as an integer
    """
    time_str = str(time)

    if time_str.isdecimal():
        # We assume it is already in minutes to maintain backwards
        # compatibility
        return int(time_str)

    time_str = time_str.lower()
    for unit, multiplier in constants.TIME_UNITS.items():
        if time_str.endswith(unit):
            try:
                value = int(time_str[:-len(unit)])
                return math.ceil(value * multiplier)
            except ValueError:
                continue

    raise ValueError(f'Invalid time format: {time}')


def parse_memory_resource(resource_qty_str: Union[str, int, float],
                          field_name: str,
                          ret_type: type = int,
>>>>>>> e9d85ba1
                          unit: str = 'g',
                          allow_plus: bool = False,
                          allow_x: bool = False,
                          allow_rounding: bool = False) -> str:
    """Returns memory size in chosen units given a resource quantity string.

    Args:
        resource_qty_str: Resource quantity string
        unit: Unit to convert to
        allow_plus: Whether to allow '+' prefix
        allow_x: Whether to allow 'x' suffix
    """
<<<<<<< HEAD
    assert unit in MEMORY_SIZE_UNITS, f'Invalid unit: {unit}'
=======
    assert unit in constants.MEMORY_SIZE_UNITS, f'Invalid unit: {unit}'
>>>>>>> e9d85ba1

    error_msg = f'"{field_name}" field should be a <int><b|k|m|g|t|p><+?>,'\
                f' got {resource_qty_str}'

    resource_str = str(resource_qty_str)

    # Handle plus and x suffixes, x is only used internally for jobs controller
    plus = ''
    if resource_str.endswith('+'):
        if allow_plus:
            resource_str = resource_str[:-1]
            plus = '+'
        else:
            raise ValueError(error_msg)

    x = ''
    if resource_str.endswith('x'):
        if allow_x:
            resource_str = resource_str[:-1]
            x = 'x'
        else:
            raise ValueError(error_msg)

<<<<<<< HEAD
    if resource_str.isdecimal():
        # We assume it is already in the wanted units to maintain backwards
        # compatibility
        return f'{resource_str}{plus}{x}'

    resource_str = resource_str.lower()
    for mem_unit, multiplier in MEMORY_SIZE_UNITS.items():
        if resource_str.endswith(mem_unit):
            try:
                value = int(resource_str[:-len(mem_unit)])
                converted = value * multiplier / MEMORY_SIZE_UNITS[unit]
                if not allow_rounding and int(converted) != converted:
                    raise ValueError(error_msg)
                # math.ceil should equal int() if allowed_rounding is False
                # otherwise, we ceil so we don't under provision
                converted = math.ceil(converted)
=======
    try:
        # We assume it is already in the wanted units to maintain backwards
        # compatibility
        ret_type(resource_str)
        return f'{resource_str}{plus}{x}'
    except ValueError:
        pass

    resource_str = resource_str.lower()
    for mem_unit, multiplier in constants.MEMORY_SIZE_UNITS.items():
        if resource_str.endswith(mem_unit):
            try:
                value = ret_type(resource_str[:-len(mem_unit)])
                converted = (value * multiplier /
                             constants.MEMORY_SIZE_UNITS[unit])
                if not allow_rounding and ret_type(converted) != converted:
                    raise ValueError(error_msg)
                converted = ret_type(converted)
>>>>>>> e9d85ba1
                return f'{converted}{plus}{x}'
            except ValueError:
                continue

    raise ValueError(error_msg)<|MERGE_RESOLUTION|>--- conflicted
+++ resolved
@@ -1,10 +1,7 @@
 """Resources: compute requirements of Tasks."""
 import dataclasses
 import math
-<<<<<<< HEAD
 import re
-=======
->>>>>>> e9d85ba1
 import textwrap
 import typing
 from typing import Any, Dict, List, Literal, Optional, Set, Tuple, Union
@@ -2111,15 +2108,11 @@
             resources_fields['accelerator_args'] = dict(
                 resources_fields['accelerator_args'])
         if resources_fields['disk_size'] is not None:
-<<<<<<< HEAD
-            resources_fields['disk_size'] = int(resources_fields['disk_size'])
-        resources_fields['_no_missing_accel_warnings'] = config.pop(
-            '_no_missing_accel_warnings', False)
-=======
             # although it will end up being an int, we don't know at this point
             # if it has units or not, so we store it as a string
             resources_fields['disk_size'] = str(resources_fields['disk_size'])
->>>>>>> e9d85ba1
+        resources_fields['_no_missing_accel_warnings'] = config.pop(
+            '_no_missing_accel_warnings', False)
 
         assert not config, f'Invalid resource args: {config.keys()}'
         return Resources(**resources_fields)
@@ -2395,10 +2388,6 @@
             image_id_dict[k] = f'docker:{v}'
 
 
-<<<<<<< HEAD
-def parse_memory_resource(resource_qty_str: Union[str, int, float],
-                          field_name: str,
-=======
 def parse_time_minutes(time: str) -> int:
     """Convert a time string to minutes.
 
@@ -2430,7 +2419,6 @@
 def parse_memory_resource(resource_qty_str: Union[str, int, float],
                           field_name: str,
                           ret_type: type = int,
->>>>>>> e9d85ba1
                           unit: str = 'g',
                           allow_plus: bool = False,
                           allow_x: bool = False,
@@ -2443,11 +2431,7 @@
         allow_plus: Whether to allow '+' prefix
         allow_x: Whether to allow 'x' suffix
     """
-<<<<<<< HEAD
-    assert unit in MEMORY_SIZE_UNITS, f'Invalid unit: {unit}'
-=======
     assert unit in constants.MEMORY_SIZE_UNITS, f'Invalid unit: {unit}'
->>>>>>> e9d85ba1
 
     error_msg = f'"{field_name}" field should be a <int><b|k|m|g|t|p><+?>,'\
                 f' got {resource_qty_str}'
@@ -2471,24 +2455,6 @@
         else:
             raise ValueError(error_msg)
 
-<<<<<<< HEAD
-    if resource_str.isdecimal():
-        # We assume it is already in the wanted units to maintain backwards
-        # compatibility
-        return f'{resource_str}{plus}{x}'
-
-    resource_str = resource_str.lower()
-    for mem_unit, multiplier in MEMORY_SIZE_UNITS.items():
-        if resource_str.endswith(mem_unit):
-            try:
-                value = int(resource_str[:-len(mem_unit)])
-                converted = value * multiplier / MEMORY_SIZE_UNITS[unit]
-                if not allow_rounding and int(converted) != converted:
-                    raise ValueError(error_msg)
-                # math.ceil should equal int() if allowed_rounding is False
-                # otherwise, we ceil so we don't under provision
-                converted = math.ceil(converted)
-=======
     try:
         # We assume it is already in the wanted units to maintain backwards
         # compatibility
@@ -2507,7 +2473,6 @@
                 if not allow_rounding and ret_type(converted) != converted:
                     raise ValueError(error_msg)
                 converted = ret_type(converted)
->>>>>>> e9d85ba1
                 return f'{converted}{plus}{x}'
             except ValueError:
                 continue
