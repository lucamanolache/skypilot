"""skylet events"""
import math
import os
import re
import subprocess
import time
import traceback

import psutil
import yaml

from sky import clouds
from sky import sky_logging
from sky.backends import cloud_vm_ray_backend
from sky.jobs import scheduler
from sky.jobs import state as managed_job_state
from sky.jobs import utils as managed_job_utils
from sky.serve import serve_utils
from sky.skylet import autostop_lib
from sky.skylet import constants
from sky.skylet import job_lib
from sky.usage import usage_lib
from sky.utils import cluster_utils
from sky.utils import common_utils
from sky.utils import registry
from sky.utils import ux_utils

# Seconds of sleep between the processing of skylet events.
EVENT_CHECKING_INTERVAL_SECONDS = 20
logger = sky_logging.init_logger(__name__)


class SkyletEvent:
    """Skylet event.

    The event is triggered every EVENT_INTERVAL_SECONDS seconds.

    Usage: override the EVENT_INTERVAL_SECONDS and _run method in subclass.
    """
    # Run this event every this many seconds.
    EVENT_INTERVAL_SECONDS = -1

    def __init__(self):
        self._event_interval = int(
            math.ceil(self.EVENT_INTERVAL_SECONDS /
                      EVENT_CHECKING_INTERVAL_SECONDS))
        self._n = 0

    def run(self):
        self._n = (self._n + 1) % self._event_interval
        if self._n % self._event_interval == 0:
            logger.debug(f'{self.__class__.__name__} triggered')
            try:
                self._run()
            except Exception as e:  # pylint: disable=broad-except
                # Keep the skylet running even if an event fails.
                logger.error(f'{self.__class__.__name__} error: {e}')
                with ux_utils.enable_traceback():
                    logger.error(traceback.format_exc())

    def _run(self):
        raise NotImplementedError


class JobSchedulerEvent(SkyletEvent):
    """Skylet event for scheduling jobs"""
    EVENT_INTERVAL_SECONDS = 300

    def _run(self):
        job_lib.scheduler.schedule_step(force_update_jobs=True)


class ManagedJobEvent(SkyletEvent):
    """Skylet event for updating and scheduling managed jobs."""
    EVENT_INTERVAL_SECONDS = 300

    def _run(self):
        logger.info('=== Updating managed job status ===')
        managed_job_utils.update_managed_jobs_statuses()
<<<<<<< HEAD
        scheduler.maybe_start_controllers()
=======


class ManagedJobSchedulingEvent(SkyletEvent):
    """Skylet event for scheduling managed jobs."""
    EVENT_INTERVAL_SECONDS = 20

    def _run(self):
        logger.info('=== Scheduling next jobs ===')
        managed_job_scheduler.maybe_schedule_next_jobs()
>>>>>>> c707cba5


class ServiceUpdateEvent(SkyletEvent):
    """Skylet event for updating sky serve service status.

    This is needed to handle the case that controller process is somehow
    terminated and the service status is not updated.
    """
    EVENT_INTERVAL_SECONDS = 300

    def _run(self):
        serve_utils.update_service_status()


class UsageHeartbeatReportEvent(SkyletEvent):
    """Skylet event for reporting usage."""
    EVENT_INTERVAL_SECONDS = 600

    def _run(self):
        usage_lib.send_heartbeat(interval_seconds=self.EVENT_INTERVAL_SECONDS)


class AutostopEvent(SkyletEvent):
    """Skylet event for autostop.

    Idleness timer gets set to 0 whenever:
      - A first autostop setting is set. By "first", either there's never any
        autostop setting set, or the last autostop setting is a cancel (idle
        minutes < 0); or
      - This event wakes up and job_lib.is_cluster_idle() returns False; or
      - The cluster has restarted; or
      - A job is submitted (handled in the backend; not here).
    """
    EVENT_INTERVAL_SECONDS = 60

    _UPSCALING_PATTERN = re.compile(r'upscaling_speed: (\d+)')
    _CATCH_NODES = re.compile(r'cache_stopped_nodes: (.*)')

    def __init__(self):
        super().__init__()
        autostop_lib.set_last_active_time_to_now()

    def _run(self):
        autostop_config = autostop_lib.get_autostop_config()

        if (autostop_config.autostop_idle_minutes < 0 or
                autostop_config.boot_time != psutil.boot_time()):
            autostop_lib.set_last_active_time_to_now()
            logger.debug('autostop_config not set. Skipped.')
            return

        if (job_lib.is_cluster_idle() and
                not managed_job_state.get_num_alive_jobs()):
            idle_minutes = (time.time() -
                            autostop_lib.get_last_active_time()) // 60
            logger.debug(
                f'Idle minutes: {idle_minutes}, '
                f'AutoStop config: {autostop_config.autostop_idle_minutes}')
        else:
            autostop_lib.set_last_active_time_to_now()
            idle_minutes = -1
            logger.debug(
                'Not idle. Reset idle minutes.'
                f'AutoStop config: {autostop_config.autostop_idle_minutes}')
        if idle_minutes >= autostop_config.autostop_idle_minutes:
            logger.info(
                f'{idle_minutes} idle minutes reached; threshold: '
                f'{autostop_config.autostop_idle_minutes} minutes. Stopping.')
            self._stop_cluster(autostop_config)

    def _stop_cluster(self, autostop_config):
        if (autostop_config.backend ==
                cloud_vm_ray_backend.CloudVmRayBackend.NAME):
            autostop_lib.set_autostopping_started()

            config_path = os.path.abspath(
                os.path.expanduser(cluster_utils.SKY_CLUSTER_YAML_REMOTE_PATH))
            config = common_utils.read_yaml(config_path)
            provider_name = cluster_utils.get_provider_name(config)
            cloud = registry.CLOUD_REGISTRY.from_str(provider_name)
            assert cloud is not None, f'Unknown cloud: {provider_name}'

            if (cloud.PROVISIONER_VERSION >= clouds.ProvisionerVersion.
                    RAY_PROVISIONER_SKYPILOT_TERMINATOR):
                logger.info('Using new provisioner to stop the cluster.')
                self._stop_cluster_with_new_provisioner(autostop_config, config,
                                                        provider_name)
                return
            logger.info('Not using new provisioner to stop the cluster. '
                        f'Cloud of this cluster: {provider_name}')

            is_cluster_multinode = config['max_workers'] > 0

            # Even for !is_cluster_multinode, we want to call this to replace
            # cache_stopped_nodes.
            self._replace_yaml_for_stopping(config_path, autostop_config.down)

            # Use environment variables to disable the ray usage collection (to
            # avoid overheads and potential issues with the usage) as sdk does
            # not take the argument for disabling the usage collection.
            #
            # Also clear any cloud-specific credentials set as env vars (e.g.,
            # AWS's two env vars). Reason: for single-node AWS SSO clusters, we
            # have seen a weird bug where user image's /etc/profile.d may
            # contain the two AWS env vars, and so they take effect in the
            # bootstrap phase of each of these 3 'ray' commands, throwing a
            # RuntimeError when some private VPC is not found (since the VPC
            # only exists in the assumed role, not in the custome principal set
            # by the env vars).  See #1880 for details.
            env = dict(os.environ, RAY_USAGE_STATS_ENABLED='0')
            env.pop('AWS_ACCESS_KEY_ID', None)
            env.pop('AWS_SECRET_ACCESS_KEY', None)

            # We do "initial ray up + ray down --workers-only" only for
            # multinode clusters as they are not needed for single-node.
            if is_cluster_multinode:
                # `ray up` is required to reset the upscaling speed and min/max
                # workers. Otherwise, `ray down --workers-only` will
                # continuously scale down and up.
                logger.info('Running ray up.')
                script = (cloud_vm_ray_backend.
                          write_ray_up_script_with_patched_launch_hash_fn(
                              config_path,
                              ray_up_kwargs={'restart_only': True}))
                # Passing env inherited from os.environ is technically not
                # needed, because we call `python <script>` rather than `ray
                # <cmd>`. We just need the {RAY_USAGE_STATS_ENABLED: 0} part.
                subprocess.run(f'{constants.SKY_PYTHON_CMD} {script}',
                               check=True,
                               shell=True,
                               env=env)

                logger.info('Running ray down.')
                # Stop the workers first to avoid orphan workers.
                subprocess.run(
                    f'{constants.SKY_RAY_CMD} down -y --workers-only '
                    f'{config_path}',
                    check=True,
                    shell=True,
                    # We pass env inherited from os.environ due to calling `ray
                    # <cmd>`.
                    env=env)

            # Stop the ray autoscaler to avoid scaling up, during
            # stopping/terminating of the cluster. We do not rely `ray down`
            # below for stopping ray cluster, as it will not use the correct
            # ray path.
            logger.info('Stopping the ray cluster.')
            subprocess.run(f'{constants.SKY_RAY_CMD} stop',
                           shell=True,
                           check=True)

            logger.info('Running final ray down.')
            subprocess.run(
                f'{constants.SKY_RAY_CMD} down -y {config_path}',
                check=True,
                shell=True,
                # We pass env inherited from os.environ due to calling `ray
                # <cmd>`.
                env=env)
        else:
            raise NotImplementedError

    def _stop_cluster_with_new_provisioner(self, autostop_config,
                                           cluster_config, provider_name):
        # pylint: disable=import-outside-toplevel
        from sky import provision as provision_lib
        autostop_lib.set_autostopping_started()

        cluster_name_on_cloud = cluster_config['cluster_name']
        is_cluster_multinode = cluster_config['max_workers'] > 0

        os.environ.pop('AWS_ACCESS_KEY_ID', None)
        os.environ.pop('AWS_SECRET_ACCESS_KEY', None)

        # Stop the ray autoscaler to avoid scaling up, during
        # stopping/terminating of the cluster.
        logger.info('Stopping the ray cluster.')
        subprocess.run(f'{constants.SKY_RAY_CMD} stop', shell=True, check=True)

        operation_fn = provision_lib.stop_instances
        if autostop_config.down:
            operation_fn = provision_lib.terminate_instances

        if is_cluster_multinode:
            logger.info('Terminating worker nodes first.')
            operation_fn(provider_name=provider_name,
                         cluster_name_on_cloud=cluster_name_on_cloud,
                         provider_config=cluster_config['provider'],
                         worker_only=True)
        logger.info('Terminating head node.')
        operation_fn(provider_name=provider_name,
                     cluster_name_on_cloud=cluster_name_on_cloud,
                     provider_config=cluster_config['provider'])

    def _replace_yaml_for_stopping(self, yaml_path: str, down: bool):
        with open(yaml_path, 'r', encoding='utf-8') as f:
            yaml_str = f.read()
        yaml_str = self._UPSCALING_PATTERN.sub(r'upscaling_speed: 0', yaml_str)
        if down:
            yaml_str = self._CATCH_NODES.sub(r'cache_stopped_nodes: false',
                                             yaml_str)
        else:
            yaml_str = self._CATCH_NODES.sub(r'cache_stopped_nodes: true',
                                             yaml_str)
        config = yaml.safe_load(yaml_str)
        # Set the private key with the existed key on the remote instance.
        config['auth']['ssh_private_key'] = '~/ray_bootstrap_key.pem'
        # NOTE: We must do this, otherwise with ssh_proxy_command still under
        # 'auth:', `ray up ~/.sky/sky_ray.yaml` on the head node will fail (in
        # general, the clusters do not need or have the proxy set up).
        #
        # Note also that this is ok only because in the local client ->
        # provision head node code path, we have monkey patched
        # hash_launch_conf() to exclude ssh_proxy_command from the hash
        # calculation for the head node. Therefore when this current code is
        # run again on the head, the hash would match the one at head's
        # creation (otherwise the head node would be stopped and a new one
        # would be launched).
        config['auth'].pop('ssh_proxy_command', None)
        # Empty the file_mounts.
        config['file_mounts'] = {}
        common_utils.dump_yaml(yaml_path, config)
        logger.debug('Replaced upscaling speed to 0.')<|MERGE_RESOLUTION|>--- conflicted
+++ resolved
@@ -77,19 +77,7 @@
     def _run(self):
         logger.info('=== Updating managed job status ===')
         managed_job_utils.update_managed_jobs_statuses()
-<<<<<<< HEAD
         scheduler.maybe_start_controllers()
-=======
-
-
-class ManagedJobSchedulingEvent(SkyletEvent):
-    """Skylet event for scheduling managed jobs."""
-    EVENT_INTERVAL_SECONDS = 20
-
-    def _run(self):
-        logger.info('=== Scheduling next jobs ===')
-        managed_job_scheduler.maybe_schedule_next_jobs()
->>>>>>> c707cba5
 
 
 class ServiceUpdateEvent(SkyletEvent):
