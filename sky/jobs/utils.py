"""User interfaces with managed jobs.

NOTE: whenever an API change is made in this file, we need to bump the
jobs.constants.MANAGED_JOBS_VERSION and handle the API change in the
ManagedJobCodeGen.
"""
import asyncio
from asyncio import events
import collections
import contextvars
import datetime
import enum
import functools
import logging
import os
import pathlib
import shlex
import textwrap
import time
import traceback
import typing
from typing import (Any, Deque, Dict, List, Literal, Optional, Set, TextIO,
                    Tuple, Union)

import colorama
import filelock

from sky import backends
from sky import exceptions
from sky import global_user_state
from sky import sky_logging
from sky import skypilot_config
from sky.adaptors import common as adaptors_common
from sky.backends import backend_utils
from sky.jobs import constants as managed_job_constants
from sky.jobs import scheduler
from sky.jobs import state as managed_job_state
from sky.skylet import constants
from sky.skylet import job_lib
from sky.skylet import log_lib
from sky.usage import usage_lib
from sky.utils import annotations
from sky.utils import command_runner
from sky.utils import common_utils
from sky.utils import controller_utils
from sky.utils import infra_utils
from sky.utils import log_utils
from sky.utils import message_utils
from sky.utils import resources_utils
from sky.utils import rich_utils
from sky.utils import subprocess_utils
from sky.utils import ux_utils

if typing.TYPE_CHECKING:
    import psutil

    import sky
    from sky import dag as dag_lib
else:
    psutil = adaptors_common.LazyImport('psutil')

logger = sky_logging.init_logger(__name__)

SIGNAL_FILE_PREFIX = '/tmp/sky_jobs_controller_signal_{}'
# Controller checks its job's status every this many seconds.
# This is a tradeoff between the latency and the resource usage.
JOB_STATUS_CHECK_GAP_SECONDS = 60

# Controller checks if its job has started every this many seconds.
JOB_STARTED_STATUS_CHECK_GAP_SECONDS = 5

_LOG_STREAM_CHECK_CONTROLLER_GAP_SECONDS = 5

_JOB_STATUS_FETCH_MAX_RETRIES = 3
_JOB_K8S_TRANSIENT_NW_MSG = 'Unable to connect to the server: dial tcp'

_JOB_WAITING_STATUS_MESSAGE = ux_utils.spinner_message(
    'Waiting for task to start[/]'
    '{status_str}. It may take a few minutes.\n'
    '  [dim]View controller logs: sky jobs logs --controller {job_id}')
_JOB_CANCELLED_MESSAGE = (
    ux_utils.spinner_message('Waiting for task status to be updated.') +
    ' It may take a minute.')

# The maximum time to wait for the managed job status to transition to terminal
# state, after the job finished. This is a safeguard to avoid the case where
# the managed job status fails to be updated and keep the `sky jobs logs`
# blocking for a long time. This should be significantly longer than the
# JOB_STATUS_CHECK_GAP_SECONDS to avoid timing out before the controller can
# update the state.
_FINAL_JOB_STATUS_WAIT_TIMEOUT_SECONDS = 120


class UserSignal(enum.Enum):
    """The signal to be sent to the user."""
    CANCEL = 'CANCEL'
    # NOTE: We can have more communication signals here if needed
    # in the future.


# ====== internal functions ======
def terminate_cluster(cluster_name: str, max_retry: int = 6) -> None:
    """Terminate the cluster."""
    from sky import core  # pylint: disable=import-outside-toplevel
    retry_cnt = 0
    # In some cases, e.g. botocore.exceptions.NoCredentialsError due to AWS
    # metadata service throttling, the failed sky.down attempt can take 10-11
    # seconds. In this case, we need the backoff to significantly reduce the
    # rate of requests - that is, significantly increase the time between
    # requests. We set the initial backoff to 15 seconds, so that once it grows
    # exponentially it will quickly dominate the 10-11 seconds that we already
    # see between requests. We set the max backoff very high, since it's
    # generally much more important to eventually succeed than to fail fast.
    backoff = common_utils.Backoff(
        initial_backoff=15,
        # 1.6 ** 5 = 10.48576 < 20, so we won't hit this with default max_retry
        max_backoff_factor=20)
    while True:
        try:
            usage_lib.messages.usage.set_internal()
            core.down(cluster_name)
            return
        except exceptions.ClusterDoesNotExist:
            # The cluster is already down.
            logger.debug(f'The cluster {cluster_name} is already down.')
            return
        except Exception as e:  # pylint: disable=broad-except
            retry_cnt += 1
            if retry_cnt >= max_retry:
                raise RuntimeError(
                    f'Failed to terminate the cluster {cluster_name}.') from e
            logger.error(
                f'Failed to terminate the cluster {cluster_name}. Retrying.'
                f'Details: {common_utils.format_exception(e)}')
            with ux_utils.enable_traceback():
                logger.error(f'  Traceback: {traceback.format_exc()}')
            time.sleep(backoff.current_backoff())


def _validate_consolidation_mode_config(
        current_is_consolidation_mode: bool) -> None:
    """Validate the consolidation mode config."""
    # if (current_is_consolidation_mode and
    #         not env_options.Options.IS_DEVELOPER.get() and
    #         server_common.is_api_server_local()):
    #     with ux_utils.print_exception_no_traceback():
    #         raise exceptions.NotSupportedError(
    #             'Consolidation mode is not supported when running locally.')
    # Check whether the consolidation mode config is changed.
    if current_is_consolidation_mode:
        controller_cn = (
            controller_utils.Controllers.JOBS_CONTROLLER.value.cluster_name)
        if global_user_state.get_cluster_from_name(controller_cn) is not None:
            with ux_utils.print_exception_no_traceback():
                raise exceptions.InconsistentConsolidationModeError(
                    f'{colorama.Fore.RED}Consolidation mode is '
                    f'enabled, but the controller cluster '
                    f'{controller_cn} is still running. Please '
                    'terminate the controller cluster first.'
                    f'{colorama.Style.RESET_ALL}')
    else:
        all_jobs = managed_job_state.get_managed_jobs()
        if all_jobs:
            nonterminal_jobs = (
                managed_job_state.get_nonterminal_job_ids_by_name(
                    None, all_users=True))
            if nonterminal_jobs:
                with ux_utils.print_exception_no_traceback():
                    raise exceptions.InconsistentConsolidationModeError(
                        f'{colorama.Fore.RED}Consolidation mode '
                        'is disabled, but there are still '
                        f'{len(nonterminal_jobs)} managed jobs '
                        'running. Please terminate those jobs '
                        f'first.{colorama.Style.RESET_ALL}')
            else:
                logger.warning(
                    f'{colorama.Fore.YELLOW}Consolidation mode is disabled, '
                    f'but there are {len(all_jobs)} jobs from previous '
                    'consolidation mode. Reset the `jobs.controller.'
                    'consolidation_mode` to `true` and run `sky jobs queue` '
                    'to see those jobs. Switching to normal mode will '
                    f'lose the job history.{colorama.Style.RESET_ALL}')


# Whether to use consolidation mode or not. When this is enabled, the managed
# jobs controller will not be running on a separate cluster, but locally on the
# API Server. Under the hood, we submit the job monitoring logic as processes
# directly in the API Server.
# Use LRU Cache so that the check is only done once.
@annotations.lru_cache(scope='request', maxsize=1)
def is_consolidation_mode() -> bool:
    consolidation_mode = skypilot_config.get_nested(
        ('jobs', 'controller', 'consolidation_mode'), default_value=False)
    _validate_consolidation_mode_config(consolidation_mode)
    return consolidation_mode


def ha_recovery_for_consolidation_mode():
    """Recovery logic for HA mode."""
    # No setup recovery is needed in consolidation mode, as the API server
    # already has all runtime installed. Directly start jobs recovery here.
    # Refers to sky/templates/kubernetes-ray.yml.j2 for more details.
    runner = command_runner.LocalProcessCommandRunner()
    with open(constants.HA_PERSISTENT_RECOVERY_LOG_PATH, 'w',
              encoding='utf-8') as f:
        start = time.time()
        f.write(f'Starting HA recovery at {datetime.datetime.now()}\n')
        for job in managed_job_state.get_managed_jobs():
            job_id = job['job_id']
            controller_pid = job['controller_pid']

            # In consolidation mode, it is possible that only the API server
            # process is restarted, and the controller process is not. In such
            # case, we don't need to do anything and the controller process will
            # just keep running.
            if controller_pid is not None:
                try:
                    if _controller_process_alive(controller_pid, job_id):
                        f.write(f'Controller pid {controller_pid} for '
                                f'job {job_id} is still running. '
                                'Skipping recovery.\n')
                        continue
                except Exception:  # pylint: disable=broad-except
                    # _controller_process_alive may raise if psutil fails; we
                    # should not crash the recovery logic because of this.
                    f.write('Error checking controller pid '
                            f'{controller_pid} for job {job_id}\n')

            if job['schedule_state'] not in [
                    managed_job_state.ManagedJobScheduleState.DONE,
                    managed_job_state.ManagedJobScheduleState.WAITING
            ]:
                script = managed_job_state.get_ha_recovery_script(job_id)
                if script is None:
                    f.write(f'Job {job_id}\'s recovery script does not exist. '
                            'Skipping recovery. Job schedule state: '
                            f'{job["schedule_state"]}\n')
                    continue
                runner.run(script)
                f.write(f'Job {job_id} completed recovery at '
                        f'{datetime.datetime.now()}\n')
        f.write(f'HA recovery completed at {datetime.datetime.now()}\n')
        f.write(f'Total recovery time: {time.time() - start} seconds\n')


def get_job_status(backend: 'backends.CloudVmRayBackend', cluster_name: str,
                   job_logger: logging.Logger) -> Optional['job_lib.JobStatus']:
    """Check the status of the job running on a managed job cluster.

    It can be None, INIT, RUNNING, SUCCEEDED, FAILED, FAILED_DRIVER,
    FAILED_SETUP or CANCELLED.
    """
    handle = global_user_state.get_handle_from_cluster_name(cluster_name)
    if handle is None:
        # This can happen if the cluster was preempted and background status
        # refresh already noticed and cleaned it up.
        job_logger.info(f'Cluster {cluster_name} not found.')
        return None
    assert isinstance(handle, backends.CloudVmRayResourceHandle), handle
    for i in range(_JOB_STATUS_FETCH_MAX_RETRIES):
        try:
<<<<<<< HEAD
            job_logger.info('=== Checking the job status... ===')
            statuses = backend.get_job_status(handle, stream_logs=False)
            status = list(statuses.values())[0]
            if status is None:
                job_logger.info('No job found.')
            else:
                job_logger.info(f'Job status: {status}')
            job_logger.info('=' * 34)
=======
            logger.info('=== Checking the job status... ===')
            statuses = backend.get_job_status(handle, stream_logs=False)
            status = list(statuses.values())[0]
            if status is None:
                logger.info('No job found.')
            else:
                logger.info(f'Job status: {status}')
            logger.info('=' * 34)
>>>>>>> de7ffbe5
            return status
        except exceptions.CommandError as e:
            # Retry on k8s transient network errors. This is useful when using
            # coreweave which may have transient network issue sometimes.
            if (e.detailed_reason is not None and
                    _JOB_K8S_TRANSIENT_NW_MSG in e.detailed_reason):
<<<<<<< HEAD
                job_logger.info('Failed to connect to the cluster. Retrying '
                            f'({i + 1}/{_JOB_STATUS_FETCH_MAX_RETRIES})...')
                job_logger.info('=' * 34)
                time.sleep(1)
            else:
                job_logger.info(f'Failed to get job status: {e.detailed_reason}')
                job_logger.info('=' * 34)
=======
                logger.info('Failed to connect to the cluster. Retrying '
                            f'({i + 1}/{_JOB_STATUS_FETCH_MAX_RETRIES})...')
                logger.info('=' * 34)
                time.sleep(1)
            else:
                logger.info(f'Failed to get job status: {e.detailed_reason}')
                logger.info('=' * 34)
>>>>>>> de7ffbe5
                return None
    return None


def _controller_process_alive(pid: int, job_id: int) -> bool:
    """Check if the controller process is alive."""
    try:
        new = False
        if pid < 0:
            # new job controller process will always be negative
            new = True
            pid = -pid
        process = psutil.Process(pid)
        cmd_str = ' '.join(process.cmdline())
        return process.is_running() and (f'--job-id {job_id}' in cmd_str or new)
    except psutil.NoSuchProcess:
        return False


def update_managed_jobs_statuses(job_id: Optional[int] = None):
    """Update managed job status if the controller process failed abnormally.

    Check the status of the controller process. If it is not running, it must
    have exited abnormally, and we should set the job status to
    FAILED_CONTROLLER. `end_at` will be set to the current timestamp for the job
    when above happens, which could be not accurate based on the frequency this
    function is called.

    Note: we expect that job_id, if provided, refers to a nonterminal job or a
    job that has not completed its cleanup (schedule state not DONE).
    """
    # This signal file suggests that the controller is recovering from a
    # failure. See sky/templates/kubernetes-ray.yml.j2 for more details.
    # When restarting the controller processes, we don't want this event to
    # set the job status to FAILED_CONTROLLER.
    # TODO(tian): Change this to restart the controller process. For now we
    # disabled it when recovering because we want to avoid caveats of infinite
    # restart of last controller process that fully occupied the controller VM.
    if os.path.exists(
            os.path.expanduser(
                constants.PERSISTENT_RUN_RESTARTING_SIGNAL_FILE)):
        return

    def _cleanup_job_clusters(job_id: int) -> Optional[str]:
        """Clean up clusters for a job. Returns error message if any.

        This function should not throw any exception. If it fails, it will
        capture the error message, and log/return it.
        """
        error_msg = None
        tasks = managed_job_state.get_managed_jobs(job_id)
        for task in tasks:
            task_name = task['job_name']
            cluster_name = generate_managed_job_cluster_name(task_name, job_id)
            handle = global_user_state.get_handle_from_cluster_name(
                cluster_name)
            if handle is not None:
                try:
                    terminate_cluster(cluster_name)
                except Exception as e:  # pylint: disable=broad-except
                    error_msg = (
                        f'Failed to terminate cluster {cluster_name}: '
                        f'{common_utils.format_exception(e, use_bracket=True)}')
                    logger.exception(error_msg, exc_info=e)
        return error_msg

    # For backwards compatible jobs
    # TODO(cooperc): Remove before 0.11.0.
    def _handle_legacy_job(job_id: int):
        controller_status = job_lib.get_status(job_id)
        if controller_status is None or controller_status.is_terminal():
            logger.error(f'Controller process for legacy job {job_id} is '
                         'in an unexpected state.')

            cleanup_error = _cleanup_job_clusters(job_id)
            if cleanup_error:
                # Unconditionally set the job to failed_controller if the
                # cleanup fails.
                managed_job_state.set_failed(
                    job_id,
                    task_id=None,
                    failure_type=managed_job_state.ManagedJobStatus.
                    FAILED_CONTROLLER,
                    failure_reason=
                    'Legacy controller process has exited abnormally, and '
                    f'cleanup failed: {cleanup_error}. For more details, run: '
                    f'sky jobs logs --controller {job_id}',
                    override_terminal=True)
                return

            # It's possible for the job to have transitioned to
            # another terminal state while between when we checked its
            # state and now. In that case, set_failed won't do
            # anything, which is fine.
            managed_job_state.set_failed(
                job_id,
                task_id=None,
                failure_type=managed_job_state.ManagedJobStatus.
                FAILED_CONTROLLER,
                failure_reason=(
                    'Legacy controller process has exited abnormally. For '
                    f'more details, run: sky jobs logs --controller {job_id}'))

    # Get jobs that need checking (non-terminal or not DONE)
    job_ids = managed_job_state.get_jobs_to_check_status(job_id)
    if not job_ids:
        # job_id is already terminal, or if job_id is None, there are no jobs
        # that need to be checked.
        return

    for job_id in job_ids:
        assert job_id is not None
        tasks = managed_job_state.get_managed_jobs(job_id)
        # Note: controller_pid and schedule_state are in the job_info table
        # which is joined to the spot table, so all tasks with the same job_id
        # will have the same value for these columns. This is what lets us just
        # take tasks[0]['controller_pid'] and tasks[0]['schedule_state'].
        schedule_state = tasks[0]['schedule_state']

        # Backwards compatibility: this job was submitted when ray was still
        # used for managing the parallelism of job controllers, before #4485.
        # TODO(cooperc): Remove before 0.11.0.
        if (schedule_state is
                managed_job_state.ManagedJobScheduleState.INVALID):
            _handle_legacy_job(job_id)
            continue

        # Handle jobs with schedule state (non-legacy jobs):
        pid = tasks[0]['controller_pid']
        if schedule_state == managed_job_state.ManagedJobScheduleState.DONE:
            # There are two cases where we could get a job that is DONE.
            # 1. At query time (get_jobs_to_check_status), the job was not yet
            #    DONE, but since then (before get_managed_jobs is called) it has
            #    hit a terminal status, marked itself done, and exited. This is
            #    fine.
            # 2. The job is DONE, but in a non-terminal status. This is
            #    unexpected. For instance, the task status is RUNNING, but the
            #    job schedule_state is DONE.
            if all(task['status'].is_terminal() for task in tasks):
                # Turns out this job is fine, even though it got pulled by
                # get_jobs_to_check_status. Probably case #1 above.
                continue

            logger.error(f'Job {job_id} has DONE schedule state, but some '
                         f'tasks are not terminal. Task statuses: '
                         f'{", ".join(task["status"].value for task in tasks)}')
            failure_reason = ('Inconsistent internal job state. This is a bug.')
        elif pid is None:
            # Non-legacy job and controller process has not yet started.
            controller_status = job_lib.get_status(job_id)
            if controller_status == job_lib.JobStatus.FAILED_SETUP:
                # We should fail the case where the controller status is
                # FAILED_SETUP, as it is due to the failure of dependency setup
                # on the controller.
                # TODO(cooperc): We should also handle the case where controller
                # status is FAILED_DRIVER or FAILED.
                logger.error('Failed to setup the cloud dependencies for '
                             'the managed job.')
            elif (schedule_state in [
                    managed_job_state.ManagedJobScheduleState.INACTIVE,
                    managed_job_state.ManagedJobScheduleState.WAITING,
            ]):
                # It is expected that the controller hasn't been started yet.
                continue
            elif (schedule_state ==
                  managed_job_state.ManagedJobScheduleState.LAUNCHING):
                # This is unlikely but technically possible. There's a brief
                # period between marking job as scheduled (LAUNCHING) and
                # actually launching the controller process and writing the pid
                # back to the table.
                # TODO(cooperc): Find a way to detect if we get stuck in this
                # state.
                logger.info(f'Job {job_id} is in {schedule_state.value} state, '
                            'but controller process hasn\'t started yet.')
                continue

            logger.error(f'Expected to find a controller pid for state '
                         f'{schedule_state.value} but found none.')
            failure_reason = f'No controller pid set for {schedule_state.value}'
        else:
            logger.debug(f'Checking controller pid {pid}')
            if _controller_process_alive(pid, job_id):
                # The controller is still running, so this job is fine.
                continue

            # Double check job is not already DONE before marking as failed, to
            # avoid the race where the controller marked itself as DONE and
            # exited between the state check and the pid check. Since the job
            # controller process will mark itself DONE _before_ exiting, if it
            # has exited and it's still not DONE now, it is abnormal.
            if (managed_job_state.get_job_schedule_state(job_id) ==
                    managed_job_state.ManagedJobScheduleState.DONE):
                # Never mind, the job is DONE now. This is fine.
                continue

            logger.error(f'Controller process for {job_id} seems to be dead.')
            failure_reason = 'Controller process is dead'

        # At this point, either pid is None or process is dead.

        # The controller process for this managed job is not running: it must
        # have exited abnormally, and we should set the job status to
        # FAILED_CONTROLLER.
        logger.error(f'Controller process for job {job_id} has exited '
                     'abnormally. Setting the job status to FAILED_CONTROLLER.')

        # Cleanup clusters and capture any errors.
        cleanup_error = _cleanup_job_clusters(job_id)
        cleanup_error_msg = ''
        if cleanup_error:
            cleanup_error_msg = f'Also, cleanup failed: {cleanup_error}. '

        # Set all tasks to FAILED_CONTROLLER, regardless of current status.
        # This may change a job from SUCCEEDED or another terminal state to
        # FAILED_CONTROLLER. This is what we want - we are sure that this
        # controller process crashed, so we want to capture that even if the
        # underlying job succeeded.
        # Note: 2+ invocations of update_managed_jobs_statuses could be running
        # at the same time, so this could override the FAILED_CONTROLLER status
        # set by another invocation of update_managed_jobs_statuses. That should
        # be okay. The only difference could be that one process failed to clean
        # up the cluster while the other succeeds. No matter which
        # failure_reason ends up in the database, the outcome is acceptable.
        # We assume that no other code path outside the controller process will
        # update the job status.
        managed_job_state.set_failed(
            job_id,
            task_id=None,
            failure_type=managed_job_state.ManagedJobStatus.FAILED_CONTROLLER,
            failure_reason=
            f'Controller process has exited abnormally ({failure_reason}). '
            f'{cleanup_error_msg}'
            f'For more details, run: sky jobs logs --controller {job_id}',
            override_terminal=True)

        scheduler.job_done(job_id, idempotent=True)


def get_job_timestamp(backend: 'backends.CloudVmRayBackend', cluster_name: str,
                      get_end_time: bool) -> float:
    """Get the submitted/ended time of the job."""
    code = job_lib.JobLibCodeGen.get_job_submitted_or_ended_timestamp_payload(
        job_id=None, get_ended_time=get_end_time)
    handle = global_user_state.get_handle_from_cluster_name(cluster_name)
    returncode, stdout, stderr = backend.run_on_head(handle,
                                                     code,
                                                     stream_logs=False,
                                                     require_outputs=True)
    subprocess_utils.handle_returncode(returncode, code,
                                       'Failed to get job time.',
                                       stdout + stderr)
    stdout = message_utils.decode_payload(stdout)
    return float(stdout)


def try_to_get_job_end_time(backend: 'backends.CloudVmRayBackend',
                            cluster_name: str) -> float:
    """Try to get the end time of the job.

    If the job is preempted or we can't connect to the instance for whatever
    reason, fall back to the current time.
    """
    try:
        return get_job_timestamp(backend, cluster_name, get_end_time=True)
    except exceptions.CommandError as e:
        if e.returncode == 255:
            # Failed to connect - probably the instance was preempted since the
            # job completed. We shouldn't crash here, so just log and use the
            # current time.
            logger.info(f'Failed to connect to the instance {cluster_name} '
                        'since the job completed. Assuming the instance '
                        'was preempted.')
            return time.time()
        else:
            raise


def event_callback_func(job_id: int, task_id: int, task: 'sky.Task'):
    """Run event callback for the task."""

    def callback_func(status: str):
        event_callback = task.event_callback if task else None
        if event_callback is None or task is None:
            return
        event_callback = event_callback.strip()
        cluster_name = generate_managed_job_cluster_name(
            task.name, job_id) if task.name else None
        logger.info(f'=== START: event callback for {status!r} ===')
        log_path = os.path.join(constants.SKY_LOGS_DIRECTORY,
                                'managed_job_event',
                                f'jobs-callback-{job_id}-{task_id}.log')
        env_vars = task.envs.copy() if task.envs else {}
        env_vars.update(
            dict(
                SKYPILOT_TASK_ID=str(
                    task.envs.get(constants.TASK_ID_ENV_VAR, 'N.A.')),
                SKYPILOT_TASK_IDS=str(
                    task.envs.get(constants.TASK_ID_LIST_ENV_VAR, 'N.A.')),
                TASK_ID=str(task_id),
                JOB_ID=str(job_id),
                JOB_STATUS=status,
                CLUSTER_NAME=cluster_name or '',
                TASK_NAME=task.name or '',
                # TODO(MaoZiming): Future event type Job or Spot.
                EVENT_TYPE='Spot'))
        result = log_lib.run_bash_command_with_log(bash_command=event_callback,
                                                   log_path=log_path,
                                                   env_vars=env_vars)
        logger.info(
            f'Bash:{event_callback},log_path:{log_path},result:{result}')
        logger.info(f'=== END: event callback for {status!r} ===')

    try:
        asyncio.get_running_loop()

        # In async context
        async def async_callback_func(status: str):
            return await to_thread(callback_func, status)

        return async_callback_func
    except RuntimeError:
        # Not in async context
        return callback_func


# ======== user functions ========


def generate_managed_job_cluster_name(task_name: str, job_id: int) -> str:
    """Generate managed job cluster name."""
    # Truncate the task name to 30 chars to avoid the cluster name being too
    # long after appending the job id, which will cause another truncation in
    # the underlying sky.launch, hiding the `job_id` in the cluster name.
    cluster_name = common_utils.make_cluster_name_on_cloud(
        task_name,
        managed_job_constants.JOBS_CLUSTER_NAME_PREFIX_LENGTH,
        add_user_hash=False)
    return f'{cluster_name}-{job_id}'


def cancel_jobs_by_id(job_ids: Optional[List[int]],
                      all_users: bool = False,
                      current_workspace: Optional[str] = None) -> str:
    """Cancel jobs by id.

    If job_ids is None, cancel all jobs.
    """
    if job_ids is None:
        job_ids = managed_job_state.get_nonterminal_job_ids_by_name(
            None, all_users)
    job_ids = list(set(job_ids))
    if not job_ids:
        return 'No job to cancel.'
    if current_workspace is None:
        current_workspace = constants.SKYPILOT_DEFAULT_WORKSPACE

    cancelled_job_ids: List[int] = []
    wrong_workspace_job_ids: List[int] = []
    started = False
    for job_id in job_ids:
        # Check the status of the managed job status. If it is in
        # terminal state, we can safely skip it.
        job_status = managed_job_state.get_status(job_id)
        if job_status is None:
            logger.info(f'Job {job_id} not found. Skipped.')
            continue
        elif job_status.is_terminal():
            logger.info(f'Job {job_id} is already in terminal state '
                        f'{job_status.value}. Skipped.')
            continue

        update_managed_jobs_statuses(job_id)

        job_controller_pid = managed_job_state.get_job_controller_pid(job_id)
        if job_controller_pid is not None and job_controller_pid < 0:
            if not started:
                # there is the chance that the controller server is not started
                # yet, and won't be able to cancel the jobs. So we start the
                # controller server here. We only need to do this once.
                scheduler.maybe_start_controllers()
                started = True

            # This is a consolidated job controller, so we need to cancel the
            # with the controller server API
            try:
                # we create a file as a signal to the controller server
                signal_file = pathlib.Path(managed_job_constants.SIGNAL_PATH,
                                           f'{job_id}')
                signal_file.touch()
                cancelled_job_ids.append(job_id)
            except OSError as e:
                logger.error(f'Failed to cancel job {job_id} '
                             f'with controller server: {e}')
                # don't add it to the to be cancelled job ids, since we don't
                # know for sure yet.
                continue
            continue

        job_workspace = managed_job_state.get_workspace(job_id)
        if current_workspace is not None and job_workspace != current_workspace:
            wrong_workspace_job_ids.append(job_id)
            continue

        # Send the signal to the jobs controller.
        signal_file = pathlib.Path(SIGNAL_FILE_PREFIX.format(job_id))
        # Filelock is needed to prevent race condition between signal
        # check/removal and signal writing.
        with filelock.FileLock(str(signal_file) + '.lock'):
            with signal_file.open('w', encoding='utf-8') as f:
                f.write(UserSignal.CANCEL.value)
                f.flush()
        cancelled_job_ids.append(job_id)

    wrong_workspace_job_str = ''
    if wrong_workspace_job_ids:
        plural = 's' if len(wrong_workspace_job_ids) > 1 else ''
        plural_verb = 'are' if len(wrong_workspace_job_ids) > 1 else 'is'
        wrong_workspace_job_str = (
            f' Job{plural} with ID{plural}'
            f' {", ".join(map(str, wrong_workspace_job_ids))} '
            f'{plural_verb} skipped as they are not in the active workspace '
            f'{current_workspace!r}. Check the workspace of the job with: '
            f'sky jobs queue')

    if not cancelled_job_ids:
        return f'No job to cancel.{wrong_workspace_job_str}'
    identity_str = f'Job with ID {cancelled_job_ids[0]} is'
    if len(cancelled_job_ids) > 1:
        cancelled_job_ids_str = ', '.join(map(str, cancelled_job_ids))
        identity_str = f'Jobs with IDs {cancelled_job_ids_str} are'

    msg = f'{identity_str} scheduled to be cancelled.{wrong_workspace_job_str}'
    return msg


def cancel_job_by_name(job_name: str,
                       current_workspace: Optional[str] = None) -> str:
    """Cancel a job by name."""
    job_ids = managed_job_state.get_nonterminal_job_ids_by_name(job_name)
    if not job_ids:
        return f'No running job found with name {job_name!r}.'
    if len(job_ids) > 1:
        return (f'{colorama.Fore.RED}Multiple running jobs found '
                f'with name {job_name!r}.\n'
                f'Job IDs: {job_ids}{colorama.Style.RESET_ALL}')
    msg = cancel_jobs_by_id(job_ids, current_workspace=current_workspace)
    return f'{job_name!r} {msg}'


def stream_logs_by_id(job_id: int,
                      follow: bool = True,
                      tail: Optional[int] = None) -> Tuple[str, int]:
    """Stream logs by job id.

    Returns:
        A tuple containing the log message and an exit code based on success or
        failure of the job. 0 if success, 100 if the job failed.
        See exceptions.JobExitCode for possible exit codes.
    """

    def should_keep_logging(status: managed_job_state.ManagedJobStatus) -> bool:
        # If we see CANCELLING, just exit - we could miss some job logs but the
        # job will be terminated momentarily anyway so we don't really care.
        return (not status.is_terminal() and
                status != managed_job_state.ManagedJobStatus.CANCELLING)

    msg = _JOB_WAITING_STATUS_MESSAGE.format(status_str='', job_id=job_id)
    status_display = rich_utils.safe_status(msg)
    num_tasks = managed_job_state.get_num_tasks(job_id)

    with status_display:
        prev_msg = msg
        while (managed_job_status :=
               managed_job_state.get_status(job_id)) is None:
            time.sleep(1)

        if not should_keep_logging(managed_job_status):
            job_msg = ''
            if managed_job_status.is_failed():
                job_msg = ('\nFailure reason: '
                           f'{managed_job_state.get_failure_reason(job_id)}')
            log_file = managed_job_state.get_local_log_file(job_id, None)
            if log_file is not None:
                with open(os.path.expanduser(log_file), 'r',
                          encoding='utf-8') as f:
                    # Stream the logs to the console without reading the whole
                    # file into memory.
                    start_streaming = False
                    read_from: Union[TextIO, Deque[str]] = f
                    if tail is not None:
                        assert tail > 0
                        # Read only the last 'tail' lines using deque
                        read_from = collections.deque(f, maxlen=tail)
                    for line in read_from:
                        if log_lib.LOG_FILE_START_STREAMING_AT in line:
                            start_streaming = True
                        if start_streaming:
                            print(line, end='', flush=True)
                return '', exceptions.JobExitCode.from_managed_job_status(
                    managed_job_status)
            return (f'{colorama.Fore.YELLOW}'
                    f'Job {job_id} is already in terminal state '
                    f'{managed_job_status.value}. For more details, run: '
                    f'sky jobs logs --controller {job_id}'
                    f'{colorama.Style.RESET_ALL}'
                    f'{job_msg}',
                    exceptions.JobExitCode.from_managed_job_status(
                        managed_job_status))
        backend = backends.CloudVmRayBackend()
        task_id, managed_job_status = (
            managed_job_state.get_latest_task_id_status(job_id))

        # We wait for managed_job_status to be not None above. Once we see that
        # it's not None, we don't expect it to every become None again.
        assert managed_job_status is not None, (job_id, task_id,
                                                managed_job_status)

        while should_keep_logging(managed_job_status):
            handle = None
            if task_id is not None:
                task_name = managed_job_state.get_task_name(job_id, task_id)
                cluster_name = generate_managed_job_cluster_name(
                    task_name, job_id)
                handle = global_user_state.get_handle_from_cluster_name(
                    cluster_name)

            # Check the handle: The cluster can be preempted and removed from
            # the table before the managed job state is updated by the
            # controller. In this case, we should skip the logging, and wait for
            # the next round of status check.
            if (handle is None or managed_job_status !=
                    managed_job_state.ManagedJobStatus.RUNNING):
                status_str = ''
                if (managed_job_status is not None and managed_job_status !=
                        managed_job_state.ManagedJobStatus.RUNNING):
                    status_str = f' (status: {managed_job_status.value})'
                logger.debug(
                    f'INFO: The log is not ready yet{status_str}. '
                    f'Waiting for {JOB_STATUS_CHECK_GAP_SECONDS} seconds.')
                msg = _JOB_WAITING_STATUS_MESSAGE.format(status_str=status_str,
                                                         job_id=job_id)
                if msg != prev_msg:
                    status_display.update(msg)
                    prev_msg = msg
                time.sleep(JOB_STATUS_CHECK_GAP_SECONDS)
                task_id, managed_job_status = (
                    managed_job_state.get_latest_task_id_status(job_id))
                assert managed_job_status is not None, (job_id, task_id,
                                                        managed_job_status)
                continue
            assert (managed_job_status ==
                    managed_job_state.ManagedJobStatus.RUNNING)
            assert isinstance(handle, backends.CloudVmRayResourceHandle), handle
            status_display.stop()
            tail_param = tail if tail is not None else 0
            returncode = backend.tail_logs(handle,
                                           job_id=None,
                                           managed_job_id=job_id,
                                           follow=follow,
                                           tail=tail_param)
            if returncode in [rc.value for rc in exceptions.JobExitCode]:
                # If the log tailing exits with a known exit code we can safely
                # break the loop because it indicates the tailing process
                # succeeded (even though the real job can be SUCCEEDED or
                # FAILED). We use the status in job queue to show the
                # information, as the ManagedJobStatus is not updated yet.
                job_statuses = backend.get_job_status(handle, stream_logs=False)
                job_status = list(job_statuses.values())[0]
                assert job_status is not None, 'No job found.'
                assert task_id is not None, job_id

                if job_status != job_lib.JobStatus.CANCELLED:
                    if not follow:
                        break

                    # Logs for retrying failed tasks.
                    if (job_status
                            in job_lib.JobStatus.user_code_failure_states()):
                        task_specs = managed_job_state.get_task_specs(
                            job_id, task_id)
                        if task_specs.get('max_restarts_on_errors', 0) == 0:
                            # We don't need to wait for the managed job status
                            # update, as the job is guaranteed to be in terminal
                            # state afterwards.
                            break
                        print()
                        status_display.update(
                            ux_utils.spinner_message(
                                'Waiting for next restart for the failed task'))
                        status_display.start()

                        def is_managed_job_status_updated(
                            status: Optional[managed_job_state.ManagedJobStatus]
                        ) -> bool:
                            """Check if local managed job status reflects remote
                            job failure.

                            Ensures synchronization between remote cluster
                            failure detection (JobStatus.FAILED) and controller
                            retry logic.
                            """
                            return (status !=
                                    managed_job_state.ManagedJobStatus.RUNNING)

                        while not is_managed_job_status_updated(
                                managed_job_status :=
                                managed_job_state.get_status(job_id)):
                            time.sleep(JOB_STATUS_CHECK_GAP_SECONDS)
                        assert managed_job_status is not None, (
                            job_id, managed_job_status)
                        continue

                    if task_id == num_tasks - 1:
                        break

                    # The log for the current job is finished. We need to
                    # wait until next job to be started.
                    logger.debug(
                        f'INFO: Log for the current task ({task_id}) '
                        'is finished. Waiting for the next task\'s log '
                        'to be started.')
                    # Add a newline to avoid the status display below
                    # removing the last line of the task output.
                    print()
                    status_display.update(
                        ux_utils.spinner_message(
                            f'Waiting for the next task: {task_id + 1}'))
                    status_display.start()
                    original_task_id = task_id
                    while True:
                        task_id, managed_job_status = (
                            managed_job_state.get_latest_task_id_status(job_id))
                        if original_task_id != task_id:
                            break
                        time.sleep(JOB_STATUS_CHECK_GAP_SECONDS)
                    assert managed_job_status is not None, (job_id, task_id,
                                                            managed_job_status)
                    continue

                # The job can be cancelled by the user or the controller (when
                # the cluster is partially preempted).
                logger.debug(
                    'INFO: Job is cancelled. Waiting for the status update in '
                    f'{JOB_STATUS_CHECK_GAP_SECONDS} seconds.')
            else:
                logger.debug(
                    f'INFO: (Log streaming) Got return code {returncode}. '
                    f'Retrying in {JOB_STATUS_CHECK_GAP_SECONDS} seconds.')
            # Finish early if the managed job status is already in terminal
            # state.
            managed_job_status = managed_job_state.get_status(job_id)
            assert managed_job_status is not None, job_id
            if not should_keep_logging(managed_job_status):
                break
            logger.info(f'{colorama.Fore.YELLOW}The job cluster is preempted '
                        f'or failed.{colorama.Style.RESET_ALL}')
            msg = _JOB_CANCELLED_MESSAGE
            status_display.update(msg)
            prev_msg = msg
            status_display.start()
            # If the tailing fails, it is likely that the cluster fails, so we
            # wait a while to make sure the managed job state is updated by the
            # controller, and check the managed job queue again.
            # Wait a bit longer than the controller, so as to make sure the
            # managed job state is updated.
            time.sleep(3 * JOB_STATUS_CHECK_GAP_SECONDS)
            managed_job_status = managed_job_state.get_status(job_id)
            assert managed_job_status is not None, (job_id, managed_job_status)

    # The managed_job_status may not be in terminal status yet, since the
    # controller has not updated the managed job state yet. We wait for a while,
    # until the managed job state is updated.
    wait_seconds = 0
    managed_job_status = managed_job_state.get_status(job_id)
    assert managed_job_status is not None, job_id
    while (should_keep_logging(managed_job_status) and follow and
           wait_seconds < _FINAL_JOB_STATUS_WAIT_TIMEOUT_SECONDS):
        time.sleep(1)
        wait_seconds += 1
        managed_job_status = managed_job_state.get_status(job_id)
        assert managed_job_status is not None, job_id

    if not follow and not managed_job_status.is_terminal():
        # The job is not in terminal state and we are not following,
        # just return.
        return '', exceptions.JobExitCode.SUCCEEDED
    logger.info(
        ux_utils.finishing_message(f'Managed job finished: {job_id} '
                                   f'(status: {managed_job_status.value}).'))
    return '', exceptions.JobExitCode.from_managed_job_status(
        managed_job_status)


def stream_logs(job_id: Optional[int],
                job_name: Optional[str],
                controller: bool = False,
                follow: bool = True,
                tail: Optional[int] = None) -> Tuple[str, int]:
    """Stream logs by job id or job name.

    Returns:
        A tuple containing the log message and the exit code based on success
        or failure of the job. 0 if success, 100 if the job failed.
        See exceptions.JobExitCode for possible exit codes.
    """
    if job_id is None and job_name is None:
        job_id = managed_job_state.get_latest_job_id()
        if job_id is None:
            return 'No managed job found.', exceptions.JobExitCode.NOT_FOUND

    if controller:
        if job_id is None:
            assert job_name is not None
            managed_jobs = managed_job_state.get_managed_jobs()
            # We manually filter the jobs by name, instead of using
            # get_nonterminal_job_ids_by_name, as with `controller=True`, we
            # should be able to show the logs for jobs in terminal states.
            managed_job_ids: Set[int] = {
                job['job_id']
                for job in managed_jobs
                if job['job_name'] == job_name
            }
            if not managed_job_ids:
                return (f'No managed job found with name {job_name!r}.',
                        exceptions.JobExitCode.NOT_FOUND)
            if len(managed_job_ids) > 1:
                job_ids_str = ', '.join(
                    str(job_id) for job_id in managed_job_ids)
                with ux_utils.print_exception_no_traceback():
                    raise ValueError(
                        f'Multiple managed jobs found with name {job_name!r} '
                        f'(Job IDs: {job_ids_str}). Please specify the job_id '
                        'instead.')
            job_id = managed_job_ids.pop()
        assert job_id is not None, (job_id, job_name)

        controller_log_path = os.path.join(
            os.path.expanduser(managed_job_constants.JOBS_CONTROLLER_LOGS_DIR),
            f'{job_id}.log')
        job_status = None

        # Wait for the log file to be written
        while not os.path.exists(controller_log_path):
            if not follow:
                # Assume that the log file hasn't been written yet. Since we
                # aren't following, just return.
                return '', exceptions.JobExitCode.SUCCEEDED

            job_status = managed_job_state.get_status(job_id)
            if job_status is None:
                with ux_utils.print_exception_no_traceback():
                    raise ValueError(f'Job {job_id} not found.')
            if job_status.is_terminal():
                # Don't keep waiting. If the log file is not created by this
                # point, it never will be. This job may have been submitted
                # using an old version that did not create the log file, so this
                # is not considered an exceptional case.
                return '', exceptions.JobExitCode.from_managed_job_status(
                    job_status)

            time.sleep(log_lib.SKY_LOG_WAITING_GAP_SECONDS)

        # This code is based on log_lib.tail_logs. We can't use that code
        # exactly because state works differently between managed jobs and
        # normal jobs.
        with open(controller_log_path, 'r', newline='', encoding='utf-8') as f:
            # Note: we do not need to care about start_stream_at here, since
            # that should be in the job log printed above.
            read_from: Union[TextIO, Deque[str]] = f
            if tail is not None:
                assert tail > 0
                # Read only the last 'tail' lines efficiently using deque
                read_from = collections.deque(f, maxlen=tail)
            for line in read_from:
                print(line, end='')
            # Flush.
            print(end='', flush=True)

            if follow:
                while True:
                    # Print all new lines, if there are any.
                    line = f.readline()
                    while line is not None and line != '':
                        print(line, end='')
                        line = f.readline()

                    # Flush.
                    print(end='', flush=True)

                    # Check if the job if finished.
                    # TODO(cooperc): The controller can still be
                    # cleaning up if job is in a terminal status
                    # (e.g. SUCCEEDED). We want to follow those logs
                    # too. Use DONE instead?
                    job_status = managed_job_state.get_status(job_id)
                    assert job_status is not None, (job_id, job_name)
                    if job_status.is_terminal():
                        break

                    time.sleep(log_lib.SKY_LOG_TAILING_GAP_SECONDS)

                # Wait for final logs to be written.
                time.sleep(1 + log_lib.SKY_LOG_TAILING_GAP_SECONDS)

            # Print any remaining logs including incomplete line.
            print(f.read(), end='', flush=True)

        if follow:
            return ux_utils.finishing_message(
                f'Job finished (status: {job_status}).'
            ), exceptions.JobExitCode.from_managed_job_status(job_status)

        return '', exceptions.JobExitCode.SUCCEEDED

    if job_id is None:
        assert job_name is not None
        job_ids = managed_job_state.get_nonterminal_job_ids_by_name(job_name)
        if not job_ids:
            return (f'No running managed job found with name {job_name!r}.',
                    exceptions.JobExitCode.NOT_FOUND)
        if len(job_ids) > 1:
            raise ValueError(
                f'Multiple running jobs found with name {job_name!r}.')
        job_id = job_ids[0]

    return stream_logs_by_id(job_id, follow, tail)


def dump_managed_job_queue() -> str:
    # Make sure to get all jobs - some logic below (e.g. high priority job
    # detection) requires a full view of the jobs table.
    jobs = managed_job_state.get_managed_jobs()

    # Figure out what the highest priority blocking job is. We need to know in
    # order to determine if other jobs are blocked by a higher priority job, or
    # just by the limited controller resources.
    highest_blocking_priority = constants.MIN_PRIORITY
    for job in jobs:
        if job['schedule_state'] not in (
                # LAUNCHING and ALIVE_BACKOFF jobs will block other jobs with
                # lower priority.
                managed_job_state.ManagedJobScheduleState.LAUNCHING,
                managed_job_state.ManagedJobScheduleState.ALIVE_BACKOFF,
                # It's possible for a WAITING/ALIVE_WAITING job to be ready to
                # launch, but the scheduler just hasn't run yet.
                managed_job_state.ManagedJobScheduleState.WAITING,
                managed_job_state.ManagedJobScheduleState.ALIVE_WAITING,
        ):
            # This job will not block others.
            continue

        priority = job.get('priority')
        if priority is not None and priority > highest_blocking_priority:
            highest_blocking_priority = priority

    for job in jobs:
        end_at = job['end_at']
        if end_at is None:
            end_at = time.time()

        job_submitted_at = job['last_recovered_at'] - job['job_duration']
        if job['status'] == managed_job_state.ManagedJobStatus.RECOVERING:
            # When job is recovering, the duration is exact job['job_duration']
            job_duration = job['job_duration']
        elif job_submitted_at > 0:
            job_duration = end_at - job_submitted_at
        else:
            # When job_start_at <= 0, that means the last_recovered_at is not
            # set yet, i.e. the job is not started.
            job_duration = 0
        job['job_duration'] = job_duration
        job['status'] = job['status'].value
        job['schedule_state'] = job['schedule_state'].value

        cluster_name = generate_managed_job_cluster_name(
            job['task_name'], job['job_id'])
        handle = global_user_state.get_handle_from_cluster_name(cluster_name)
        if isinstance(handle, backends.CloudVmRayResourceHandle):
            resources_str = resources_utils.get_readable_resources_repr(
                handle, simplify=True)
            resources_str_full = resources_utils.get_readable_resources_repr(
                handle, simplify=False)
            job['cluster_resources'] = resources_str
            job['cluster_resources_full'] = resources_str_full
            job['cloud'] = str(handle.launched_resources.cloud)
            job['region'] = handle.launched_resources.region
            job['zone'] = handle.launched_resources.zone
        else:
            # FIXME(zongheng): display the last cached values for these.
            job['cluster_resources'] = '-'
            job['cluster_resources_full'] = '-'
            job['cloud'] = '-'
            job['region'] = '-'
            job['zone'] = '-'

        # Add details about schedule state / backoff.
        state_details = None
        if job['schedule_state'] == 'ALIVE_BACKOFF':
            state_details = 'In backoff, waiting for resources'
        elif job['schedule_state'] in ('WAITING', 'ALIVE_WAITING'):
            priority = job.get('priority')
            if (priority is not None and priority < highest_blocking_priority):
                # Job is lower priority than some other blocking job.
                state_details = 'Waiting for higher priority jobs to launch'
            else:
                state_details = 'Waiting for other jobs to launch'

        if state_details and job['failure_reason']:
            job['details'] = f'{state_details} - {job["failure_reason"]}'
        elif state_details:
            job['details'] = state_details
        elif job['failure_reason']:
            job['details'] = f'Failure: {job["failure_reason"]}'
        else:
            job['details'] = None

    return message_utils.encode_payload(jobs)


def load_managed_job_queue(payload: str) -> List[Dict[str, Any]]:
    """Load job queue from json string."""
    jobs = message_utils.decode_payload(payload)
    for job in jobs:
        job['status'] = managed_job_state.ManagedJobStatus(job['status'])
        if 'user_hash' in job and job['user_hash'] is not None:
            # Skip jobs that do not have user_hash info.
            # TODO(cooperc): Remove check before 0.12.0.
            user = global_user_state.get_user(job['user_hash'])
            job['user_name'] = user.name if user is not None else None
    return jobs


def _get_job_status_from_tasks(
    job_tasks: List[Dict[str, Any]]
) -> Tuple[managed_job_state.ManagedJobStatus, int]:
    """Get the current task status and the current task id for a job."""
    managed_task_status = managed_job_state.ManagedJobStatus.SUCCEEDED
    current_task_id = 0
    for task in job_tasks:
        managed_task_status = task['status']
        current_task_id = task['task_id']

        # Use the first non-succeeded status.
        if managed_task_status != managed_job_state.ManagedJobStatus.SUCCEEDED:
            # TODO(zhwu): we should not blindly use the first non-
            # succeeded as the status could be changed to PENDING
            # when going from one task to the next one, which can be
            # confusing.
            break
    return managed_task_status, current_task_id


@typing.overload
def format_job_table(tasks: List[Dict[str, Any]],
                     show_all: bool,
                     show_user: bool,
                     return_rows: Literal[False] = False,
                     max_jobs: Optional[int] = None) -> str:
    ...


@typing.overload
def format_job_table(tasks: List[Dict[str, Any]],
                     show_all: bool,
                     show_user: bool,
                     return_rows: Literal[True],
                     max_jobs: Optional[int] = None) -> List[List[str]]:
    ...


def format_job_table(
        tasks: List[Dict[str, Any]],
        show_all: bool,
        show_user: bool,
        return_rows: bool = False,
        max_jobs: Optional[int] = None) -> Union[str, List[List[str]]]:
    """Returns managed jobs as a formatted string.

    Args:
        jobs: A list of managed jobs.
        show_all: Whether to show all columns.
        max_jobs: The maximum number of jobs to show in the table.
        return_rows: If True, return the rows as a list of strings instead of
          all rows concatenated into a single string.

    Returns: A formatted string of managed jobs, if not `return_rows`; otherwise
      a list of "rows" (each of which is a list of str).
    """
    jobs = collections.defaultdict(list)
    # Check if the tasks have user information from kubernetes.
    # This is only used for sky status --kubernetes.
    tasks_have_k8s_user = any([task.get('user') for task in tasks])
    if max_jobs and tasks_have_k8s_user:
        raise ValueError('max_jobs is not supported when tasks have user info.')

    def get_hash(task):
        if tasks_have_k8s_user:
            return (task['user'], task['job_id'])
        return task['job_id']

    for task in tasks:
        # The tasks within the same job_id are already sorted
        # by the task_id.
        jobs[get_hash(task)].append(task)

    status_counts: Dict[str, int] = collections.defaultdict(int)
    workspaces = set()
    for job_tasks in jobs.values():
        managed_job_status = _get_job_status_from_tasks(job_tasks)[0]
        if not managed_job_status.is_terminal():
            status_counts[managed_job_status.value] += 1
        workspaces.add(job_tasks[0].get('workspace',
                                        constants.SKYPILOT_DEFAULT_WORKSPACE))

    show_workspace = len(workspaces) > 1 or show_all

    user_cols: List[str] = []
    if show_user:
        user_cols = ['USER']
        if show_all:
            user_cols.append('USER_ID')

    columns = [
        'ID',
        'TASK',
        *(['WORKSPACE'] if show_workspace else []),
        'NAME',
        *user_cols,
        'REQUESTED',
        'SUBMITTED',
        'TOT. DURATION',
        'JOB DURATION',
        '#RECOVERIES',
        'STATUS',
    ]
    if show_all:
        # TODO: move SCHED. STATE to a separate flag (e.g. --debug)
        columns += [
            'STARTED',
            'INFRA',
            'RESOURCES',
            'SCHED. STATE',
            'DETAILS',
            'GIT_COMMIT',
        ]
    if tasks_have_k8s_user:
        columns.insert(0, 'USER')
    job_table = log_utils.create_table(columns)

    status_counts: Dict[str, int] = collections.defaultdict(int)
    for task in tasks:
        if not task['status'].is_terminal():
            status_counts[task['status'].value] += 1

    all_tasks = tasks
    if max_jobs is not None:
        all_tasks = tasks[:max_jobs]
    jobs = collections.defaultdict(list)
    for task in all_tasks:
        # The tasks within the same job_id are already sorted
        # by the task_id.
        jobs[get_hash(task)].append(task)

    def generate_details(details: Optional[str],
                         failure_reason: Optional[str]) -> str:
        if details is not None:
            return details
        if failure_reason is not None:
            return f'Failure: {failure_reason}'
        return '-'

    def get_user_column_values(task: Dict[str, Any]) -> List[str]:
        user_values: List[str] = []
        if show_user:
            user_name = '-'  # default value

            task_user_name = task.get('user_name', None)
            task_user_hash = task.get('user_hash', None)
            if task_user_name is not None:
                user_name = task_user_name
            elif task_user_hash is not None:
                # Fallback to the user hash if we are somehow missing the name.
                user_name = task_user_hash

            user_values = [user_name]

            if show_all:
                user_values.append(
                    task_user_hash if task_user_hash is not None else '-')

        return user_values

    for job_hash, job_tasks in jobs.items():
        if show_all:
            schedule_state = job_tasks[0]['schedule_state']
        workspace = job_tasks[0].get('workspace',
                                     constants.SKYPILOT_DEFAULT_WORKSPACE)

        if len(job_tasks) > 1:
            # Aggregate the tasks into a new row in the table.
            job_name = job_tasks[0]['job_name']
            job_duration = 0
            submitted_at = None
            end_at: Optional[int] = 0
            recovery_cnt = 0
            managed_job_status, current_task_id = _get_job_status_from_tasks(
                job_tasks)
            for task in job_tasks:
                job_duration += task['job_duration']
                if task['submitted_at'] is not None:
                    if (submitted_at is None or
                            submitted_at > task['submitted_at']):
                        submitted_at = task['submitted_at']
                if task['end_at'] is not None:
                    if end_at is not None and end_at < task['end_at']:
                        end_at = task['end_at']
                else:
                    end_at = None
                recovery_cnt += task['recovery_count']

            job_duration = log_utils.readable_time_duration(0,
                                                            job_duration,
                                                            absolute=True)
            submitted = log_utils.readable_time_duration(submitted_at)
            total_duration = log_utils.readable_time_duration(submitted_at,
                                                              end_at,
                                                              absolute=True)

            status_str = managed_job_status.colored_str()
            if not managed_job_status.is_terminal():
                status_str += f' (task: {current_task_id})'

            user_values = get_user_column_values(job_tasks[0])

            job_id = job_hash[1] if tasks_have_k8s_user else job_hash
            job_values = [
                job_id,
                '',
                *([''] if show_workspace else []),
                job_name,
                *user_values,
                '-',
                submitted,
                total_duration,
                job_duration,
                recovery_cnt,
                status_str,
            ]
            if show_all:
                details = job_tasks[current_task_id].get('details')
                failure_reason = job_tasks[current_task_id]['failure_reason']
                job_values.extend([
                    '-',
                    '-',
                    '-',
                    job_tasks[0]['schedule_state'],
                    generate_details(details, failure_reason),
                    job_tasks[0].get('metadata', {}).get('git_commit', '-'),
                ])
            if tasks_have_k8s_user:
                job_values.insert(0, job_tasks[0].get('user', '-'))
            job_table.add_row(job_values)

        for task in job_tasks:
            # The job['job_duration'] is already calculated in
            # dump_managed_job_queue().
            job_duration = log_utils.readable_time_duration(
                0, task['job_duration'], absolute=True)
            submitted = log_utils.readable_time_duration(task['submitted_at'])
            user_values = get_user_column_values(task)
            task_workspace = '-' if len(job_tasks) > 1 else workspace
            values = [
                task['job_id'] if len(job_tasks) == 1 else ' \u21B3',
                task['task_id'] if len(job_tasks) > 1 else '-',
                *([task_workspace] if show_workspace else []),
                task['task_name'],
                *user_values,
                task['resources'],
                # SUBMITTED
                submitted if submitted != '-' else submitted,
                # TOT. DURATION
                log_utils.readable_time_duration(task['submitted_at'],
                                                 task['end_at'],
                                                 absolute=True),
                job_duration,
                task['recovery_count'],
                task['status'].colored_str(),
            ]
            if show_all:
                # schedule_state is only set at the job level, so if we have
                # more than one task, only display on the aggregated row.
                schedule_state = (task['schedule_state']
                                  if len(job_tasks) == 1 else '-')
                cloud = task.get('cloud')
                if cloud is None:
                    # Backward compatibility for old jobs controller without
                    # cloud info returned, we parse it from the cluster
                    # resources
                    # TODO(zhwu): remove this after 0.12.0
                    cloud = task['cluster_resources'].split('(')[0].split(
                        'x')[-1]
                    task['cluster_resources'] = task[
                        'cluster_resources'].replace(f'{cloud}(',
                                                     '(').replace('x ', 'x')
                region = task['region']
                zone = task.get('zone')
                if cloud == '-':
                    cloud = None
                if region == '-':
                    region = None
                if zone == '-':
                    zone = None

                infra = infra_utils.InfraInfo(cloud, region, zone)
                values.extend([
                    # STARTED
                    log_utils.readable_time_duration(task['start_at']),
                    infra.formatted_str(),
                    task['cluster_resources'],
                    schedule_state,
                    generate_details(task.get('details'),
                                     task['failure_reason']),
                ])

                values.append(task.get('metadata', {}).get('git_commit', '-'))
            if tasks_have_k8s_user:
                values.insert(0, task.get('user', '-'))
            job_table.add_row(values)

        if len(job_tasks) > 1:
            # Add a row to separate the aggregated job from the next job.
            job_table.add_row([''] * len(columns))
    status_str = ', '.join([
        f'{count} {status}' for status, count in sorted(status_counts.items())
    ])
    if status_str:
        status_str = f'In progress tasks: {status_str}'
    else:
        status_str = 'No in-progress managed jobs.'
    output = status_str
    if str(job_table):
        output += f'\n{job_table}'
    if return_rows:
        return job_table.rows
    return output


class ManagedJobCodeGen:
    """Code generator for managed job utility functions.

    Usage:

      >> codegen = ManagedJobCodeGen.show_jobs(...)
    """
    _PREFIX = textwrap.dedent("""\
        import sys
        from sky.jobs import utils
        from sky.jobs import state as managed_job_state
        from sky.jobs import constants as managed_job_constants

        managed_job_version = managed_job_constants.MANAGED_JOBS_VERSION
        """)

    @classmethod
    def get_job_table(cls) -> str:
        code = textwrap.dedent("""\
        job_table = utils.dump_managed_job_queue()
        print(job_table, flush=True)
        """)
        return cls._build(code)

    @classmethod
    def cancel_jobs_by_id(cls,
                          job_ids: Optional[List[int]],
                          all_users: bool = False) -> str:
        active_workspace = skypilot_config.get_active_workspace()
        code = textwrap.dedent(f"""\
        if managed_job_version < 2:
            # For backward compatibility, since all_users is not supported
            # before #4787.
            # TODO(cooperc): Remove compatibility before 0.12.0
            msg = utils.cancel_jobs_by_id({job_ids})
        elif managed_job_version < 4:
            # For backward compatibility, since current_workspace is not
            # supported before #5660. Don't check the workspace.
            # TODO(zhwu): Remove compatibility before 0.12.0
            msg = utils.cancel_jobs_by_id({job_ids}, all_users={all_users})
        else:
            msg = utils.cancel_jobs_by_id({job_ids}, all_users={all_users},
                            current_workspace={active_workspace!r})
        print(msg, end="", flush=True)
        """)
        return cls._build(code)

    @classmethod
    def cancel_job_by_name(cls, job_name: str) -> str:
        active_workspace = skypilot_config.get_active_workspace()
        code = textwrap.dedent(f"""\
        if managed_job_version < 4:
            # For backward compatibility, since current_workspace is not
            # supported before #5660. Don't check the workspace.
            # TODO(zhwu): Remove compatibility before 0.12.0
            msg = utils.cancel_job_by_name({job_name!r})
        else:
            msg = utils.cancel_job_by_name({job_name!r}, {active_workspace!r})
        print(msg, end="", flush=True)
        """)
        return cls._build(code)

    @classmethod
    def get_version_and_job_table(cls) -> str:
        """Generate code to get controller version and raw job table."""
        code = textwrap.dedent("""\
        from sky.skylet import constants as controller_constants

        # Get controller version
        controller_version = controller_constants.SKYLET_VERSION
        print(f"controller_version:{controller_version}", flush=True)

        # Get and print raw job table (load_managed_job_queue can parse this directly)
        job_table = utils.dump_managed_job_queue()
        print(job_table, flush=True)
        """)
        return cls._build(code)

    @classmethod
    def get_all_job_ids_by_name(cls, job_name: Optional[str]) -> str:
        code = textwrap.dedent(f"""\
        from sky.utils import message_utils
        job_id = managed_job_state.get_all_job_ids_by_name({job_name!r})
        print(message_utils.encode_payload(job_id), end="", flush=True)
        """)
        return cls._build(code)

    @classmethod
    def stream_logs(cls,
                    job_name: Optional[str],
                    job_id: Optional[int],
                    follow: bool = True,
                    controller: bool = False,
                    tail: Optional[int] = None) -> str:
        code = textwrap.dedent(f"""\
        if managed_job_version < 6:
            # Versions before 5 did not support tail parameter
            result = utils.stream_logs(job_id={job_id!r}, job_name={job_name!r},
                                    follow={follow}, controller={controller})
        else:
            result = utils.stream_logs(job_id={job_id!r}, job_name={job_name!r},
                                    follow={follow}, controller={controller}, tail={tail!r})
        if managed_job_version < 3:
            # Versions 2 and older did not return a retcode, so we just print
            # the result.
            # TODO: Remove compatibility before 0.12.0
            print(result, flush=True)
        else:
            msg, retcode = result
            print(msg, flush=True)
            sys.exit(retcode)
        """)
        return cls._build(code)

    @classmethod
    def set_pending(cls, job_id: int, managed_job_dag: 'dag_lib.Dag',
                    workspace: str, entrypoint: str) -> str:
        dag_name = managed_job_dag.name
        # Add the managed job to queue table.
        code = textwrap.dedent(f"""\
            set_job_info_kwargs = {{'workspace': {workspace!r}}}
            if managed_job_version < 4:
                set_job_info_kwargs = {{}}
            if managed_job_version >= 5:
                set_job_info_kwargs['entrypoint'] = {entrypoint!r}
            managed_job_state.set_job_info(
                {job_id}, {dag_name!r}, **set_job_info_kwargs)
            """)
        for task_id, task in enumerate(managed_job_dag.tasks):
            resources_str = backend_utils.get_task_resources_str(
                task, is_managed_job=True)
            code += textwrap.dedent(f"""\
                if managed_job_version < 7:
                    managed_job_state.set_pending({job_id}, {task_id},
                                    {task.name!r}, {resources_str!r})
                else:
                    managed_job_state.set_pending({job_id}, {task_id},
                                    {task.name!r}, {resources_str!r},
                                    {task.metadata_json!r})
                """)
        return cls._build(code)

    @classmethod
    def _build(cls, code: str) -> str:
        generated_code = cls._PREFIX + '\n' + code
        # Use the local user id to make sure the operation goes to the correct
        # user.
        return (
            f'export {constants.USER_ID_ENV_VAR}='
            f'"{common_utils.get_user_hash()}"; '
            f'{constants.SKY_PYTHON_CMD} -u -c {shlex.quote(generated_code)}')


async def to_thread(func, /, *args, **kwargs):
    """This is an identical copy of asyncio.to_thread, however,
    asyncio.to_thread was added in python 3.9, so we use this for compatibility
    for 3.7 and 3.8.

    For full documentation, see:
    https://docs.python.org/3/library/asyncio-task.html#asyncio.to_thread
    """
    loop = events.get_running_loop()
    ctx = contextvars.copy_context()
    func_call = functools.partial(ctx.run, func, *args, **kwargs)
    return await loop.run_in_executor(None, func_call)<|MERGE_RESOLUTION|>--- conflicted
+++ resolved
@@ -259,7 +259,6 @@
     assert isinstance(handle, backends.CloudVmRayResourceHandle), handle
     for i in range(_JOB_STATUS_FETCH_MAX_RETRIES):
         try:
-<<<<<<< HEAD
             job_logger.info('=== Checking the job status... ===')
             statuses = backend.get_job_status(handle, stream_logs=False)
             status = list(statuses.values())[0]
@@ -268,39 +267,20 @@
             else:
                 job_logger.info(f'Job status: {status}')
             job_logger.info('=' * 34)
-=======
-            logger.info('=== Checking the job status... ===')
-            statuses = backend.get_job_status(handle, stream_logs=False)
-            status = list(statuses.values())[0]
-            if status is None:
-                logger.info('No job found.')
-            else:
-                logger.info(f'Job status: {status}')
-            logger.info('=' * 34)
->>>>>>> de7ffbe5
             return status
         except exceptions.CommandError as e:
             # Retry on k8s transient network errors. This is useful when using
             # coreweave which may have transient network issue sometimes.
             if (e.detailed_reason is not None and
                     _JOB_K8S_TRANSIENT_NW_MSG in e.detailed_reason):
-<<<<<<< HEAD
                 job_logger.info('Failed to connect to the cluster. Retrying '
-                            f'({i + 1}/{_JOB_STATUS_FETCH_MAX_RETRIES})...')
+                                f'({i + 1}/{_JOB_STATUS_FETCH_MAX_RETRIES})...')
                 job_logger.info('=' * 34)
                 time.sleep(1)
             else:
-                job_logger.info(f'Failed to get job status: {e.detailed_reason}')
+                job_logger.info(
+                    f'Failed to get job status: {e.detailed_reason}')
                 job_logger.info('=' * 34)
-=======
-                logger.info('Failed to connect to the cluster. Retrying '
-                            f'({i + 1}/{_JOB_STATUS_FETCH_MAX_RETRIES})...')
-                logger.info('=' * 34)
-                time.sleep(1)
-            else:
-                logger.info(f'Failed to get job status: {e.detailed_reason}')
-                logger.info('=' * 34)
->>>>>>> de7ffbe5
                 return None
     return None
 
