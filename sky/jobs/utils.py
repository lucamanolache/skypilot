--- conflicted
+++ resolved
@@ -35,10 +35,6 @@
 from sky.jobs import constants as managed_job_constants
 from sky.jobs import scheduler
 from sky.jobs import state as managed_job_state
-<<<<<<< HEAD
-from sky.serve import serve_utils
-=======
->>>>>>> f00d8b5d
 from sky.skylet import constants
 from sky.skylet import job_lib
 from sky.skylet import log_lib
@@ -143,15 +139,6 @@
 def _validate_consolidation_mode_config(
         current_is_consolidation_mode: bool) -> None:
     """Validate the consolidation mode config."""
-<<<<<<< HEAD
-    # if (current_is_consolidation_mode and
-    #         not env_options.Options.IS_DEVELOPER.get() and
-    #         server_common.is_api_server_local()):
-    #     with ux_utils.print_exception_no_traceback():
-    #         raise exceptions.NotSupportedError(
-    #             'Consolidation mode is not supported when running locally.')
-=======
->>>>>>> f00d8b5d
     # Check whether the consolidation mode config is changed.
     if current_is_consolidation_mode:
         controller_cn = (
@@ -250,12 +237,8 @@
 
 
 def get_job_status(backend: 'backends.CloudVmRayBackend', cluster_name: str,
-<<<<<<< HEAD
                    job_id: Optional[int],
                    job_logger: logging.Logger) -> Optional['job_lib.JobStatus']:
-=======
-                   job_id: Optional[int]) -> Optional['job_lib.JobStatus']:
->>>>>>> f00d8b5d
     """Check the status of the job running on a managed job cluster.
 
     It can be None, INIT, RUNNING, SUCCEEDED, FAILED, FAILED_DRIVER,
@@ -271,11 +254,7 @@
     job_ids = None if job_id is None else [job_id]
     for i in range(_JOB_STATUS_FETCH_MAX_RETRIES):
         try:
-<<<<<<< HEAD
             job_logger.info('=== Checking the job status... ===')
-=======
-            logger.info('=== Checking the job status... ===')
->>>>>>> f00d8b5d
             statuses = backend.get_job_status(handle,
                                               job_ids=job_ids,
                                               stream_logs=False)
@@ -365,11 +344,6 @@
                 try:
                     if pool is None:
                         terminate_cluster(cluster_name)
-<<<<<<< HEAD
-                    else:
-                        serve_utils.release_cluster_name(pool, cluster_name)
-=======
->>>>>>> f00d8b5d
                 except Exception as e:  # pylint: disable=broad-except
                     error_msg = (
                         f'Failed to terminate cluster {cluster_name}: '
@@ -1385,11 +1359,6 @@
         '#RECOVERIES',
         'STATUS',
         'WORKER_POOL',
-<<<<<<< HEAD
-        'WORKER_CLUSTER',
-        'WORKER_JOB_ID',
-=======
->>>>>>> f00d8b5d
     ]
     if show_all:
         # TODO: move SCHED. STATE to a separate flag (e.g. --debug)
@@ -1506,11 +1475,6 @@
                 recovery_cnt,
                 status_str,
                 job_tasks[0].get('pool', '-'),
-<<<<<<< HEAD
-                '-',
-                '-',
-=======
->>>>>>> f00d8b5d
             ]
             if show_all:
                 details = job_tasks[current_task_id].get('details')
@@ -1554,11 +1518,6 @@
                 task['recovery_count'],
                 task['status'].colored_str(),
                 task.get('pool', '-'),
-<<<<<<< HEAD
-                task.get('current_cluster_name', '-'),
-                task.get('job_id_on_pm', '-'),
-=======
->>>>>>> f00d8b5d
             ]
             if show_all:
                 # schedule_state is only set at the job level, so if we have
