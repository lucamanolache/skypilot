"""User interfaces with managed jobs.

NOTE: whenever an API change is made in this file, we need to bump the
jobs.constants.MANAGED_JOBS_VERSION and handle the API change in the
ManagedJobCodeGen.
"""
import collections
import datetime
import enum
import os
import pathlib
import shlex
import textwrap
import time
import traceback
import typing
from typing import Any, Deque, Dict, List, Optional, Set, TextIO, Tuple, Union

import colorama
import filelock
from typing_extensions import Literal

from sky import backends
from sky import exceptions
from sky import global_user_state
from sky import sky_logging
from sky import skypilot_config
from sky.adaptors import common as adaptors_common
from sky.backends import backend_utils
from sky.jobs import constants as managed_job_constants
from sky.jobs import scheduler
from sky.jobs import state as managed_job_state
from sky.serve import serve_utils
from sky.server import common as server_common
from sky.skylet import constants
from sky.skylet import job_lib
from sky.skylet import log_lib
from sky.usage import usage_lib
from sky.utils import annotations
from sky.utils import command_runner
from sky.utils import common_utils
from sky.utils import controller_utils
from sky.utils import env_options
from sky.utils import infra_utils
from sky.utils import log_utils
from sky.utils import message_utils
from sky.utils import resources_utils
from sky.utils import rich_utils
from sky.utils import subprocess_utils
from sky.utils import ux_utils

if typing.TYPE_CHECKING:
    import psutil

    import sky
    from sky import dag as dag_lib
else:
    psutil = adaptors_common.LazyImport('psutil')

logger = sky_logging.init_logger(__name__)

SIGNAL_FILE_PREFIX = '/tmp/sky_jobs_controller_signal_{}'
# Controller checks its job's status every this many seconds.
JOB_STATUS_CHECK_GAP_SECONDS = 20

# Controller checks if its job has started every this many seconds.
JOB_STARTED_STATUS_CHECK_GAP_SECONDS = 5

_LOG_STREAM_CHECK_CONTROLLER_GAP_SECONDS = 5

_JOB_STATUS_FETCH_MAX_RETRIES = 3
_JOB_K8S_TRANSIENT_NW_MSG = 'Unable to connect to the server: dial tcp'

_JOB_WAITING_STATUS_MESSAGE = ux_utils.spinner_message(
    'Waiting for task to start[/]'
    '{status_str}. It may take a few minutes.\n'
    '  [dim]View controller logs: sky jobs logs --controller {job_id}')
_JOB_CANCELLED_MESSAGE = (
    ux_utils.spinner_message('Waiting for task status to be updated.') +
    ' It may take a minute.')

# The maximum time to wait for the managed job status to transition to terminal
# state, after the job finished. This is a safeguard to avoid the case where
# the managed job status fails to be updated and keep the `sky jobs logs`
# blocking for a long time. This should be significantly longer than the
# JOB_STATUS_CHECK_GAP_SECONDS to avoid timing out before the controller can
# update the state.
_FINAL_JOB_STATUS_WAIT_TIMEOUT_SECONDS = 40


class UserSignal(enum.Enum):
    """The signal to be sent to the user."""
    CANCEL = 'CANCEL'
    # NOTE: We can have more communication signals here if needed
    # in the future.


# ====== internal functions ======
def terminate_cluster(cluster_name: str, max_retry: int = 6) -> None:
    """Terminate the cluster."""
    from sky import core  # pylint: disable=import-outside-toplevel
    retry_cnt = 0
    # In some cases, e.g. botocore.exceptions.NoCredentialsError due to AWS
    # metadata service throttling, the failed sky.down attempt can take 10-11
    # seconds. In this case, we need the backoff to significantly reduce the
    # rate of requests - that is, significantly increase the time between
    # requests. We set the initial backoff to 15 seconds, so that once it grows
    # exponentially it will quickly dominate the 10-11 seconds that we already
    # see between requests. We set the max backoff very high, since it's
    # generally much more important to eventually succeed than to fail fast.
    backoff = common_utils.Backoff(
        initial_backoff=15,
        # 1.6 ** 5 = 10.48576 < 20, so we won't hit this with default max_retry
        max_backoff_factor=20)
    while True:
        try:
            usage_lib.messages.usage.set_internal()
            core.down(cluster_name)
            return
        except exceptions.ClusterDoesNotExist:
            # The cluster is already down.
            logger.debug(f'The cluster {cluster_name} is already down.')
            return
        except Exception as e:  # pylint: disable=broad-except
            retry_cnt += 1
            if retry_cnt >= max_retry:
                raise RuntimeError(
                    f'Failed to terminate the cluster {cluster_name}.') from e
            logger.error(
                f'Failed to terminate the cluster {cluster_name}. Retrying.'
                f'Details: {common_utils.format_exception(e)}')
            with ux_utils.enable_traceback():
                logger.error(f'  Traceback: {traceback.format_exc()}')
            time.sleep(backoff.current_backoff())


def _validate_consolidation_mode_config(
        current_is_consolidation_mode: bool) -> None:
    """Validate the consolidation mode config."""
    if (current_is_consolidation_mode and
            not env_options.Options.IS_DEVELOPER.get() and
            server_common.is_api_server_local()):
        with ux_utils.print_exception_no_traceback():
            raise exceptions.NotSupportedError(
                'Consolidation mode is not supported when running locally.')
    # Check whether the consolidation mode config is changed.
    if current_is_consolidation_mode:
        controller_cn = (
            controller_utils.Controllers.JOBS_CONTROLLER.value.cluster_name)
        if global_user_state.get_cluster_from_name(controller_cn) is not None:
            with ux_utils.print_exception_no_traceback():
                raise exceptions.InconsistentConsolidationModeError(
                    f'{colorama.Fore.RED}Consolidation mode is '
                    f'enabled, but the controller cluster '
                    f'{controller_cn} is still running. Please '
                    'terminate the controller cluster first.'
                    f'{colorama.Style.RESET_ALL}')
    else:
        all_jobs = managed_job_state.get_managed_jobs()
        if all_jobs:
            nonterminal_jobs = (
                managed_job_state.get_nonterminal_job_ids_by_name(
                    None, all_users=True))
            if nonterminal_jobs:
                with ux_utils.print_exception_no_traceback():
                    raise exceptions.InconsistentConsolidationModeError(
                        f'{colorama.Fore.RED}Consolidation mode '
                        'is disabled, but there are still '
                        f'{len(nonterminal_jobs)} managed jobs '
                        'running. Please terminate those jobs '
                        f'first.{colorama.Style.RESET_ALL}')
            else:
                logger.warning(
                    f'{colorama.Fore.YELLOW}Consolidation mode is disabled, '
                    f'but there are {len(all_jobs)} jobs from previous '
                    'consolidation mode. Reset the `jobs.controller.'
                    'consolidation_mode` to `true` and run `sky jobs queue` '
                    'to see those jobs. Switching to normal mode will '
                    f'lose the job history.{colorama.Style.RESET_ALL}')


# Whether to use consolidation mode or not. When this is enabled, the managed
# jobs controller will not be running on a separate cluster, but locally on the
# API Server. Under the hood, we submit the job monitoring logic as processes
# directly in the API Server.
# Use LRU Cache so that the check is only done once.
@annotations.lru_cache(scope='request', maxsize=1)
def is_consolidation_mode() -> bool:
    consolidation_mode = skypilot_config.get_nested(
        ('jobs', 'controller', 'consolidation_mode'), default_value=False)
    _validate_consolidation_mode_config(consolidation_mode)
    return consolidation_mode


def ha_recovery_for_consolidation_mode():
    """Recovery logic for HA mode."""
    # No setup recovery is needed in consolidation mode, as the API server
    # already has all runtime installed. Directly start jobs recovery here.
    # Refers to sky/templates/kubernetes-ray.yml.j2 for more details.
    runner = command_runner.LocalProcessCommandRunner()
    with open(constants.HA_PERSISTENT_RECOVERY_LOG_PATH, 'w',
              encoding='utf-8') as f:
        start = time.time()
        f.write(f'Starting HA recovery at {datetime.datetime.now()}\n')
        for job in managed_job_state.get_managed_jobs():
            job_id = job['job_id']
            controller_pid = job['controller_pid']

            # In consolidation mode, it is possible that only the API server
            # process is restarted, and the controller process is not. In such
            # case, we don't need to do anything and the controller process will
            # just keep running.
            if controller_pid is not None:
                try:
                    if _controller_process_alive(controller_pid, job_id):
                        f.write(f'Controller pid {controller_pid} for '
                                f'job {job_id} is still running. '
                                'Skipping recovery.\n')
                        continue
                except Exception:  # pylint: disable=broad-except
                    # _controller_process_alive may raise if psutil fails; we
                    # should not crash the recovery logic because of this.
                    f.write('Error checking controller pid '
                            f'{controller_pid} for job {job_id}\n')

            if job['schedule_state'] not in [
                    managed_job_state.ManagedJobScheduleState.DONE,
                    managed_job_state.ManagedJobScheduleState.WAITING
            ]:
                script = managed_job_state.get_ha_recovery_script(job_id)
                if script is None:
                    f.write(f'Job {job_id}\'s recovery script does not exist. '
                            'Skipping recovery. Job schedule state: '
                            f'{job["schedule_state"]}\n')
                    continue
                runner.run(script)
                f.write(f'Job {job_id} completed recovery at '
                        f'{datetime.datetime.now()}\n')
        f.write(f'HA recovery completed at {datetime.datetime.now()}\n')
        f.write(f'Total recovery time: {time.time() - start} seconds\n')


def get_job_status(backend: 'backends.CloudVmRayBackend', cluster_name: str,
                   job_id: Optional[int]) -> Optional['job_lib.JobStatus']:
    """Check the status of the job running on a managed job cluster.

    It can be None, INIT, RUNNING, SUCCEEDED, FAILED, FAILED_DRIVER,
    FAILED_SETUP or CANCELLED.
    """
    handle = global_user_state.get_handle_from_cluster_name(cluster_name)
    if handle is None:
        # This can happen if the cluster was preempted and background status
        # refresh already noticed and cleaned it up.
        logger.info(f'Cluster {cluster_name} not found.')
        return None
    assert isinstance(handle, backends.CloudVmRayResourceHandle), handle
<<<<<<< HEAD
    status = None
    job_ids = None if job_id is None else [job_id]
    try:
        logger.info('=== Checking the job status... ===')
        statuses = backend.get_job_status(handle,
                                          job_ids=job_ids,
                                          stream_logs=False)
        status = list(statuses.values())[0]
        if status is None:
            logger.info('No job found.')
        else:
            logger.info(f'Job status: {status}')
    except exceptions.CommandError:
        logger.info('Failed to connect to the cluster.')
    logger.info('=' * 34)
    return status
=======
    for i in range(_JOB_STATUS_FETCH_MAX_RETRIES):
        try:
            logger.info('=== Checking the job status... ===')
            statuses = backend.get_job_status(handle, stream_logs=False)
            status = list(statuses.values())[0]
            if status is None:
                logger.info('No job found.')
            else:
                logger.info(f'Job status: {status}')
            logger.info('=' * 34)
            return status
        except exceptions.CommandError as e:
            # Retry on k8s transient network errors. This is useful when using
            # coreweave which may have transient network issue sometimes.
            if (e.detailed_reason is not None and
                    _JOB_K8S_TRANSIENT_NW_MSG in e.detailed_reason):
                logger.info('Failed to connect to the cluster. Retrying '
                            f'({i + 1}/{_JOB_STATUS_FETCH_MAX_RETRIES})...')
                logger.info('=' * 34)
                time.sleep(1)
            else:
                logger.info(f'Failed to get job status: {e.detailed_reason}')
                logger.info('=' * 34)
                return None
    return None
>>>>>>> b0d89be3


def _controller_process_alive(pid: int, job_id: int) -> bool:
    """Check if the controller process is alive."""
    try:
        process = psutil.Process(pid)
        cmd_str = ' '.join(process.cmdline())
        return process.is_running() and f'--job-id {job_id}' in cmd_str
    except psutil.NoSuchProcess:
        return False


def update_managed_jobs_statuses(job_id: Optional[int] = None):
    """Update managed job status if the controller process failed abnormally.

    Check the status of the controller process. If it is not running, it must
    have exited abnormally, and we should set the job status to
    FAILED_CONTROLLER. `end_at` will be set to the current timestamp for the job
    when above happens, which could be not accurate based on the frequency this
    function is called.

    Note: we expect that job_id, if provided, refers to a nonterminal job or a
    job that has not completed its cleanup (schedule state not DONE).
    """
    # This signal file suggests that the controller is recovering from a
    # failure. See sky/templates/kubernetes-ray.yml.j2 for more details.
    # When restarting the controller processes, we don't want this event to
    # set the job status to FAILED_CONTROLLER.
    # TODO(tian): Change this to restart the controller process. For now we
    # disabled it when recovering because we want to avoid caveats of infinite
    # restart of last controller process that fully occupied the controller VM.
    if os.path.exists(
            os.path.expanduser(
                constants.PERSISTENT_RUN_RESTARTING_SIGNAL_FILE)):
        return

    def _cleanup_job_clusters(job_id: int) -> Optional[str]:
        """Clean up clusters for a job. Returns error message if any.

        This function should not throw any exception. If it fails, it will
        capture the error message, and log/return it.
        """
        error_msg = None
        tasks = managed_job_state.get_managed_jobs(job_id)
        for task in tasks:
            pool = task.get('pool', None)
            if pool is None:
                task_name = task['job_name']
                cluster_name = generate_managed_job_cluster_name(
                    task_name, job_id)
            else:
                cluster_name, _ = (
                    managed_job_state.get_pool_submit_info(job_id))
            handle = global_user_state.get_handle_from_cluster_name(
                cluster_name)
            if handle is not None:
                try:
                    if pool is None:
                        terminate_cluster(cluster_name)
                    else:
                        serve_utils.release_cluster_name(pool, cluster_name)
                except Exception as e:  # pylint: disable=broad-except
                    error_msg = (
                        f'Failed to terminate cluster {cluster_name}: '
                        f'{common_utils.format_exception(e, use_bracket=True)}')
                    logger.exception(error_msg, exc_info=e)
        return error_msg

    # For backwards compatible jobs
    # TODO(cooperc): Remove before 0.11.0.
    def _handle_legacy_job(job_id: int):
        controller_status = job_lib.get_status(job_id)
        if controller_status is None or controller_status.is_terminal():
            logger.error(f'Controller process for legacy job {job_id} is '
                         'in an unexpected state.')

            cleanup_error = _cleanup_job_clusters(job_id)
            if cleanup_error:
                # Unconditionally set the job to failed_controller if the
                # cleanup fails.
                managed_job_state.set_failed(
                    job_id,
                    task_id=None,
                    failure_type=managed_job_state.ManagedJobStatus.
                    FAILED_CONTROLLER,
                    failure_reason=
                    'Legacy controller process has exited abnormally, and '
                    f'cleanup failed: {cleanup_error}. For more details, run: '
                    f'sky jobs logs --controller {job_id}',
                    override_terminal=True)
                return

            # It's possible for the job to have transitioned to
            # another terminal state while between when we checked its
            # state and now. In that case, set_failed won't do
            # anything, which is fine.
            managed_job_state.set_failed(
                job_id,
                task_id=None,
                failure_type=managed_job_state.ManagedJobStatus.
                FAILED_CONTROLLER,
                failure_reason=(
                    'Legacy controller process has exited abnormally. For '
                    f'more details, run: sky jobs logs --controller {job_id}'))

    # Get jobs that need checking (non-terminal or not DONE)
    job_ids = managed_job_state.get_jobs_to_check_status(job_id)
    if not job_ids:
        # job_id is already terminal, or if job_id is None, there are no jobs
        # that need to be checked.
        return

    for job_id in job_ids:
        assert job_id is not None
        tasks = managed_job_state.get_managed_jobs(job_id)
        # Note: controller_pid and schedule_state are in the job_info table
        # which is joined to the spot table, so all tasks with the same job_id
        # will have the same value for these columns. This is what lets us just
        # take tasks[0]['controller_pid'] and tasks[0]['schedule_state'].
        schedule_state = tasks[0]['schedule_state']

        # Backwards compatibility: this job was submitted when ray was still
        # used for managing the parallelism of job controllers, before #4485.
        # TODO(cooperc): Remove before 0.11.0.
        if (schedule_state is
                managed_job_state.ManagedJobScheduleState.INVALID):
            _handle_legacy_job(job_id)
            continue

        # Handle jobs with schedule state (non-legacy jobs):
        pid = tasks[0]['controller_pid']
        if schedule_state == managed_job_state.ManagedJobScheduleState.DONE:
            # There are two cases where we could get a job that is DONE.
            # 1. At query time (get_jobs_to_check_status), the job was not yet
            #    DONE, but since then (before get_managed_jobs is called) it has
            #    hit a terminal status, marked itself done, and exited. This is
            #    fine.
            # 2. The job is DONE, but in a non-terminal status. This is
            #    unexpected. For instance, the task status is RUNNING, but the
            #    job schedule_state is DONE.
            if all(task['status'].is_terminal() for task in tasks):
                # Turns out this job is fine, even though it got pulled by
                # get_jobs_to_check_status. Probably case #1 above.
                continue

            logger.error(f'Job {job_id} has DONE schedule state, but some '
                         f'tasks are not terminal. Task statuses: '
                         f'{", ".join(task["status"].value for task in tasks)}')
            failure_reason = ('Inconsistent internal job state. This is a bug.')
        elif pid is None:
            # Non-legacy job and controller process has not yet started.
            controller_status = job_lib.get_status(job_id)
            if controller_status == job_lib.JobStatus.FAILED_SETUP:
                # We should fail the case where the controller status is
                # FAILED_SETUP, as it is due to the failure of dependency setup
                # on the controller.
                # TODO(cooperc): We should also handle the case where controller
                # status is FAILED_DRIVER or FAILED.
                logger.error('Failed to setup the cloud dependencies for '
                             'the managed job.')
            elif (schedule_state in [
                    managed_job_state.ManagedJobScheduleState.INACTIVE,
                    managed_job_state.ManagedJobScheduleState.WAITING,
            ]):
                # It is expected that the controller hasn't been started yet.
                continue
            elif (schedule_state ==
                  managed_job_state.ManagedJobScheduleState.LAUNCHING):
                # This is unlikely but technically possible. There's a brief
                # period between marking job as scheduled (LAUNCHING) and
                # actually launching the controller process and writing the pid
                # back to the table.
                # TODO(cooperc): Find a way to detect if we get stuck in this
                # state.
                logger.info(f'Job {job_id} is in {schedule_state.value} state, '
                            'but controller process hasn\'t started yet.')
                continue

            logger.error(f'Expected to find a controller pid for state '
                         f'{schedule_state.value} but found none.')
            failure_reason = f'No controller pid set for {schedule_state.value}'
        else:
            logger.debug(f'Checking controller pid {pid}')
            if _controller_process_alive(pid, job_id):
                # The controller is still running, so this job is fine.
                continue

            # Double check job is not already DONE before marking as failed, to
            # avoid the race where the controller marked itself as DONE and
            # exited between the state check and the pid check. Since the job
            # controller process will mark itself DONE _before_ exiting, if it
            # has exited and it's still not DONE now, it is abnormal.
            if (managed_job_state.get_job_schedule_state(job_id) ==
                    managed_job_state.ManagedJobScheduleState.DONE):
                # Never mind, the job is DONE now. This is fine.
                continue

            logger.error(f'Controller process for {job_id} seems to be dead.')
            failure_reason = 'Controller process is dead'

        # At this point, either pid is None or process is dead.

        # The controller process for this managed job is not running: it must
        # have exited abnormally, and we should set the job status to
        # FAILED_CONTROLLER.
        logger.error(f'Controller process for job {job_id} has exited '
                     'abnormally. Setting the job status to FAILED_CONTROLLER.')

        # Cleanup clusters and capture any errors.
        cleanup_error = _cleanup_job_clusters(job_id)
        cleanup_error_msg = ''
        if cleanup_error:
            cleanup_error_msg = f'Also, cleanup failed: {cleanup_error}. '

        # Set all tasks to FAILED_CONTROLLER, regardless of current status.
        # This may change a job from SUCCEEDED or another terminal state to
        # FAILED_CONTROLLER. This is what we want - we are sure that this
        # controller process crashed, so we want to capture that even if the
        # underlying job succeeded.
        # Note: 2+ invocations of update_managed_jobs_statuses could be running
        # at the same time, so this could override the FAILED_CONTROLLER status
        # set by another invocation of update_managed_jobs_statuses. That should
        # be okay. The only difference could be that one process failed to clean
        # up the cluster while the other succeeds. No matter which
        # failure_reason ends up in the database, the outcome is acceptable.
        # We assume that no other code path outside the controller process will
        # update the job status.
        managed_job_state.set_failed(
            job_id,
            task_id=None,
            failure_type=managed_job_state.ManagedJobStatus.FAILED_CONTROLLER,
            failure_reason=
            f'Controller process has exited abnormally ({failure_reason}). '
            f'{cleanup_error_msg}'
            f'For more details, run: sky jobs logs --controller {job_id}',
            override_terminal=True)

        scheduler.job_done(job_id, idempotent=True)


def get_job_timestamp(backend: 'backends.CloudVmRayBackend', cluster_name: str,
                      get_end_time: bool) -> float:
    """Get the submitted/ended time of the job."""
    code = job_lib.JobLibCodeGen.get_job_submitted_or_ended_timestamp_payload(
        job_id=None, get_ended_time=get_end_time)
    handle = global_user_state.get_handle_from_cluster_name(cluster_name)
    returncode, stdout, stderr = backend.run_on_head(handle,
                                                     code,
                                                     stream_logs=False,
                                                     require_outputs=True)
    subprocess_utils.handle_returncode(returncode, code,
                                       'Failed to get job time.',
                                       stdout + stderr)
    stdout = message_utils.decode_payload(stdout)
    return float(stdout)


def try_to_get_job_end_time(backend: 'backends.CloudVmRayBackend',
                            cluster_name: str) -> float:
    """Try to get the end time of the job.

    If the job is preempted or we can't connect to the instance for whatever
    reason, fall back to the current time.
    """
    try:
        return get_job_timestamp(backend, cluster_name, get_end_time=True)
    except exceptions.CommandError as e:
        if e.returncode == 255:
            # Failed to connect - probably the instance was preempted since the
            # job completed. We shouldn't crash here, so just log and use the
            # current time.
            logger.info(f'Failed to connect to the instance {cluster_name} '
                        'since the job completed. Assuming the instance '
                        'was preempted.')
            return time.time()
        else:
            raise


def event_callback_func(job_id: int, task_id: int, task: 'sky.Task'):
    """Run event callback for the task."""

    def callback_func(status: str):
        event_callback = task.event_callback if task else None
        if event_callback is None or task is None:
            return
        event_callback = event_callback.strip()
        cluster_name = generate_managed_job_cluster_name(
            task.name, job_id) if task.name else None
        logger.info(f'=== START: event callback for {status!r} ===')
        log_path = os.path.join(constants.SKY_LOGS_DIRECTORY,
                                'managed_job_event',
                                f'jobs-callback-{job_id}-{task_id}.log')
        env_vars = task.envs.copy() if task.envs else {}
        env_vars.update(
            dict(
                SKYPILOT_TASK_ID=str(
                    task.envs.get(constants.TASK_ID_ENV_VAR, 'N.A.')),
                SKYPILOT_TASK_IDS=str(
                    task.envs.get(constants.TASK_ID_LIST_ENV_VAR, 'N.A.')),
                TASK_ID=str(task_id),
                JOB_ID=str(job_id),
                JOB_STATUS=status,
                CLUSTER_NAME=cluster_name or '',
                TASK_NAME=task.name or '',
                # TODO(MaoZiming): Future event type Job or Spot.
                EVENT_TYPE='Spot'))
        result = log_lib.run_bash_command_with_log(bash_command=event_callback,
                                                   log_path=log_path,
                                                   env_vars=env_vars)
        logger.info(
            f'Bash:{event_callback},log_path:{log_path},result:{result}')
        logger.info(f'=== END: event callback for {status!r} ===')

    return callback_func


# ======== user functions ========


def generate_managed_job_cluster_name(task_name: str, job_id: int) -> str:
    """Generate managed job cluster name."""
    # Truncate the task name to 30 chars to avoid the cluster name being too
    # long after appending the job id, which will cause another truncation in
    # the underlying sky.launch, hiding the `job_id` in the cluster name.
    cluster_name = common_utils.make_cluster_name_on_cloud(
        task_name,
        managed_job_constants.JOBS_CLUSTER_NAME_PREFIX_LENGTH,
        add_user_hash=False)
    return f'{cluster_name}-{job_id}'


def cancel_jobs_by_id(job_ids: Optional[List[int]],
                      all_users: bool = False,
                      current_workspace: Optional[str] = None) -> str:
    """Cancel jobs by id.

    If job_ids is None, cancel all jobs.
    """
    if job_ids is None:
        job_ids = managed_job_state.get_nonterminal_job_ids_by_name(
            None, all_users)
    job_ids = list(set(job_ids))
    if not job_ids:
        return 'No job to cancel.'
    if current_workspace is None:
        current_workspace = constants.SKYPILOT_DEFAULT_WORKSPACE

    cancelled_job_ids: List[int] = []
    wrong_workspace_job_ids: List[int] = []
    for job_id in job_ids:
        # Check the status of the managed job status. If it is in
        # terminal state, we can safely skip it.
        job_status = managed_job_state.get_status(job_id)
        if job_status is None:
            logger.info(f'Job {job_id} not found. Skipped.')
            continue
        elif job_status.is_terminal():
            logger.info(f'Job {job_id} is already in terminal state '
                        f'{job_status.value}. Skipped.')
            continue

        update_managed_jobs_statuses(job_id)

        job_workspace = managed_job_state.get_workspace(job_id)
        if current_workspace is not None and job_workspace != current_workspace:
            wrong_workspace_job_ids.append(job_id)
            continue

        # Send the signal to the jobs controller.
        signal_file = pathlib.Path(SIGNAL_FILE_PREFIX.format(job_id))
        # Filelock is needed to prevent race condition between signal
        # check/removal and signal writing.
        with filelock.FileLock(str(signal_file) + '.lock'):
            with signal_file.open('w', encoding='utf-8') as f:
                f.write(UserSignal.CANCEL.value)
                f.flush()
        cancelled_job_ids.append(job_id)

    wrong_workspace_job_str = ''
    if wrong_workspace_job_ids:
        plural = 's' if len(wrong_workspace_job_ids) > 1 else ''
        plural_verb = 'are' if len(wrong_workspace_job_ids) > 1 else 'is'
        wrong_workspace_job_str = (
            f' Job{plural} with ID{plural}'
            f' {", ".join(map(str, wrong_workspace_job_ids))} '
            f'{plural_verb} skipped as they are not in the active workspace '
            f'{current_workspace!r}. Check the workspace of the job with: '
            f'sky jobs queue')

    if not cancelled_job_ids:
        return f'No job to cancel.{wrong_workspace_job_str}'
    identity_str = f'Job with ID {cancelled_job_ids[0]} is'
    if len(cancelled_job_ids) > 1:
        cancelled_job_ids_str = ', '.join(map(str, cancelled_job_ids))
        identity_str = f'Jobs with IDs {cancelled_job_ids_str} are'

    msg = f'{identity_str} scheduled to be cancelled.{wrong_workspace_job_str}'
    return msg


def cancel_job_by_name(job_name: str,
                       current_workspace: Optional[str] = None) -> str:
    """Cancel a job by name."""
    job_ids = managed_job_state.get_nonterminal_job_ids_by_name(job_name)
    if not job_ids:
        return f'No running job found with name {job_name!r}.'
    if len(job_ids) > 1:
        return (f'{colorama.Fore.RED}Multiple running jobs found '
                f'with name {job_name!r}.\n'
                f'Job IDs: {job_ids}{colorama.Style.RESET_ALL}')
    msg = cancel_jobs_by_id(job_ids, current_workspace=current_workspace)
    return f'{job_name!r} {msg}'


def stream_logs_by_id(job_id: int,
                      follow: bool = True,
                      tail: Optional[int] = None) -> Tuple[str, int]:
    """Stream logs by job id.

    Returns:
        A tuple containing the log message and an exit code based on success or
        failure of the job. 0 if success, 100 if the job failed.
        See exceptions.JobExitCode for possible exit codes.
    """

    def should_keep_logging(status: managed_job_state.ManagedJobStatus) -> bool:
        # If we see CANCELLING, just exit - we could miss some job logs but the
        # job will be terminated momentarily anyway so we don't really care.
        return (not status.is_terminal() and
                status != managed_job_state.ManagedJobStatus.CANCELLING)

    msg = _JOB_WAITING_STATUS_MESSAGE.format(status_str='', job_id=job_id)
    status_display = rich_utils.safe_status(msg)
    num_tasks = managed_job_state.get_num_tasks(job_id)

    with status_display:
        prev_msg = msg
        while (managed_job_status :=
               managed_job_state.get_status(job_id)) is None:
            time.sleep(1)

        if not should_keep_logging(managed_job_status):
            job_msg = ''
            if managed_job_status.is_failed():
                job_msg = ('\nFailure reason: '
                           f'{managed_job_state.get_failure_reason(job_id)}')
            log_file = managed_job_state.get_local_log_file(job_id, None)
            if log_file is not None:
                with open(os.path.expanduser(log_file), 'r',
                          encoding='utf-8') as f:
                    # Stream the logs to the console without reading the whole
                    # file into memory.
                    start_streaming = False
                    read_from: Union[TextIO, Deque[str]] = f
                    if tail is not None:
                        assert tail > 0
                        # Read only the last 'tail' lines using deque
                        read_from = collections.deque(f, maxlen=tail)
                    for line in read_from:
                        if log_lib.LOG_FILE_START_STREAMING_AT in line:
                            start_streaming = True
                        if start_streaming:
                            print(line, end='', flush=True)
                return '', exceptions.JobExitCode.from_managed_job_status(
                    managed_job_status)
            return (f'{colorama.Fore.YELLOW}'
                    f'Job {job_id} is already in terminal state '
                    f'{managed_job_status.value}. For more details, run: '
                    f'sky jobs logs --controller {job_id}'
                    f'{colorama.Style.RESET_ALL}'
                    f'{job_msg}',
                    exceptions.JobExitCode.from_managed_job_status(
                        managed_job_status))
        backend = backends.CloudVmRayBackend()
        task_id, managed_job_status = (
            managed_job_state.get_latest_task_id_status(job_id))

        # We wait for managed_job_status to be not None above. Once we see that
        # it's not None, we don't expect it to every become None again.
        assert managed_job_status is not None, (job_id, task_id,
                                                managed_job_status)

        while should_keep_logging(managed_job_status):
            handle = None
            if task_id is not None:
                task_name = managed_job_state.get_task_name(job_id, task_id)
                cluster_name = generate_managed_job_cluster_name(
                    task_name, job_id)
                handle = global_user_state.get_handle_from_cluster_name(
                    cluster_name)

            # Check the handle: The cluster can be preempted and removed from
            # the table before the managed job state is updated by the
            # controller. In this case, we should skip the logging, and wait for
            # the next round of status check.
            if (handle is None or managed_job_status !=
                    managed_job_state.ManagedJobStatus.RUNNING):
                status_str = ''
                if (managed_job_status is not None and managed_job_status !=
                        managed_job_state.ManagedJobStatus.RUNNING):
                    status_str = f' (status: {managed_job_status.value})'
                logger.debug(
                    f'INFO: The log is not ready yet{status_str}. '
                    f'Waiting for {JOB_STATUS_CHECK_GAP_SECONDS} seconds.')
                msg = _JOB_WAITING_STATUS_MESSAGE.format(status_str=status_str,
                                                         job_id=job_id)
                if msg != prev_msg:
                    status_display.update(msg)
                    prev_msg = msg
                time.sleep(JOB_STATUS_CHECK_GAP_SECONDS)
                task_id, managed_job_status = (
                    managed_job_state.get_latest_task_id_status(job_id))
                assert managed_job_status is not None, (job_id, task_id,
                                                        managed_job_status)
                continue
            assert (managed_job_status ==
                    managed_job_state.ManagedJobStatus.RUNNING)
            assert isinstance(handle, backends.CloudVmRayResourceHandle), handle
            status_display.stop()
            tail_param = tail if tail is not None else 0
            returncode = backend.tail_logs(handle,
                                           job_id=None,
                                           managed_job_id=job_id,
                                           follow=follow,
                                           tail=tail_param)
            if returncode in [rc.value for rc in exceptions.JobExitCode]:
                # If the log tailing exits with a known exit code we can safely
                # break the loop because it indicates the tailing process
                # succeeded (even though the real job can be SUCCEEDED or
                # FAILED). We use the status in job queue to show the
                # information, as the ManagedJobStatus is not updated yet.
                job_statuses = backend.get_job_status(handle, stream_logs=False)
                job_status = list(job_statuses.values())[0]
                assert job_status is not None, 'No job found.'
                assert task_id is not None, job_id

                if job_status != job_lib.JobStatus.CANCELLED:
                    if not follow:
                        break

                    # Logs for retrying failed tasks.
                    if (job_status
                            in job_lib.JobStatus.user_code_failure_states()):
                        task_specs = managed_job_state.get_task_specs(
                            job_id, task_id)
                        if task_specs.get('max_restarts_on_errors', 0) == 0:
                            # We don't need to wait for the managed job status
                            # update, as the job is guaranteed to be in terminal
                            # state afterwards.
                            break
                        print()
                        status_display.update(
                            ux_utils.spinner_message(
                                'Waiting for next restart for the failed task'))
                        status_display.start()

                        def is_managed_job_status_updated(
                            status: Optional[managed_job_state.ManagedJobStatus]
                        ) -> bool:
                            """Check if local managed job status reflects remote
                            job failure.

                            Ensures synchronization between remote cluster
                            failure detection (JobStatus.FAILED) and controller
                            retry logic.
                            """
                            return (status !=
                                    managed_job_state.ManagedJobStatus.RUNNING)

                        while not is_managed_job_status_updated(
                                managed_job_status :=
                                managed_job_state.get_status(job_id)):
                            time.sleep(JOB_STATUS_CHECK_GAP_SECONDS)
                        assert managed_job_status is not None, (
                            job_id, managed_job_status)
                        continue

                    if task_id == num_tasks - 1:
                        break

                    # The log for the current job is finished. We need to
                    # wait until next job to be started.
                    logger.debug(
                        f'INFO: Log for the current task ({task_id}) '
                        'is finished. Waiting for the next task\'s log '
                        'to be started.')
                    # Add a newline to avoid the status display below
                    # removing the last line of the task output.
                    print()
                    status_display.update(
                        ux_utils.spinner_message(
                            f'Waiting for the next task: {task_id + 1}'))
                    status_display.start()
                    original_task_id = task_id
                    while True:
                        task_id, managed_job_status = (
                            managed_job_state.get_latest_task_id_status(job_id))
                        if original_task_id != task_id:
                            break
                        time.sleep(JOB_STATUS_CHECK_GAP_SECONDS)
                    assert managed_job_status is not None, (job_id, task_id,
                                                            managed_job_status)
                    continue

                # The job can be cancelled by the user or the controller (when
                # the cluster is partially preempted).
                logger.debug(
                    'INFO: Job is cancelled. Waiting for the status update in '
                    f'{JOB_STATUS_CHECK_GAP_SECONDS} seconds.')
            else:
                logger.debug(
                    f'INFO: (Log streaming) Got return code {returncode}. '
                    f'Retrying in {JOB_STATUS_CHECK_GAP_SECONDS} seconds.')
            # Finish early if the managed job status is already in terminal
            # state.
            managed_job_status = managed_job_state.get_status(job_id)
            assert managed_job_status is not None, job_id
            if not should_keep_logging(managed_job_status):
                break
            logger.info(f'{colorama.Fore.YELLOW}The job cluster is preempted '
                        f'or failed.{colorama.Style.RESET_ALL}')
            msg = _JOB_CANCELLED_MESSAGE
            status_display.update(msg)
            prev_msg = msg
            status_display.start()
            # If the tailing fails, it is likely that the cluster fails, so we
            # wait a while to make sure the managed job state is updated by the
            # controller, and check the managed job queue again.
            # Wait a bit longer than the controller, so as to make sure the
            # managed job state is updated.
            time.sleep(3 * JOB_STATUS_CHECK_GAP_SECONDS)
            managed_job_status = managed_job_state.get_status(job_id)
            assert managed_job_status is not None, (job_id, managed_job_status)

    # The managed_job_status may not be in terminal status yet, since the
    # controller has not updated the managed job state yet. We wait for a while,
    # until the managed job state is updated.
    wait_seconds = 0
    managed_job_status = managed_job_state.get_status(job_id)
    assert managed_job_status is not None, job_id
    while (should_keep_logging(managed_job_status) and follow and
           wait_seconds < _FINAL_JOB_STATUS_WAIT_TIMEOUT_SECONDS):
        time.sleep(1)
        wait_seconds += 1
        managed_job_status = managed_job_state.get_status(job_id)
        assert managed_job_status is not None, job_id

    if not follow and not managed_job_status.is_terminal():
        # The job is not in terminal state and we are not following,
        # just return.
        return '', exceptions.JobExitCode.SUCCEEDED
    logger.info(
        ux_utils.finishing_message(f'Managed job finished: {job_id} '
                                   f'(status: {managed_job_status.value}).'))
    return '', exceptions.JobExitCode.from_managed_job_status(
        managed_job_status)


def stream_logs(job_id: Optional[int],
                job_name: Optional[str],
                controller: bool = False,
                follow: bool = True,
                tail: Optional[int] = None) -> Tuple[str, int]:
    """Stream logs by job id or job name.

    Returns:
        A tuple containing the log message and the exit code based on success
        or failure of the job. 0 if success, 100 if the job failed.
        See exceptions.JobExitCode for possible exit codes.
    """
    if job_id is None and job_name is None:
        job_id = managed_job_state.get_latest_job_id()
        if job_id is None:
            return 'No managed job found.', exceptions.JobExitCode.NOT_FOUND

    if controller:
        if job_id is None:
            assert job_name is not None
            managed_jobs = managed_job_state.get_managed_jobs()
            # We manually filter the jobs by name, instead of using
            # get_nonterminal_job_ids_by_name, as with `controller=True`, we
            # should be able to show the logs for jobs in terminal states.
            managed_job_ids: Set[int] = {
                job['job_id']
                for job in managed_jobs
                if job['job_name'] == job_name
            }
            if not managed_job_ids:
                return (f'No managed job found with name {job_name!r}.',
                        exceptions.JobExitCode.NOT_FOUND)
            if len(managed_job_ids) > 1:
                job_ids_str = ', '.join(
                    str(job_id) for job_id in managed_job_ids)
                with ux_utils.print_exception_no_traceback():
                    raise ValueError(
                        f'Multiple managed jobs found with name {job_name!r} '
                        f'(Job IDs: {job_ids_str}). Please specify the job_id '
                        'instead.')
            job_id = managed_job_ids.pop()
        assert job_id is not None, (job_id, job_name)

        controller_log_path = os.path.join(
            os.path.expanduser(managed_job_constants.JOBS_CONTROLLER_LOGS_DIR),
            f'{job_id}.log')
        job_status = None

        # Wait for the log file to be written
        while not os.path.exists(controller_log_path):
            if not follow:
                # Assume that the log file hasn't been written yet. Since we
                # aren't following, just return.
                return '', exceptions.JobExitCode.SUCCEEDED

            job_status = managed_job_state.get_status(job_id)
            if job_status is None:
                with ux_utils.print_exception_no_traceback():
                    raise ValueError(f'Job {job_id} not found.')
            if job_status.is_terminal():
                # Don't keep waiting. If the log file is not created by this
                # point, it never will be. This job may have been submitted
                # using an old version that did not create the log file, so this
                # is not considered an exceptional case.
                return '', exceptions.JobExitCode.from_managed_job_status(
                    job_status)

            time.sleep(log_lib.SKY_LOG_WAITING_GAP_SECONDS)

        # This code is based on log_lib.tail_logs. We can't use that code
        # exactly because state works differently between managed jobs and
        # normal jobs.
        with open(controller_log_path, 'r', newline='', encoding='utf-8') as f:
            # Note: we do not need to care about start_stream_at here, since
            # that should be in the job log printed above.
            read_from: Union[TextIO, Deque[str]] = f
            if tail is not None:
                assert tail > 0
                # Read only the last 'tail' lines efficiently using deque
                read_from = collections.deque(f, maxlen=tail)
            for line in read_from:
                print(line, end='')
            # Flush.
            print(end='', flush=True)

            if follow:
                while True:
                    # Print all new lines, if there are any.
                    line = f.readline()
                    while line is not None and line != '':
                        print(line, end='')
                        line = f.readline()

                    # Flush.
                    print(end='', flush=True)

                    # Check if the job if finished.
                    # TODO(cooperc): The controller can still be
                    # cleaning up if job is in a terminal status
                    # (e.g. SUCCEEDED). We want to follow those logs
                    # too. Use DONE instead?
                    job_status = managed_job_state.get_status(job_id)
                    assert job_status is not None, (job_id, job_name)
                    if job_status.is_terminal():
                        break

                    time.sleep(log_lib.SKY_LOG_TAILING_GAP_SECONDS)

                # Wait for final logs to be written.
                time.sleep(1 + log_lib.SKY_LOG_TAILING_GAP_SECONDS)

            # Print any remaining logs including incomplete line.
            print(f.read(), end='', flush=True)

        if follow:
            return ux_utils.finishing_message(
                f'Job finished (status: {job_status}).'
            ), exceptions.JobExitCode.from_managed_job_status(job_status)

        return '', exceptions.JobExitCode.SUCCEEDED

    if job_id is None:
        assert job_name is not None
        job_ids = managed_job_state.get_nonterminal_job_ids_by_name(job_name)
        if not job_ids:
            return (f'No running managed job found with name {job_name!r}.',
                    exceptions.JobExitCode.NOT_FOUND)
        if len(job_ids) > 1:
            raise ValueError(
                f'Multiple running jobs found with name {job_name!r}.')
        job_id = job_ids[0]

    return stream_logs_by_id(job_id, follow, tail)


def dump_managed_job_queue() -> str:
    # Make sure to get all jobs - some logic below (e.g. high priority job
    # detection) requires a full view of the jobs table.
    jobs = managed_job_state.get_managed_jobs()

    # Figure out what the highest priority blocking job is. We need to know in
    # order to determine if other jobs are blocked by a higher priority job, or
    # just by the limited controller resources.
    highest_blocking_priority = constants.MIN_PRIORITY
    for job in jobs:
        if job['schedule_state'] not in (
                # LAUNCHING and ALIVE_BACKOFF jobs will block other jobs with
                # lower priority.
                managed_job_state.ManagedJobScheduleState.LAUNCHING,
                managed_job_state.ManagedJobScheduleState.ALIVE_BACKOFF,
                # It's possible for a WAITING/ALIVE_WAITING job to be ready to
                # launch, but the scheduler just hasn't run yet.
                managed_job_state.ManagedJobScheduleState.WAITING,
                managed_job_state.ManagedJobScheduleState.ALIVE_WAITING,
        ):
            # This job will not block others.
            continue

        priority = job.get('priority')
        if priority is not None and priority > highest_blocking_priority:
            highest_blocking_priority = priority

    for job in jobs:
        end_at = job['end_at']
        if end_at is None:
            end_at = time.time()

        job_submitted_at = job['last_recovered_at'] - job['job_duration']
        if job['status'] == managed_job_state.ManagedJobStatus.RECOVERING:
            # When job is recovering, the duration is exact job['job_duration']
            job_duration = job['job_duration']
        elif job_submitted_at > 0:
            job_duration = end_at - job_submitted_at
        else:
            # When job_start_at <= 0, that means the last_recovered_at is not
            # set yet, i.e. the job is not started.
            job_duration = 0
        job['job_duration'] = job_duration
        job['status'] = job['status'].value
        job['schedule_state'] = job['schedule_state'].value

        cluster_name = generate_managed_job_cluster_name(
            job['task_name'], job['job_id'])
        handle = global_user_state.get_handle_from_cluster_name(cluster_name)
        if isinstance(handle, backends.CloudVmRayResourceHandle):
            resources_str = resources_utils.get_readable_resources_repr(
                handle, simplify=True)
            resources_str_full = resources_utils.get_readable_resources_repr(
                handle, simplify=False)
            job['cluster_resources'] = resources_str
            job['cluster_resources_full'] = resources_str_full
            job['cloud'] = str(handle.launched_resources.cloud)
            job['region'] = handle.launched_resources.region
            job['zone'] = handle.launched_resources.zone
        else:
            # FIXME(zongheng): display the last cached values for these.
            job['cluster_resources'] = '-'
            job['cluster_resources_full'] = '-'
            job['cloud'] = '-'
            job['region'] = '-'
            job['zone'] = '-'

        # Add details about schedule state / backoff.
        state_details = None
        if job['schedule_state'] == 'ALIVE_BACKOFF':
            state_details = 'In backoff, waiting for resources'
        elif job['schedule_state'] in ('WAITING', 'ALIVE_WAITING'):
            priority = job.get('priority')
            if (priority is not None and priority < highest_blocking_priority):
                # Job is lower priority than some other blocking job.
                state_details = 'Waiting for higher priority jobs to launch'
            else:
                state_details = 'Waiting for other jobs to launch'

        if state_details and job['failure_reason']:
            job['details'] = f'{state_details} - {job["failure_reason"]}'
        elif state_details:
            job['details'] = state_details
        elif job['failure_reason']:
            job['details'] = f'Failure: {job["failure_reason"]}'
        else:
            job['details'] = None

    return message_utils.encode_payload(jobs)


def load_managed_job_queue(payload: str) -> List[Dict[str, Any]]:
    """Load job queue from json string."""
    jobs = message_utils.decode_payload(payload)
    for job in jobs:
        job['status'] = managed_job_state.ManagedJobStatus(job['status'])
        if 'user_hash' in job and job['user_hash'] is not None:
            # Skip jobs that do not have user_hash info.
            # TODO(cooperc): Remove check before 0.12.0.
            user = global_user_state.get_user(job['user_hash'])
            job['user_name'] = user.name if user is not None else None
    return jobs


def _get_job_status_from_tasks(
    job_tasks: List[Dict[str, Any]]
) -> Tuple[managed_job_state.ManagedJobStatus, int]:
    """Get the current task status and the current task id for a job."""
    managed_task_status = managed_job_state.ManagedJobStatus.SUCCEEDED
    current_task_id = 0
    for task in job_tasks:
        managed_task_status = task['status']
        current_task_id = task['task_id']

        # Use the first non-succeeded status.
        if managed_task_status != managed_job_state.ManagedJobStatus.SUCCEEDED:
            # TODO(zhwu): we should not blindly use the first non-
            # succeeded as the status could be changed to PENDING
            # when going from one task to the next one, which can be
            # confusing.
            break
    return managed_task_status, current_task_id


@typing.overload
def format_job_table(tasks: List[Dict[str, Any]],
                     show_all: bool,
                     show_user: bool,
                     return_rows: Literal[False] = False,
                     max_jobs: Optional[int] = None) -> str:
    ...


@typing.overload
def format_job_table(tasks: List[Dict[str, Any]],
                     show_all: bool,
                     show_user: bool,
                     return_rows: Literal[True],
                     max_jobs: Optional[int] = None) -> List[List[str]]:
    ...


def format_job_table(
        tasks: List[Dict[str, Any]],
        show_all: bool,
        show_user: bool,
        return_rows: bool = False,
        max_jobs: Optional[int] = None) -> Union[str, List[List[str]]]:
    """Returns managed jobs as a formatted string.

    Args:
        jobs: A list of managed jobs.
        show_all: Whether to show all columns.
        max_jobs: The maximum number of jobs to show in the table.
        return_rows: If True, return the rows as a list of strings instead of
          all rows concatenated into a single string.

    Returns: A formatted string of managed jobs, if not `return_rows`; otherwise
      a list of "rows" (each of which is a list of str).
    """
    jobs = collections.defaultdict(list)
    # Check if the tasks have user information from kubernetes.
    # This is only used for sky status --kubernetes.
    tasks_have_k8s_user = any([task.get('user') for task in tasks])
    if max_jobs and tasks_have_k8s_user:
        raise ValueError('max_jobs is not supported when tasks have user info.')

    def get_hash(task):
        if tasks_have_k8s_user:
            return (task['user'], task['job_id'])
        return task['job_id']

    for task in tasks:
        # The tasks within the same job_id are already sorted
        # by the task_id.
        jobs[get_hash(task)].append(task)

    status_counts: Dict[str, int] = collections.defaultdict(int)
    workspaces = set()
    for job_tasks in jobs.values():
        managed_job_status = _get_job_status_from_tasks(job_tasks)[0]
        if not managed_job_status.is_terminal():
            status_counts[managed_job_status.value] += 1
        workspaces.add(job_tasks[0].get('workspace',
                                        constants.SKYPILOT_DEFAULT_WORKSPACE))

    show_workspace = len(workspaces) > 1 or show_all

    user_cols: List[str] = []
    if show_user:
        user_cols = ['USER']
        if show_all:
            user_cols.append('USER_ID')

    columns = [
        'ID',
        'TASK',
        *(['WORKSPACE'] if show_workspace else []),
        'NAME',
        *user_cols,
        'REQUESTED',
        'SUBMITTED',
        'TOT. DURATION',
        'JOB DURATION',
        '#RECOVERIES',
        'STATUS',
        'WORKER_POOL',
        'WORKER_CLUSTER',
        'WORKER_JOB_ID',
    ]
    if show_all:
        # TODO: move SCHED. STATE to a separate flag (e.g. --debug)
        columns += [
            'STARTED',
            'INFRA',
            'RESOURCES',
            'SCHED. STATE',
            'DETAILS',
            'GIT_COMMIT',
        ]
    if tasks_have_k8s_user:
        columns.insert(0, 'USER')
    job_table = log_utils.create_table(columns)

    status_counts: Dict[str, int] = collections.defaultdict(int)
    for task in tasks:
        if not task['status'].is_terminal():
            status_counts[task['status'].value] += 1

    all_tasks = tasks
    if max_jobs is not None:
        all_tasks = tasks[:max_jobs]
    jobs = collections.defaultdict(list)
    for task in all_tasks:
        # The tasks within the same job_id are already sorted
        # by the task_id.
        jobs[get_hash(task)].append(task)

    def generate_details(details: Optional[str],
                         failure_reason: Optional[str]) -> str:
        if details is not None:
            return details
        if failure_reason is not None:
            return f'Failure: {failure_reason}'
        return '-'

    def get_user_column_values(task: Dict[str, Any]) -> List[str]:
        user_values: List[str] = []
        if show_user:
            user_name = '-'  # default value

            task_user_name = task.get('user_name', None)
            task_user_hash = task.get('user_hash', None)
            if task_user_name is not None:
                user_name = task_user_name
            elif task_user_hash is not None:
                # Fallback to the user hash if we are somehow missing the name.
                user_name = task_user_hash

            user_values = [user_name]

            if show_all:
                user_values.append(
                    task_user_hash if task_user_hash is not None else '-')

        return user_values

    for job_hash, job_tasks in jobs.items():
        if show_all:
            schedule_state = job_tasks[0]['schedule_state']
        workspace = job_tasks[0].get('workspace',
                                     constants.SKYPILOT_DEFAULT_WORKSPACE)

        if len(job_tasks) > 1:
            # Aggregate the tasks into a new row in the table.
            job_name = job_tasks[0]['job_name']
            job_duration = 0
            submitted_at = None
            end_at: Optional[int] = 0
            recovery_cnt = 0
            managed_job_status, current_task_id = _get_job_status_from_tasks(
                job_tasks)
            for task in job_tasks:
                job_duration += task['job_duration']
                if task['submitted_at'] is not None:
                    if (submitted_at is None or
                            submitted_at > task['submitted_at']):
                        submitted_at = task['submitted_at']
                if task['end_at'] is not None:
                    if end_at is not None and end_at < task['end_at']:
                        end_at = task['end_at']
                else:
                    end_at = None
                recovery_cnt += task['recovery_count']

            job_duration = log_utils.readable_time_duration(0,
                                                            job_duration,
                                                            absolute=True)
            submitted = log_utils.readable_time_duration(submitted_at)
            total_duration = log_utils.readable_time_duration(submitted_at,
                                                              end_at,
                                                              absolute=True)

            status_str = managed_job_status.colored_str()
            if not managed_job_status.is_terminal():
                status_str += f' (task: {current_task_id})'

            user_values = get_user_column_values(job_tasks[0])

            job_id = job_hash[1] if tasks_have_k8s_user else job_hash
            job_values = [
                job_id,
                '',
                *([''] if show_workspace else []),
                job_name,
                *user_values,
                '-',
                submitted,
                total_duration,
                job_duration,
                recovery_cnt,
                status_str,
                job_tasks[0].get('pool', '-'),
                '-',
                '-',
            ]
            if show_all:
                details = job_tasks[current_task_id].get('details')
                failure_reason = job_tasks[current_task_id]['failure_reason']
                job_values.extend([
                    '-',
                    '-',
                    '-',
                    job_tasks[0]['schedule_state'],
                    generate_details(details, failure_reason),
                    job_tasks[0].get('metadata', {}).get('git_commit', '-'),
                ])
            if tasks_have_k8s_user:
                job_values.insert(0, job_tasks[0].get('user', '-'))
            job_table.add_row(job_values)

        for task in job_tasks:
            # The job['job_duration'] is already calculated in
            # dump_managed_job_queue().
            job_duration = log_utils.readable_time_duration(
                0, task['job_duration'], absolute=True)
            submitted = log_utils.readable_time_duration(task['submitted_at'])
            user_values = get_user_column_values(task)
            task_workspace = '-' if len(job_tasks) > 1 else workspace
            values = [
                task['job_id'] if len(job_tasks) == 1 else ' \u21B3',
                task['task_id'] if len(job_tasks) > 1 else '-',
                *([task_workspace] if show_workspace else []),
                task['task_name'],
                *user_values,
                task['resources'],
                # SUBMITTED
                submitted if submitted != '-' else submitted,
                # TOT. DURATION
                log_utils.readable_time_duration(task['submitted_at'],
                                                 task['end_at'],
                                                 absolute=True),
                job_duration,
                task['recovery_count'],
                task['status'].colored_str(),
                task.get('pool', '-'),
                task.get('current_cluster_name', '-'),
                task.get('job_id_on_pm', '-'),
            ]
            if show_all:
                # schedule_state is only set at the job level, so if we have
                # more than one task, only display on the aggregated row.
                schedule_state = (task['schedule_state']
                                  if len(job_tasks) == 1 else '-')
                cloud = task.get('cloud')
                if cloud is None:
                    # Backward compatibility for old jobs controller without
                    # cloud info returned, we parse it from the cluster
                    # resources
                    # TODO(zhwu): remove this after 0.12.0
                    cloud = task['cluster_resources'].split('(')[0].split(
                        'x')[-1]
                    task['cluster_resources'] = task[
                        'cluster_resources'].replace(f'{cloud}(',
                                                     '(').replace('x ', 'x')
                region = task['region']
                zone = task.get('zone')
                if cloud == '-':
                    cloud = None
                if region == '-':
                    region = None
                if zone == '-':
                    zone = None

                infra = infra_utils.InfraInfo(cloud, region, zone)
                values.extend([
                    # STARTED
                    log_utils.readable_time_duration(task['start_at']),
                    infra.formatted_str(),
                    task['cluster_resources'],
                    schedule_state,
                    generate_details(task.get('details'),
                                     task['failure_reason']),
                ])

                values.append(task.get('metadata', {}).get('git_commit', '-'))
            if tasks_have_k8s_user:
                values.insert(0, task.get('user', '-'))
            job_table.add_row(values)

        if len(job_tasks) > 1:
            # Add a row to separate the aggregated job from the next job.
            job_table.add_row([''] * len(columns))
    status_str = ', '.join([
        f'{count} {status}' for status, count in sorted(status_counts.items())
    ])
    if status_str:
        status_str = f'In progress tasks: {status_str}'
    else:
        status_str = 'No in-progress managed jobs.'
    output = status_str
    if str(job_table):
        output += f'\n{job_table}'
    if return_rows:
        return job_table.rows
    return output


class ManagedJobCodeGen:
    """Code generator for managed job utility functions.

    Usage:

      >> codegen = ManagedJobCodeGen.show_jobs(...)
    """
    _PREFIX = textwrap.dedent("""\
        import sys
        from sky.jobs import utils
        from sky.jobs import state as managed_job_state
        from sky.jobs import constants as managed_job_constants

        managed_job_version = managed_job_constants.MANAGED_JOBS_VERSION
        """)

    @classmethod
    def get_job_table(cls) -> str:
        code = textwrap.dedent("""\
        job_table = utils.dump_managed_job_queue()
        print(job_table, flush=True)
        """)
        return cls._build(code)

    @classmethod
    def cancel_jobs_by_id(cls,
                          job_ids: Optional[List[int]],
                          all_users: bool = False) -> str:
        active_workspace = skypilot_config.get_active_workspace()
        code = textwrap.dedent(f"""\
        if managed_job_version < 2:
            # For backward compatibility, since all_users is not supported
            # before #4787.
            # TODO(cooperc): Remove compatibility before 0.12.0
            msg = utils.cancel_jobs_by_id({job_ids})
        elif managed_job_version < 4:
            # For backward compatibility, since current_workspace is not
            # supported before #5660. Don't check the workspace.
            # TODO(zhwu): Remove compatibility before 0.12.0
            msg = utils.cancel_jobs_by_id({job_ids}, all_users={all_users})
        else:
            msg = utils.cancel_jobs_by_id({job_ids}, all_users={all_users},
                            current_workspace={active_workspace!r})
        print(msg, end="", flush=True)
        """)
        return cls._build(code)

    @classmethod
    def cancel_job_by_name(cls, job_name: str) -> str:
        active_workspace = skypilot_config.get_active_workspace()
        code = textwrap.dedent(f"""\
        if managed_job_version < 4:
            # For backward compatibility, since current_workspace is not
            # supported before #5660. Don't check the workspace.
            # TODO(zhwu): Remove compatibility before 0.12.0
            msg = utils.cancel_job_by_name({job_name!r})
        else:
            msg = utils.cancel_job_by_name({job_name!r}, {active_workspace!r})
        print(msg, end="", flush=True)
        """)
        return cls._build(code)

    @classmethod
    def get_version_and_job_table(cls) -> str:
        """Generate code to get controller version and raw job table."""
        code = textwrap.dedent("""\
        from sky.skylet import constants as controller_constants

        # Get controller version
        controller_version = controller_constants.SKYLET_VERSION
        print(f"controller_version:{controller_version}", flush=True)

        # Get and print raw job table (load_managed_job_queue can parse this directly)
        job_table = utils.dump_managed_job_queue()
        print(job_table, flush=True)
        """)
        return cls._build(code)

    @classmethod
    def get_all_job_ids_by_name(cls, job_name: Optional[str]) -> str:
        code = textwrap.dedent(f"""\
        from sky.utils import message_utils
        job_id = managed_job_state.get_all_job_ids_by_name({job_name!r})
        print(message_utils.encode_payload(job_id), end="", flush=True)
        """)
        return cls._build(code)

    @classmethod
    def stream_logs(cls,
                    job_name: Optional[str],
                    job_id: Optional[int],
                    follow: bool = True,
                    controller: bool = False,
                    tail: Optional[int] = None) -> str:
        code = textwrap.dedent(f"""\
        if managed_job_version < 6:
            # Versions before 5 did not support tail parameter
            result = utils.stream_logs(job_id={job_id!r}, job_name={job_name!r},
                                    follow={follow}, controller={controller})
        else:
            result = utils.stream_logs(job_id={job_id!r}, job_name={job_name!r},
                                    follow={follow}, controller={controller}, tail={tail!r})
        if managed_job_version < 3:
            # Versions 2 and older did not return a retcode, so we just print
            # the result.
            # TODO: Remove compatibility before 0.12.0
            print(result, flush=True)
        else:
            msg, retcode = result
            print(msg, flush=True)
            sys.exit(retcode)
        """)
        return cls._build(code)

    @classmethod
    def set_pending(cls, job_id: int, managed_job_dag: 'dag_lib.Dag',
                    workspace: str, entrypoint: str) -> str:
        dag_name = managed_job_dag.name
        # Add the managed job to queue table.
        code = textwrap.dedent(f"""\
            set_job_info_kwargs = {{'workspace': {workspace!r}}}
            if managed_job_version < 4:
                set_job_info_kwargs = {{}}
            if managed_job_version >= 5:
                set_job_info_kwargs['entrypoint'] = {entrypoint!r}
            managed_job_state.set_job_info(
                {job_id}, {dag_name!r}, **set_job_info_kwargs)
            """)
        for task_id, task in enumerate(managed_job_dag.tasks):
            resources_str = backend_utils.get_task_resources_str(
                task, is_managed_job=True)
            code += textwrap.dedent(f"""\
                if managed_job_version < 7:
                    managed_job_state.set_pending({job_id}, {task_id},
                                    {task.name!r}, {resources_str!r})
                else:
                    managed_job_state.set_pending({job_id}, {task_id},
                                    {task.name!r}, {resources_str!r},
                                    {task.metadata_json!r})
                """)
        return cls._build(code)

    @classmethod
    def _build(cls, code: str) -> str:
        generated_code = cls._PREFIX + '\n' + code
        # Use the local user id to make sure the operation goes to the correct
        # user.
        return (
            f'export {constants.USER_ID_ENV_VAR}='
            f'"{common_utils.get_user_hash()}"; '
            f'{constants.SKY_PYTHON_CMD} -u -c {shlex.quote(generated_code)}')<|MERGE_RESOLUTION|>--- conflicted
+++ resolved
@@ -254,28 +254,11 @@
         logger.info(f'Cluster {cluster_name} not found.')
         return None
     assert isinstance(handle, backends.CloudVmRayResourceHandle), handle
-<<<<<<< HEAD
-    status = None
     job_ids = None if job_id is None else [job_id]
-    try:
-        logger.info('=== Checking the job status... ===')
-        statuses = backend.get_job_status(handle,
-                                          job_ids=job_ids,
-                                          stream_logs=False)
-        status = list(statuses.values())[0]
-        if status is None:
-            logger.info('No job found.')
-        else:
-            logger.info(f'Job status: {status}')
-    except exceptions.CommandError:
-        logger.info('Failed to connect to the cluster.')
-    logger.info('=' * 34)
-    return status
-=======
     for i in range(_JOB_STATUS_FETCH_MAX_RETRIES):
         try:
             logger.info('=== Checking the job status... ===')
-            statuses = backend.get_job_status(handle, stream_logs=False)
+            statuses = backend.get_job_status(handle,job_ids=job_ids, stream_logs=False)
             status = list(statuses.values())[0]
             if status is None:
                 logger.info('No job found.')
@@ -297,7 +280,6 @@
                 logger.info('=' * 34)
                 return None
     return None
->>>>>>> b0d89be3
 
 
 def _controller_process_alive(pid: int, job_id: int) -> bool:
