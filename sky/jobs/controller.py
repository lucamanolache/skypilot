--- conflicted
+++ resolved
@@ -81,7 +81,6 @@
 class JobsController:
     """Each jobs controller manages the life cycle of one managed job."""
 
-<<<<<<< HEAD
     def __init__(
         self,
         job_id: int,
@@ -89,6 +88,7 @@
         job_logger: logging.Logger,
         starting: Set[int],
         job_tasks_lock: asyncio.Lock,
+        pool: Optional[str] = None,
     ) -> None:
         """Initialize a JobsController.
 
@@ -108,9 +108,6 @@
         self._logger.info(f'Initializing JobsController for job_id={job_id}, '
                           f'dag_yaml={dag_yaml}')
 
-=======
-    def __init__(self, job_id: int, dag_yaml: str, pool: Optional[str]) -> None:
->>>>>>> c707cba5
         self._job_id = job_id
         self._dag_yaml = dag_yaml
         self._dag, self._dag_name = _get_dag_and_name(dag_yaml)
@@ -182,19 +179,17 @@
                 f'No log file was downloaded for job {self._job_id}, '
                 f'task {task_id}')
 
-<<<<<<< HEAD
         self._logger.info(f'\n== End of logs (ID: {self._job_id}) ==')
 
+    async def _cleanup_cluster(self, cluster_name: str) -> None:
+        if self._pool is None:
+            await managed_job_utils.to_thread(
+                managed_job_utils.terminate_cluster, cluster_name)
+        else:
+            await managed_job_utils.to_thread(serve_utils.release_cluster_name,
+                                              self._pool, cluster_name)
+
     async def _run_one_task(self, task_id: int, task: 'sky.Task') -> bool:
-=======
-    def _cleanup_cluster(self, cluster_name: str) -> None:
-        if self._pool is None:
-            managed_job_utils.terminate_cluster(cluster_name)
-        else:
-            serve_utils.release_cluster_name(self._pool, cluster_name)
-
-    def _run_one_task(self, task_id: int, task: 'sky.Task') -> bool:
->>>>>>> c707cba5
         """Busy loop monitoring cluster status and handling recovery.
 
         When the task is successfully completed, this function returns True,
@@ -279,19 +274,10 @@
         task_id_env_var = task.envs[constants.TASK_ID_ENV_VAR]
         assert task.name is not None, task
         cluster_name = managed_job_utils.generate_managed_job_cluster_name(
-<<<<<<< HEAD
-            task.name, self._job_id)
-
-        self._strategy_executor = recovery_strategy.StrategyExecutor.make(
-            cluster_name, self._backend, task, self._job_id, task_id,
-            self._logger)
-
-=======
             task.name, self._job_id) if self._pool is None else ''
         self._strategy_executor = recovery_strategy.StrategyExecutor.make(
             cluster_name, self._backend, task, self._job_id, task_id,
-            self._pool)
->>>>>>> c707cba5
+            self._logger, self._pool)
         if not is_resume:
             submitted_at = time.time()
             if task_id == 0:
@@ -337,6 +323,7 @@
             job_id_on_pm = None
         else:
             # Update the cluster name when using cluster pool.
+            # TODO(luca) make this async
             cluster_name, job_id_on_pm = (
                 managed_job_state.get_pool_submit_info(self._job_id))
             assert cluster_name is not None, (cluster_name, job_id_on_pm)
@@ -415,14 +402,9 @@
             job_status = None
             if not force_transit_to_recovering:
                 try:
-<<<<<<< HEAD
                     job_status = await managed_job_utils.to_thread(
                         managed_job_utils.get_job_status, self._backend,
-                        cluster_name, self._logger)
-=======
-                    job_status = managed_job_utils.get_job_status(
-                        self._backend, cluster_name, job_id=job_id_on_pm)
->>>>>>> c707cba5
+                        cluster_name, self._logger, job_id_on_pm)
                 except exceptions.FetchClusterInfoError as fetch_e:
                     self._logger.info(
                         'Failed to fetch the job status. Start recovery.\n'
@@ -464,9 +446,7 @@
                         exc_info=True)
                 # Only clean up the cluster, not the storages, because tasks may
                 # share storages.
-<<<<<<< HEAD
-                await managed_job_utils.to_thread(
-                    managed_job_utils.terminate_cluster, cluster_name)
+                await self._cleanup_cluster(cluster_name)
 
                 task_total_time = time.time() - task_start_time
                 monitoring_time = time.time() - monitoring_start_time
@@ -474,9 +454,6 @@
                                   f'{task_total_time:.2f}s '
                                   f'(monitoring time: {monitoring_time:.2f}s, '
                                   f'status checks: {status_check_count})')
-=======
-                self._cleanup_cluster(cluster_name)
->>>>>>> c707cba5
                 return True
 
             # For single-node jobs, non-terminated job_status indicates a
@@ -625,17 +602,10 @@
                     # Some spot resource (e.g., Spot TPU VM) may need to be
                     # cleaned up after preemption, as running launch again on
                     # those clusters again may fail.
-<<<<<<< HEAD
                     self._logger.info(
                         'Cleaning up the preempted or failed cluster'
                         '...')
-                    await managed_job_utils.to_thread(
-                        managed_job_utils.terminate_cluster, cluster_name)
-=======
-                    logger.info('Cleaning up the preempted or failed cluster'
-                                '...')
-                    self._cleanup_cluster(cluster_name)
->>>>>>> c707cba5
+                    await self._cleanup_cluster(cluster_name)
 
             # Try to recover the managed jobs, when the cluster is preempted or
             # failed or the job status is failed to be fetched.
@@ -646,31 +616,18 @@
                 task_id=task_id,
                 force_transit_to_recovering=force_transit_to_recovering,
                 callback_func=callback_func)
-<<<<<<< HEAD
-=======
-            recovered_time = self._strategy_executor.recover()
+
+            recovered_time = await managed_job_utils.to_thread(
+                self._strategy_executor.recover)
+
             if self._pool is not None:
                 cluster_name, job_id_on_pm = (
                     managed_job_state.get_pool_submit_info(self._job_id))
                 assert cluster_name is not None
-            managed_job_state.set_recovered(self._job_id,
-                                            task_id,
-                                            recovered_time=recovered_time,
-                                            callback_func=callback_func)
->>>>>>> c707cba5
-
-            recovery_start = time.time()
-            await managed_job_utils.to_thread(self._strategy_executor.recover)
-            recovery_time = time.time() - recovery_start
-
-            self._logger.info(
-                f'Recovery completed for task {task_id} in {recovery_time:.2f}s'
-            )
-            await managed_job_state.set_recovered_async(
-                self._job_id,
-                task_id,
-                recovered_time=recovery_time,
-                callback_func=callback_func)
+            await managed_job_state.set_recovered(self._job_id,
+                                                  task_id,
+                                                  recovered_time=recovered_time,
+                                                  callback_func=callback_func)
 
     async def run(self):
         """Run controller logic and handle exceptions."""
@@ -762,7 +719,6 @@
                 task=self._dag.tasks[task_id]))
 
 
-<<<<<<< HEAD
 class Controller:
     """Controller for managing jobs."""
 
@@ -775,8 +731,11 @@
         self._job_tasks_lock = asyncio.Lock()
         self._background_tasks_lock = asyncio.Lock()
 
-    async def _cleanup(self, job_id: int, dag_yaml: str,
-                       job_logger: logging.Logger):
+    async def _cleanup(self,
+                       job_id: int,
+                       dag_yaml: str,
+                       job_logger: logging.Logger,
+                       pool: Optional[str] = None):
         """Clean up the cluster(s) and storages.
 
         (1) Clean up the succeeded task(s)' ephemeral storage. The storage has
@@ -787,15 +746,27 @@
             should be left when reaching here, as we currently only support
             chain DAGs, and only one task is executed at a time.
         """
-
         # Cleanup the HA recovery script first as it is possible that some error
         # was raised when we construct the task object (e.g.,
         # sky.exceptions.ResourcesUnavailableError).
+        await managed_job_state.remove_ha_recovery_script_async(job_id)
+
         def task_cleanup(task: 'sky.Task', job_id: int):
             assert task.name is not None, task
-            cluster_name = managed_job_utils.generate_managed_job_cluster_name(
-                task.name, job_id)
-            managed_job_utils.terminate_cluster(cluster_name)
+            if pool is None:
+                cluster_name = (
+                    managed_job_utils.generate_managed_job_cluster_name(
+                        task.name, job_id))
+                managed_job_utils.terminate_cluster(cluster_name)
+            else:
+                cluster_name, job_id_on_pm = (
+                    managed_job_state.get_pool_submit_info(job_id))
+                if cluster_name is not None:
+                    serve_utils.release_cluster_name(pool, cluster_name)
+                    if job_id_on_pm is not None:
+                        core.cancel(cluster_name=cluster_name,
+                                    job_ids=[job_id_on_pm],
+                                    _try_cancel_if_cluster_is_init=True)
 
             # Clean up Storages with persistent=False.
             # TODO(zhwu): this assumes the specific backend.
@@ -810,14 +781,13 @@
 
             # Clean up any files mounted from the local disk, such as two-hop
             # file mounts.
-            consolidation_mode = managed_job_utils.is_consolidation_mode()
             for file_mount in (task.file_mounts or {}).values():
                 try:
                     # For consolidation mode, there is no two-hop file mounts
                     # and the file path here represents the real user data.
                     # We skip the cleanup for consolidation mode.
                     if (not data_utils.is_cloud_store_url(file_mount) and
-                            not consolidation_mode):
+                            not managed_job_utils.is_consolidation_mode()):
                         path = os.path.expanduser(file_mount)
                         if os.path.isdir(path):
                             shutil.rmtree(path)
@@ -827,7 +797,6 @@
                     job_logger.warning(
                         f'Failed to clean up file mount {file_mount}: {e}')
 
-        await managed_job_state.remove_ha_recovery_script_async(job_id)
         dag, _ = _get_dag_and_name(dag_yaml)
         for task in dag.tasks:
             # most things in this function are blocking
@@ -837,7 +806,8 @@
                            job_id: int,
                            dag_yaml: str,
                            job_logger: logging.Logger,
-                           env_file_path: Optional[str] = None):
+                           env_file_path: Optional[str] = None,
+                           pool: Optional[str] = None):
         """Background task that runs the job loop."""
         # Initialize context for this job to provide environment isolation
         context.initialize()
@@ -851,90 +821,6 @@
 
         # Load and apply environment variables from the job's environment file
         if env_file_path and os.path.exists(env_file_path):
-=======
-def _run_controller(job_id: int, dag_yaml: str, pool: Optional[str]):
-    """Runs the controller in a remote process for interruption."""
-    # The controller needs to be instantiated in the remote process, since
-    # the controller is not serializable.
-    jobs_controller = JobsController(job_id, dag_yaml, pool)
-    jobs_controller.run()
-
-
-def _handle_signal(job_id):
-    """Handle the signal if the user sent it."""
-    signal_file = pathlib.Path(
-        managed_job_utils.SIGNAL_FILE_PREFIX.format(job_id))
-    user_signal = None
-    if signal_file.exists():
-        # Filelock is needed to prevent race condition with concurrent
-        # signal writing.
-        with filelock.FileLock(str(signal_file) + '.lock'):
-            with signal_file.open(mode='r', encoding='utf-8') as f:
-                user_signal = f.read().strip()
-                try:
-                    user_signal = managed_job_utils.UserSignal(user_signal)
-                except ValueError:
-                    logger.warning(
-                        f'Unknown signal received: {user_signal}. Ignoring.')
-                    user_signal = None
-            # Remove the signal file, after reading the signal.
-            signal_file.unlink()
-    if user_signal is None:
-        # None or empty string.
-        return
-    assert user_signal == managed_job_utils.UserSignal.CANCEL, (
-        f'Only cancel signal is supported, but {user_signal} got.')
-    raise exceptions.ManagedJobUserCancelledError(
-        f'User sent {user_signal.value} signal.')
-
-
-def _cleanup(job_id: int, dag_yaml: str, pool: Optional[str]):
-    """Clean up the cluster(s) and storages.
-
-    (1) Clean up the succeeded task(s)' ephemeral storage. The storage has
-        to be cleaned up after the whole job is finished, as the tasks
-        may share the same storage.
-    (2) Clean up the cluster(s) that are not cleaned up yet, which can happen
-        when the task failed or cancelled. At most one cluster should be left
-        when reaching here, as we currently only support chain DAGs, and only
-        task is executed at a time.
-    """
-    # Cleanup the HA recovery script first as it is possible that some error
-    # was raised when we construct the task object (e.g.,
-    # sky.exceptions.ResourcesUnavailableError).
-    managed_job_state.remove_ha_recovery_script(job_id)
-    dag, _ = _get_dag_and_name(dag_yaml)
-    for task in dag.tasks:
-        assert task.name is not None, task
-        if pool is None:
-            cluster_name = managed_job_utils.generate_managed_job_cluster_name(
-                task.name, job_id)
-            managed_job_utils.terminate_cluster(cluster_name)
-        else:
-            cluster_name, job_id_on_pm = (
-                managed_job_state.get_pool_submit_info(job_id))
-            if cluster_name is not None:
-                serve_utils.release_cluster_name(pool, cluster_name)
-                if job_id_on_pm is not None:
-                    core.cancel(cluster_name=cluster_name,
-                                job_ids=[job_id_on_pm],
-                                _try_cancel_if_cluster_is_init=True)
-
-        # Clean up Storages with persistent=False.
-        # TODO(zhwu): this assumes the specific backend.
-        backend = cloud_vm_ray_backend.CloudVmRayBackend()
-        # Need to re-construct storage object in the controller process
-        # because when SkyPilot API server machine sends the yaml config to the
-        # controller machine, only storage metadata is sent, not the storage
-        # object itself.
-        for storage in task.storage_mounts.values():
-            storage.construct()
-        backend.teardown_ephemeral_storage(task)
-
-        # Clean up any files mounted from the local disk, such as two-hop file
-        # mounts.
-        for file_mount in (task.file_mounts or {}).values():
->>>>>>> c707cba5
             try:
                 # Load environment variables from the file
                 env_vars = dotenv.dotenv_values(env_file_path)
@@ -962,9 +848,9 @@
         try:
             job_logger.info(f'Starting job loop for {job_id}')
 
-<<<<<<< HEAD
             controller = JobsController(job_id, dag_yaml, job_logger,
-                                        self.starting, self._job_tasks_lock)
+                                        self.starting, self._job_tasks_lock,
+                                        pool)
 
             async with self._job_tasks_lock:
                 if job_id in self.job_tasks:
@@ -987,65 +873,6 @@
             job_logger.info(f'Cancelling managed job, job_id: {job_id}, '
                             f'task_id: {task_id}')
             await managed_job_state.set_cancelling_async(
-=======
-def start(job_id, dag_yaml, pool):
-    """Start the controller."""
-    controller_process = None
-    cancelling = False
-    task_id = None
-    try:
-        _handle_signal(job_id)
-        # TODO(suquark): In theory, we should make controller process a
-        #  daemon process so it will be killed after this process exits,
-        #  however daemon process cannot launch subprocesses, explained here:
-        #  https://docs.python.org/3/library/multiprocessing.html#multiprocessing.Process.daemon  # pylint: disable=line-too-long
-        #  So we can only enable daemon after we no longer need to
-        #  start daemon processes like Ray.
-        controller_process = multiprocessing.Process(target=_run_controller,
-                                                     args=(job_id, dag_yaml,
-                                                           pool))
-        controller_process.start()
-        while controller_process.is_alive():
-            _handle_signal(job_id)
-            time.sleep(1)
-    except exceptions.ManagedJobUserCancelledError:
-        dag, _ = _get_dag_and_name(dag_yaml)
-        task_id, _ = managed_job_state.get_latest_task_id_status(job_id)
-        assert task_id is not None, job_id
-        logger.info(
-            f'Cancelling managed job, job_id: {job_id}, task_id: {task_id}')
-        managed_job_state.set_cancelling(
-            job_id=job_id,
-            callback_func=managed_job_utils.event_callback_func(
-                job_id=job_id, task_id=task_id, task=dag.tasks[task_id]))
-        cancelling = True
-    finally:
-        if controller_process is not None:
-            logger.info(f'Killing controller process {controller_process.pid}.')
-            # NOTE: it is ok to kill or join a killed process.
-            # Kill the controller process first; if its child process is
-            # killed first, then the controller process will raise errors.
-            # Kill any possible remaining children processes recursively.
-            subprocess_utils.kill_children_processes(
-                parent_pids=[controller_process.pid], force=True)
-            controller_process.join()
-            logger.info(f'Controller process {controller_process.pid} killed.')
-
-        logger.info(f'Cleaning up any cluster for job {job_id}.')
-        # NOTE: Originally, we send an interruption signal to the controller
-        # process and the controller process handles cleanup. However, we
-        # figure out the behavior differs from cloud to cloud
-        # (e.g., GCP ignores 'SIGINT'). A possible explanation is
-        # https://unix.stackexchange.com/questions/356408/strange-problem-with-trap-and-sigint
-        # But anyway, a clean solution is killing the controller process
-        # directly, and then cleanup the cluster job_state.
-        _cleanup(job_id, dag_yaml=dag_yaml, pool=pool)
-        logger.info(f'Cluster of managed job {job_id} has been cleaned up.')
-
-        if cancelling:
-            assert task_id is not None, job_id  # Since it's set with cancelling
-            managed_job_state.set_cancelled(
->>>>>>> c707cba5
                 job_id=job_id,
                 callback_func=managed_job_utils.event_callback_func(
                     job_id=job_id, task_id=task_id, task=dag.tasks[task_id]))
@@ -1061,7 +888,8 @@
 
             await self._cleanup(job_id,
                                 dag_yaml=dag_yaml,
-                                job_logger=job_logger)
+                                job_logger=job_logger,
+                                pool=pool)
             job_logger.info(
                 f'Cluster of managed job {job_id} has been cleaned up.')
 
@@ -1111,6 +939,7 @@
         job_id: int,
         dag_yaml: str,
         env_file_path: Optional[str] = None,
+        pool: Optional[str] = None,
     ):
         """Start a new job.
 
@@ -1144,7 +973,8 @@
                         f'env_file_path={env_file_path}')
 
         await create_background_task(
-            self.run_job_loop(job_id, dag_yaml, job_logger, env_file_path))
+            self.run_job_loop(job_id, dag_yaml, job_logger, env_file_path,
+                              pool))
 
         job_logger.info(f'Job {job_id} started successfully')
 
@@ -1226,6 +1056,7 @@
             job_id = waiting_job['job_id']
             dag_yaml_path = waiting_job['dag_yaml_path']
             env_file_path = waiting_job.get('env_file_path')
+            pool = waiting_job.get('pool', None)
 
             cancels = os.listdir(jobs_constants.CONSOLIDATED_SIGNAL_PATH)
             if str(job_id) in cancels:
@@ -1245,7 +1076,7 @@
             async with self._job_tasks_lock:
                 self.starting.add(job_id)
 
-            await self.start_job(job_id, dag_yaml_path, env_file_path)
+            await self.start_job(job_id, dag_yaml_path, env_file_path, pool)
 
 
 async def main():
@@ -1275,25 +1106,4 @@
 
 
 if __name__ == '__main__':
-<<<<<<< HEAD
-    asyncio.run(main())
-=======
-    parser = argparse.ArgumentParser()
-    parser.add_argument('--job-id',
-                        required=True,
-                        type=int,
-                        help='Job id for the controller job.')
-    parser.add_argument('dag_yaml',
-                        type=str,
-                        help='The path to the user job yaml file.')
-    parser.add_argument('--pool',
-                        required=False,
-                        default=None,
-                        type=str,
-                        help='The pool to use for the controller job.')
-    args = parser.parse_args()
-    # We start process with 'spawn', because 'fork' could result in weird
-    # behaviors; 'spawn' is also cross-platform.
-    multiprocessing.set_start_method('spawn', force=True)
-    start(args.job_id, args.dag_yaml, args.pool)
->>>>>>> c707cba5
+    asyncio.run(main())