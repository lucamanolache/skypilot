"""Strategies to handle launching/recovery/termination of managed job clusters.

In the YAML file, the user can specify the strategy to use for managed jobs.

resources:
    job_recovery: EAGER_NEXT_REGION
"""
import logging
import time
import traceback
import typing
from typing import Optional

import sky
from sky import backends
from sky import exceptions
from sky import execution
from sky import global_user_state
from sky import sky_logging
from sky.backends import backend_utils
from sky.client import sdk
from sky.jobs import scheduler
from sky.jobs import state
from sky.jobs import utils as managed_job_utils
from sky.serve import serve_utils
from sky.skylet import job_lib
from sky.usage import usage_lib
from sky.utils import common_utils
from sky.utils import registry
from sky.utils import status_lib
from sky.utils import ux_utils

if typing.TYPE_CHECKING:
    from sky import resources
    from sky import task as task_lib

logger = sky_logging.init_logger(__name__)

# Waiting time for job from INIT/PENDING to RUNNING
# 10 * JOB_STARTED_STATUS_CHECK_GAP_SECONDS = 10 * 5 = 50 seconds
MAX_JOB_CHECKING_RETRY = 10

# Minutes to job cluster autodown. This should be significantly larger than
# managed_job_utils.JOB_STATUS_CHECK_GAP_SECONDS, to avoid tearing down the
# cluster before its status can be updated by the job controller.
_AUTODOWN_MINUTES = 10


class StrategyExecutor:
    """Handle the launching, recovery and termination of managed job clusters"""

    RETRY_INIT_GAP_SECONDS = 60

    def __init__(self, cluster_name: Optional[str], backend: 'backends.Backend',
                 task: 'task_lib.Task', max_restarts_on_errors: int,
<<<<<<< HEAD
                 job_id: int, task_id: int, job_logger: logging.Logger,
                 pool: Optional[str]) -> None:
=======
                 job_id: int, task_id: int, pool: Optional[str]) -> None:
>>>>>>> f00d8b5d
        """Initialize the strategy executor.

        Args:
            cluster_name: The name of the cluster.
            backend: The backend to use. Only CloudVMRayBackend is supported.
            task: The task to execute.
            max_restarts_on_errors: Maximum number of restarts on errors.
            job_id: The ID of the job.
            task_id: The ID of the task.
            job_logger: Logger instance for this specific job.
        """
        assert isinstance(backend, backends.CloudVmRayBackend), (
            'Only CloudVMRayBackend is supported.')
        self.dag = sky.Dag()
        self.dag.add(task)
        # For jobs submitted to a pool, the cluster name might change after each
        # recovery. Initially this is set to an empty string to indicate that no
        # cluster is assigned yet, and in `_launch`, it will be set to one of
        # the cluster names in the pool.
        self.cluster_name = cluster_name
        self.backend = backend
        self.max_restarts_on_errors = max_restarts_on_errors
        self.job_id = job_id
        self.task_id = task_id
        self.pool = pool
        self.restart_cnt_on_failure = 0
<<<<<<< HEAD
        self._logger = job_logger
        self.job_id_on_pm: Optional[int] = None if pool is None else -1

    @classmethod
    def make(cls, cluster_name: str, backend: 'backends.Backend',
             task: 'task_lib.Task', job_id: int, task_id: int,
             job_logger: logging.Logger,
=======
        self.job_id_on_pool_cluster: Optional[int] = None

    @classmethod
    def make(cls, cluster_name: Optional[str], backend: 'backends.Backend',
             task: 'task_lib.Task', job_id: int, task_id: int,
>>>>>>> f00d8b5d
             pool: Optional[str]) -> 'StrategyExecutor':
        """Create a strategy from a task."""

        resource_list = list(task.resources)
        job_recovery = resource_list[0].job_recovery
        for resource in resource_list:
            if resource.job_recovery != job_recovery:
                raise ValueError(
                    'The job recovery strategy should be the same for all '
                    'resources.')
        # Remove the job_recovery field from the resources, as the strategy
        # will be handled by the strategy class.
        new_resources_list = [r.copy(job_recovery=None) for r in resource_list]
        # set the new_task_resources to be the same type (list or set) as the
        # original task.resources
        task.set_resources(type(task.resources)(new_resources_list))
        if isinstance(job_recovery, dict):
            name = job_recovery.pop(
                'strategy', registry.JOBS_RECOVERY_STRATEGY_REGISTRY.default)
            assert name is None or isinstance(name, str), (
                name, 'The job recovery strategy name must be a string or None')
            job_recovery_name: Optional[str] = name
            max_restarts_on_errors = job_recovery.pop('max_restarts_on_errors',
                                                      0)
        else:
            job_recovery_name = job_recovery
            max_restarts_on_errors = 0
        job_recovery_strategy = (registry.JOBS_RECOVERY_STRATEGY_REGISTRY.
                                 from_str(job_recovery_name))
        assert job_recovery_strategy is not None, job_recovery_name
        return job_recovery_strategy(cluster_name, backend, task,
                                     max_restarts_on_errors, job_id, task_id,
<<<<<<< HEAD
                                     job_logger, pool)
=======
                                     pool)
>>>>>>> f00d8b5d

    def launch(self) -> float:
        """Launch the cluster for the first time.

        It can fail if resource is not available. Need to check the cluster
        status, after calling.

        Returns: The job's submit timestamp, on success (otherwise, an
            exception is raised).

        Raises: Please refer to the docstring of self._launch().
        """

        job_submit_at = self._launch(max_retry=None)
        assert job_submit_at is not None
        return job_submit_at

    def recover(self) -> float:
        """Relaunch the cluster after failure and wait until job starts.

        When recover() is called the cluster should be in STOPPED status (i.e.
        partially down).

        Returns: The timestamp job started.
        """
        raise NotImplementedError

    def _try_cancel_jobs(self):
        from sky import core  # pylint: disable=import-outside-toplevel

        if self.cluster_name is None:
            return
        handle = global_user_state.get_handle_from_cluster_name(
            self.cluster_name)
        if handle is None or self.pool is not None:
            return
        try:
            usage_lib.messages.usage.set_internal()
            # Note that `sky.cancel()` may not go through for a variety of
            # reasons:
            # (1) head node is preempted; or
            # (2) somehow user programs escape the cancel codepath's kill.
            # The latter is silent and is a TODO.
            #
            # For the former, an exception will be thrown, in which case we
            # fallback to terminate_cluster() in the except block below. This
            # is because in the event of recovery on the same set of remaining
            # worker nodes, we don't want to leave some old job processes
            # running.
            # TODO(zhwu): This is non-ideal and we should figure out another way
            # to reliably cancel those processes and not have to down the
            # remaining nodes first.
            #
            # In the case where the worker node is preempted, the `sky.cancel()`
            # should be functional with the `_try_cancel_if_cluster_is_init`
            # flag, i.e. it sends the cancel signal to the head node, which will
            # then kill the user process on remaining worker nodes.
            # Only cancel the corresponding job for worker pool.
            if self.pool is None:
                kwargs = dict(all=True)
            else:
<<<<<<< HEAD
                kwargs = dict(job_ids=[self.job_id_on_pm])
=======
                kwargs = dict(job_ids=[self.job_id_on_pool_cluster])
>>>>>>> f00d8b5d
            core.cancel(cluster_name=self.cluster_name,
                        **kwargs,
                        _try_cancel_if_cluster_is_init=True)
        except Exception as e:  # pylint: disable=broad-except
<<<<<<< HEAD
            self._logger.info(
                'Failed to cancel the job on the cluster. The cluster '
                'might be already down or the head node is preempted.'
                '\n  Detailed exception: '
                f'{common_utils.format_exception(e)}\n'
                'Terminating the cluster explicitly to ensure no '
                'remaining job process interferes with recovery.')
            managed_job_utils.terminate_cluster(self.cluster_name)
=======
            logger.info('Failed to cancel the job on the cluster. The cluster '
                        'might be already down or the head node is preempted.'
                        '\n  Detailed exception: '
                        f'{common_utils.format_exception(e)}\n'
                        'Terminating the cluster explicitly to ensure no '
                        'remaining job process interferes with recovery.')
            self._cleanup_cluster()
>>>>>>> f00d8b5d

    def _wait_until_job_starts_on_cluster(self) -> Optional[float]:
        """Wait for MAX_JOB_CHECKING_RETRY times until job starts on the cluster

        Returns:
            The timestamp of when the job is submitted, or None if failed to
            submit.
        """
        assert self.cluster_name is not None
        status = None
        job_checking_retry_cnt = 0
        while job_checking_retry_cnt < MAX_JOB_CHECKING_RETRY:
            # Avoid the infinite loop, if any bug happens.
            job_checking_retry_cnt += 1
            try:
                cluster_status, _ = (
                    backend_utils.refresh_cluster_status_handle(
                        self.cluster_name,
                        force_refresh_statuses=set(status_lib.ClusterStatus)))
            except Exception as e:  # pylint: disable=broad-except
                # If any unexpected error happens, retry the job checking
                # loop.
                # TODO(zhwu): log the unexpected error to usage collection
                # for future debugging.
                self._logger.info(
                    f'Unexpected exception: {e}\nFailed to get the '
                    'refresh the cluster status. Retrying.')
                continue
            if cluster_status != status_lib.ClusterStatus.UP:
                # The cluster can be preempted before the job is
                # launched.
                # Break to let the retry launch kick in.
                self._logger.info('The cluster is preempted before the job '
                                  'is submitted.')
                # TODO(zhwu): we should recover the preemption with the
                # recovery strategy instead of the current while loop.
                break

            try:
                status = managed_job_utils.get_job_status(
                    self.backend,
                    self.cluster_name,
<<<<<<< HEAD
                    job_logger=self._logger,
                    job_id=self.job_id_on_pm)
=======
                    job_id=self.job_id_on_pool_cluster)
>>>>>>> f00d8b5d
            except Exception as e:  # pylint: disable=broad-except
                # If any unexpected error happens, retry the job checking
                # loop.
                # Note: the CommandError is already handled in the
                # get_job_status, so it should not happen here.
                # TODO(zhwu): log the unexpected error to usage collection
                # for future debugging.
                self._logger.info(
                    f'Unexpected exception: {e}\nFailed to get the '
                    'job status. Retrying.')
                continue

            # Check the job status until it is not in initialized status
            if status is not None and status > job_lib.JobStatus.INIT:
                try:
                    job_submitted_at = managed_job_utils.get_job_timestamp(
                        self.backend,
                        self.cluster_name,
                        self.job_id_on_pool_cluster,
                        get_end_time=False)
                    return job_submitted_at
                except Exception as e:  # pylint: disable=broad-except
                    # If we failed to get the job timestamp, we will retry
                    # job checking loop.
                    self._logger.info(
                        f'Unexpected Exception: {e}\nFailed to get '
                        'the job start timestamp. Retrying.')
                    continue
            # Wait for the job to be started
            time.sleep(managed_job_utils.JOB_STARTED_STATUS_CHECK_GAP_SECONDS)
        return None

    def _cleanup_cluster(self) -> None:
<<<<<<< HEAD
        if self.pool is None:
            managed_job_utils.terminate_cluster(self.cluster_name)
        else:
            serve_utils.release_cluster_name(self.pool, self.cluster_name)
=======
        if self.cluster_name is None:
            return
        if self.pool is None:
            managed_job_utils.terminate_cluster(self.cluster_name)
>>>>>>> f00d8b5d

    def _launch(self,
                max_retry: Optional[int] = 3,
                raise_on_failure: bool = True,
                recovery: bool = False) -> Optional[float]:
        """Implementation of launch().

        The function will wait until the job starts running, but will leave the
        handling for the preemption to the caller.

        Args:
            max_retry: The maximum number of retries. If None, retry forever.
            raise_on_failure: Whether to raise an exception if the launch fails.

        Returns:
            The job's submit timestamp, or None if failed to submit the job
            (either provisioning fails or any error happens in job submission)
            and raise_on_failure is False.

        Raises:
            non-exhaustive list of exceptions:
            exceptions.ProvisionPrechecksError: This will be raised when the
                underlying `sky.launch` fails due to precheck errors only.
                I.e., none of the failover exceptions, if
                any, is due to resources unavailability. This exception
                includes the following cases:
                1. The optimizer cannot find a feasible solution.
                2. Precheck errors: invalid cluster name, failure in getting
                cloud user identity, or unsupported feature.
            exceptions.ManagedJobReachedMaxRetriesError: This will be raised
                when all prechecks passed but the maximum number of retries is
                reached for `sky.launch`. The failure of `sky.launch` can be
                due to:
                1. Any of the underlying failover exceptions is due to resources
                unavailability.
                2. The cluster is preempted before the job is submitted.
                3. Any unexpected error happens during the `sky.launch`.
        Other exceptions may be raised depending on the backend.
        """
        # TODO(zhwu): handle the failure during `preparing sky runtime`.
        retry_cnt = 0
        backoff = common_utils.Backoff(self.RETRY_INIT_GAP_SECONDS)
        while True:
            retry_cnt += 1
            try:
                with scheduler.scheduled_launch(self.job_id):
                    # The job state may have been PENDING during backoff -
                    # update to STARTING or RECOVERING.
                    # On the first attempt (when retry_cnt is 1), we should
                    # already be in STARTING or RECOVERING.
                    if retry_cnt > 1:
                        state.set_restarting(self.job_id, self.task_id,
                                             recovery)
                    try:
                        usage_lib.messages.usage.set_internal()
                        if self.pool is None:
<<<<<<< HEAD
                            request_id = sdk.launch(
                                self.dag,
                                cluster_name=self.cluster_name,
                                idle_minutes_to_autostop=_AUTODOWN_MINUTES,
                                down=True,
                                _is_launched_by_jobs_controller=True)
                            # would be nice to have the async version of this,
                            # however, scheduled_launch uses scheduler
                            # functions that acquire filelocks, no async file
                            # lock exists so it would have to be run in a
                            # coroutine anyway.
                            log_file = _get_logger_file(self._logger)
                            try:
                                if log_file is None:
                                    # will get caught by the except block below
                                    raise OSError('Log file is None')
                                with open(log_file, 'a', encoding='utf-8') as f:
                                    sdk.stream_and_get(request_id,
                                                       output_stream=f)
                            except OSError as e:
                                self._logger.error(
                                    f'Failed to stream logs: {e}')
                                sdk.get(request_id)
                            self._logger.info('Managed job cluster launched.')
                        else:
                            cluster_name = serve_utils.get_next_cluster_name(
                                self.pool, self.job_id)
                            if cluster_name is None:
                                raise exceptions.NoClusterLaunchedError(
                                    'No cluster name found in the pool.')
                            self.cluster_name = cluster_name
                            job_id_on_pm, _ = execution.exec(
                                self.dag, cluster_name=self.cluster_name)
                            assert job_id_on_pm is not None, (self.cluster_name,
                                                              self.job_id)
                            self.job_id_on_pm = job_id_on_pm
                            state.set_pool_submit_info(self.job_id,
                                                       cluster_name,
                                                       job_id_on_pm)
                        self._logger.info('Managed job cluster launched.')
=======
                            assert self.cluster_name is not None
                            # Detach setup, so that the setup failure can be
                            # detected by the controller process (job_status ->
                            # FAILED_SETUP).
                            execution.launch(
                                self.dag,
                                cluster_name=self.cluster_name,
                                # We expect to tear down the cluster as soon as
                                # the job is finished. However, in case the
                                # controller dies, set autodown to try and avoid
                                # a resource leak.
                                idle_minutes_to_autostop=_AUTODOWN_MINUTES,
                                down=True,
                                _is_launched_by_jobs_controller=True)
                        else:
                            self.cluster_name = (
                                serve_utils.get_next_cluster_name(
                                    self.pool, self.job_id))
                            if self.cluster_name is None:
                                raise exceptions.NoClusterLaunchedError(
                                    'No cluster name found in the pool.')
                            job_id_on_pool_cluster, _ = execution.exec(
                                self.dag, cluster_name=self.cluster_name)
                            assert job_id_on_pool_cluster is not None, (
                                self.cluster_name, self.job_id)
                            self.job_id_on_pool_cluster = job_id_on_pool_cluster
                            state.set_job_id_on_pool_cluster(
                                self.job_id, job_id_on_pool_cluster)
                        logger.info('Managed job cluster launched.')
>>>>>>> f00d8b5d
                    except (exceptions.InvalidClusterNameError,
                            exceptions.NoCloudAccessError,
                            exceptions.ResourcesMismatchError) as e:
                        self._logger.error(
                            'Failure happened before provisioning. '
                            f'{common_utils.format_exception(e)}')
                        if raise_on_failure:
                            raise exceptions.ProvisionPrechecksError(
                                reasons=[e])
                        return None
                    except exceptions.ResourcesUnavailableError as e:
                        # This is raised when the launch fails due to prechecks
                        # or after failing over through all the candidates.
                        # Please refer to the docstring of `sky.launch` for more
                        # details of how the exception will be structured.
                        if not any(
                                isinstance(err,
                                           exceptions.ResourcesUnavailableError)
                                for err in e.failover_history):
                            # _launch() (this function) should fail/exit
                            # directly, if none of the failover reasons were
                            # because of resource unavailability or no failover
                            # was attempted (the optimizer cannot find feasible
                            # resources for requested resources), i.e.,
                            # e.failover_history is empty. Failing directly
                            # avoids the infinite loop of retrying the launch
                            # when, e.g., an invalid cluster name is used and
                            # --retry-until-up is specified.
                            reasons = (e.failover_history
                                       if e.failover_history else [e])
                            reasons_str = '; '.join(
                                common_utils.format_exception(err)
                                for err in reasons)
                            self._logger.error(
                                'Failure happened before provisioning. '
                                f'Failover reasons: {reasons_str}')
                            if raise_on_failure:
                                raise exceptions.ProvisionPrechecksError(
                                    reasons)
                            return None
                        self._logger.info(
                            'Failed to launch a cluster with error: '
                            f'{common_utils.format_exception(e)})')
                    except Exception as e:  # pylint: disable=broad-except
                        # If the launch fails, it will be recovered by the
                        # following code.
                        self._logger.info(
                            'Failed to launch a cluster with error: '
                            f'{common_utils.format_exception(e)})')
                        with ux_utils.enable_traceback():
                            self._logger.info(
                                f'  Traceback: {traceback.format_exc()}')
                    else:  # No exception, the launch succeeds.
                        # At this point, a sky.launch() has succeeded. Cluster
                        # may be UP (no preemption since) or DOWN (newly
                        # preempted).
                        job_submitted_at = (
                            self._wait_until_job_starts_on_cluster())
                        if job_submitted_at is not None:
                            return job_submitted_at
                        # The job fails to start on the cluster, retry the
                        # launch.
                        # TODO(zhwu): log the unexpected error to usage
                        # collection for future debugging.
                        self._logger.info(
                            'Failed to successfully submit the job to the '
                            'launched cluster, due to unexpected submission '
                            'errors or the cluster being preempted during '
                            'job submission.')

                    # If we get here, the launch did not succeed. Tear down the
                    # cluster and retry.
                    self._cleanup_cluster()
                    if max_retry is not None and retry_cnt >= max_retry:
                        # Retry forever if max_retry is None.
                        if raise_on_failure:
                            with ux_utils.print_exception_no_traceback():
                                raise (
                                    exceptions.ManagedJobReachedMaxRetriesError(
                                        'Resources unavailable: failed to '
                                        f'launch clusters after {max_retry} '
                                        'retries.'))
                        else:
                            return None

                    # Raise NoClusterLaunchedError to indicate that the job is
                    # in retry backoff. This will trigger special handling in
                    # scheduler.schedule_launched().
                    # We will exit the scheduled_launch context so that the
                    # schedule state is ALIVE_BACKOFF during the backoff. This
                    # allows other jobs to launch.
                    raise exceptions.NoClusterLaunchedError()

            except exceptions.NoClusterLaunchedError:
                # Update the status to PENDING during backoff.
                state.set_backoff_pending(self.job_id, self.task_id)
                # Calculate the backoff time and sleep.
                # We retry immediately for worker pool, since no sky.launch()
                # is called and the overhead is minimal.
                gap_seconds = (backoff.current_backoff()
                               if self.pool is None else 0)
<<<<<<< HEAD
                self._logger.info('Retrying to launch the cluster in '
                                  f'{gap_seconds:.1f} seconds.')
=======
                logger.info('Retrying to launch the cluster in '
                            f'{gap_seconds:.1f} seconds.')
>>>>>>> f00d8b5d
                time.sleep(gap_seconds)
                continue
            else:
                # The inner loop should either return or throw
                # NoClusterLaunchedError.
                assert False, 'Unreachable'

    def should_restart_on_failure(self) -> bool:
        """Increments counter & checks if job should be restarted on a failure.

        Returns:
            True if the job should be restarted, otherwise False.
        """
        self.restart_cnt_on_failure += 1
        if self.restart_cnt_on_failure > self.max_restarts_on_errors:
            return False
        return True


@registry.JOBS_RECOVERY_STRATEGY_REGISTRY.type_register(name='FAILOVER',
                                                        default=False)
class FailoverStrategyExecutor(StrategyExecutor):
    """Failover strategy: wait in same region and failover after timeout."""

    _MAX_RETRY_CNT = 240  # Retry for 4 hours.

    def __init__(self, cluster_name: Optional[str], backend: 'backends.Backend',
                 task: 'task_lib.Task', max_restarts_on_errors: int,
<<<<<<< HEAD
                 job_id: int, task_id: int, job_logger: logging.Logger,
                 pool: Optional[str]) -> None:
        super().__init__(cluster_name, backend, task, max_restarts_on_errors,
                         job_id, task_id, job_logger, pool)
=======
                 job_id: int, task_id: int, pool: Optional[str]) -> None:
        super().__init__(cluster_name, backend, task, max_restarts_on_errors,
                         job_id, task_id, pool)
>>>>>>> f00d8b5d
        # Note down the cloud/region of the launched cluster, so that we can
        # first retry in the same cloud/region. (Inside recover() we may not
        # rely on cluster handle, as it can be None if the cluster is
        # preempted.)
        self._launched_resources: Optional['resources.Resources'] = None

    def _launch(self,
                max_retry: Optional[int] = 3,
                raise_on_failure: bool = True,
                recovery: bool = False) -> Optional[float]:
        job_submitted_at = super()._launch(max_retry, raise_on_failure,
                                           recovery)
        if job_submitted_at is not None and self.cluster_name is not None:
            # Only record the cloud/region if the launch is successful.
            handle = global_user_state.get_handle_from_cluster_name(
                self.cluster_name)
            assert isinstance(handle, backends.CloudVmRayResourceHandle), (
                'Cluster should be launched.', handle)
            launched_resources = handle.launched_resources
            self._launched_resources = launched_resources
        else:
            self._launched_resources = None
        return job_submitted_at

    def recover(self) -> float:
        # 1. Cancel the jobs and launch the cluster with the STOPPED status,
        #    so that it will try on the current region first until timeout.
        # 2. Tear down the cluster, if the step 1 failed to launch the cluster.
        # 3. Launch the cluster with no cloud/region constraint or respect the
        #    original user specification.

        # Step 1
        self._try_cancel_jobs()

        while True:
            # Add region constraint to the task, to retry on the same region
            # first (if valid).
            if self._launched_resources is not None:
                task = self.dag.tasks[0]
                original_resources = task.resources
                launched_cloud = self._launched_resources.cloud
                launched_region = self._launched_resources.region
                new_resources = self._launched_resources.copy(
                    cloud=launched_cloud, region=launched_region, zone=None)
                task.set_resources({new_resources})
                # Not using self.launch to avoid the retry until up logic.
                job_submitted_at = self._launch(raise_on_failure=False,
                                                recovery=True)
                # Restore the original dag, i.e. reset the region constraint.
                task.set_resources(original_resources)
                if job_submitted_at is not None:
                    return job_submitted_at

            # Step 2
<<<<<<< HEAD
            self._logger.debug('Terminating unhealthy cluster and reset cloud '
                               'region.')
=======
            logger.debug('Terminating unhealthy cluster and reset cloud '
                         'region.')
>>>>>>> f00d8b5d
            self._cleanup_cluster()

            # Step 3
            self._logger.debug(
                'Relaunch the cluster  without constraining to prior '
                'cloud/region.')
            # Not using self.launch to avoid the retry until up logic.
            job_submitted_at = self._launch(max_retry=self._MAX_RETRY_CNT,
                                            raise_on_failure=False,
                                            recovery=True)
            if job_submitted_at is None:
                # Failed to launch the cluster.
                gap_seconds = self.RETRY_INIT_GAP_SECONDS
                self._logger.info('Retrying to recover the cluster in '
                                  f'{gap_seconds:.1f} seconds.')
                time.sleep(gap_seconds)
                continue

            return job_submitted_at


@registry.JOBS_RECOVERY_STRATEGY_REGISTRY.type_register(
    name='EAGER_NEXT_REGION', default=True)
class EagerFailoverStrategyExecutor(FailoverStrategyExecutor):
    """Eager failover strategy.

    This strategy is an extension of the FAILOVER strategy. Instead of waiting
    in the same region when the preemption happens, it immediately terminates
    the cluster and relaunches it in a different region. This is based on the
    observation that the preemption is likely to happen again shortly in the
    same region, so trying other regions first is more likely to get a longer
    running cluster.

    Example: Assume the user has access to 3 regions, R1, R2, R3, in that price
    order. Then the following are some possible event sequences:

        R1Z1 (preempted) -> R2 (success)

        R1Z1 (preempted) -> R2 (failed to launch) -> R3 (success)

        R1Z1 (preempted) -> R2 (failed to launch) -> R3 (failed to launch)
                                                  -> R1Z2 (success)

        R1Z1 (preempted) -> R2 (failed to launch) -> R3 (failed to launch)
                                                  -> R1Z1 (success)
    """

    def recover(self) -> float:
        # 1. Terminate the current cluster
        # 2. Launch again by explicitly blocking the previously launched region
        # (this will failover through the entire search space except the
        # previously launched region)
        # 3. (If step 2 failed) Retry forever: Launch again with no blocked
        # locations (this will failover through the entire search space)
        #
        # The entire search space is defined by the original task request,
        # task.resources.

        # Step 1
<<<<<<< HEAD
        self._logger.debug(
            'Terminating unhealthy cluster and reset cloud region.')
=======
        logger.debug('Terminating unhealthy cluster and reset cloud region.')
>>>>>>> f00d8b5d
        self._cleanup_cluster()

        # Step 2
        self._logger.debug(
            'Relaunch the cluster skipping the previously launched '
            'cloud/region.')
        if self._launched_resources is not None:
            task = self.dag.tasks[0]
            requested_resources = self._launched_resources
            if (requested_resources.region is None and
                    requested_resources.zone is None):
                # Optimization: We only block the previously launched region,
                # if the requested resources does not specify a region or zone,
                # because, otherwise, we will spend unnecessary time for
                # skipping the only specified region/zone.
                launched_cloud = self._launched_resources.cloud
                launched_region = self._launched_resources.region
                task.blocked_resources = {
                    requested_resources.copy(cloud=launched_cloud,
                                             region=launched_region)
                }
                # Not using self.launch to avoid the retry until up logic.
                job_submitted_at = self._launch(raise_on_failure=False,
                                                recovery=True)
                task.blocked_resources = None
                if job_submitted_at is not None:
                    return job_submitted_at

        while True:
            # Step 3
            self._logger.debug(
                'Relaunch the cluster without constraining to prior '
                'cloud/region.')
            # Not using self.launch to avoid the retry until up logic.
            job_submitted_at = self._launch(max_retry=self._MAX_RETRY_CNT,
                                            raise_on_failure=False,
                                            recovery=True)
            if job_submitted_at is None:
                # Failed to launch the cluster.
                gap_seconds = self.RETRY_INIT_GAP_SECONDS
                self._logger.info('Retrying to recover the cluster in '
                                  f'{gap_seconds:.1f} seconds.')
                time.sleep(gap_seconds)
                continue

            return job_submitted_at


def _get_logger_file(file_logger: logging.Logger) -> Optional[str]:
    """Gets the file path that the logger writes to."""
    for handler in file_logger.handlers:
        if isinstance(handler, logging.FileHandler):
            return handler.baseFilename
    return None<|MERGE_RESOLUTION|>--- conflicted
+++ resolved
@@ -53,12 +53,8 @@
 
     def __init__(self, cluster_name: Optional[str], backend: 'backends.Backend',
                  task: 'task_lib.Task', max_restarts_on_errors: int,
-<<<<<<< HEAD
                  job_id: int, task_id: int, job_logger: logging.Logger,
                  pool: Optional[str]) -> None:
-=======
-                 job_id: int, task_id: int, pool: Optional[str]) -> None:
->>>>>>> f00d8b5d
         """Initialize the strategy executor.
 
         Args:
@@ -83,23 +79,15 @@
         self.max_restarts_on_errors = max_restarts_on_errors
         self.job_id = job_id
         self.task_id = task_id
-        self.pool = pool
+        self.poo = pool
         self.restart_cnt_on_failure = 0
-<<<<<<< HEAD
         self._logger = job_logger
-        self.job_id_on_pm: Optional[int] = None if pool is None else -1
-
-    @classmethod
-    def make(cls, cluster_name: str, backend: 'backends.Backend',
-             task: 'task_lib.Task', job_id: int, task_id: int,
-             job_logger: logging.Logger,
-=======
         self.job_id_on_pool_cluster: Optional[int] = None
 
     @classmethod
     def make(cls, cluster_name: Optional[str], backend: 'backends.Backend',
              task: 'task_lib.Task', job_id: int, task_id: int,
->>>>>>> f00d8b5d
+             job_logger: logging.Logger,
              pool: Optional[str]) -> 'StrategyExecutor':
         """Create a strategy from a task."""
 
@@ -132,11 +120,7 @@
         assert job_recovery_strategy is not None, job_recovery_name
         return job_recovery_strategy(cluster_name, backend, task,
                                      max_restarts_on_errors, job_id, task_id,
-<<<<<<< HEAD
                                      job_logger, pool)
-=======
-                                     pool)
->>>>>>> f00d8b5d
 
     def launch(self) -> float:
         """Launch the cluster for the first time.
@@ -198,25 +182,11 @@
             if self.pool is None:
                 kwargs = dict(all=True)
             else:
-<<<<<<< HEAD
-                kwargs = dict(job_ids=[self.job_id_on_pm])
-=======
                 kwargs = dict(job_ids=[self.job_id_on_pool_cluster])
->>>>>>> f00d8b5d
             core.cancel(cluster_name=self.cluster_name,
                         **kwargs,
                         _try_cancel_if_cluster_is_init=True)
         except Exception as e:  # pylint: disable=broad-except
-<<<<<<< HEAD
-            self._logger.info(
-                'Failed to cancel the job on the cluster. The cluster '
-                'might be already down or the head node is preempted.'
-                '\n  Detailed exception: '
-                f'{common_utils.format_exception(e)}\n'
-                'Terminating the cluster explicitly to ensure no '
-                'remaining job process interferes with recovery.')
-            managed_job_utils.terminate_cluster(self.cluster_name)
-=======
             logger.info('Failed to cancel the job on the cluster. The cluster '
                         'might be already down or the head node is preempted.'
                         '\n  Detailed exception: '
@@ -224,7 +194,6 @@
                         'Terminating the cluster explicitly to ensure no '
                         'remaining job process interferes with recovery.')
             self._cleanup_cluster()
->>>>>>> f00d8b5d
 
     def _wait_until_job_starts_on_cluster(self) -> Optional[float]:
         """Wait for MAX_JOB_CHECKING_RETRY times until job starts on the cluster
@@ -267,12 +236,8 @@
                 status = managed_job_utils.get_job_status(
                     self.backend,
                     self.cluster_name,
-<<<<<<< HEAD
                     job_logger=self._logger,
-                    job_id=self.job_id_on_pm)
-=======
                     job_id=self.job_id_on_pool_cluster)
->>>>>>> f00d8b5d
             except Exception as e:  # pylint: disable=broad-except
                 # If any unexpected error happens, retry the job checking
                 # loop.
@@ -306,17 +271,10 @@
         return None
 
     def _cleanup_cluster(self) -> None:
-<<<<<<< HEAD
-        if self.pool is None:
-            managed_job_utils.terminate_cluster(self.cluster_name)
-        else:
-            serve_utils.release_cluster_name(self.pool, self.cluster_name)
-=======
         if self.cluster_name is None:
             return
         if self.pool is None:
             managed_job_utils.terminate_cluster(self.cluster_name)
->>>>>>> f00d8b5d
 
     def _launch(self,
                 max_retry: Optional[int] = 3,
@@ -373,7 +331,8 @@
                     try:
                         usage_lib.messages.usage.set_internal()
                         if self.pool is None:
-<<<<<<< HEAD
+                            assert self.cluster_name is not None
+                            
                             request_id = sdk.launch(
                                 self.dag,
                                 cluster_name=self.cluster_name,
@@ -399,37 +358,6 @@
                                 sdk.get(request_id)
                             self._logger.info('Managed job cluster launched.')
                         else:
-                            cluster_name = serve_utils.get_next_cluster_name(
-                                self.pool, self.job_id)
-                            if cluster_name is None:
-                                raise exceptions.NoClusterLaunchedError(
-                                    'No cluster name found in the pool.')
-                            self.cluster_name = cluster_name
-                            job_id_on_pm, _ = execution.exec(
-                                self.dag, cluster_name=self.cluster_name)
-                            assert job_id_on_pm is not None, (self.cluster_name,
-                                                              self.job_id)
-                            self.job_id_on_pm = job_id_on_pm
-                            state.set_pool_submit_info(self.job_id,
-                                                       cluster_name,
-                                                       job_id_on_pm)
-                        self._logger.info('Managed job cluster launched.')
-=======
-                            assert self.cluster_name is not None
-                            # Detach setup, so that the setup failure can be
-                            # detected by the controller process (job_status ->
-                            # FAILED_SETUP).
-                            execution.launch(
-                                self.dag,
-                                cluster_name=self.cluster_name,
-                                # We expect to tear down the cluster as soon as
-                                # the job is finished. However, in case the
-                                # controller dies, set autodown to try and avoid
-                                # a resource leak.
-                                idle_minutes_to_autostop=_AUTODOWN_MINUTES,
-                                down=True,
-                                _is_launched_by_jobs_controller=True)
-                        else:
                             self.cluster_name = (
                                 serve_utils.get_next_cluster_name(
                                     self.pool, self.job_id))
@@ -443,8 +371,7 @@
                             self.job_id_on_pool_cluster = job_id_on_pool_cluster
                             state.set_job_id_on_pool_cluster(
                                 self.job_id, job_id_on_pool_cluster)
-                        logger.info('Managed job cluster launched.')
->>>>>>> f00d8b5d
+                        self._logger.info('Managed job cluster launched.')
                     except (exceptions.InvalidClusterNameError,
                             exceptions.NoCloudAccessError,
                             exceptions.ResourcesMismatchError) as e:
@@ -546,13 +473,8 @@
                 # is called and the overhead is minimal.
                 gap_seconds = (backoff.current_backoff()
                                if self.pool is None else 0)
-<<<<<<< HEAD
                 self._logger.info('Retrying to launch the cluster in '
                                   f'{gap_seconds:.1f} seconds.')
-=======
-                logger.info('Retrying to launch the cluster in '
-                            f'{gap_seconds:.1f} seconds.')
->>>>>>> f00d8b5d
                 time.sleep(gap_seconds)
                 continue
             else:
@@ -581,16 +503,10 @@
 
     def __init__(self, cluster_name: Optional[str], backend: 'backends.Backend',
                  task: 'task_lib.Task', max_restarts_on_errors: int,
-<<<<<<< HEAD
                  job_id: int, task_id: int, job_logger: logging.Logger,
                  pool: Optional[str]) -> None:
         super().__init__(cluster_name, backend, task, max_restarts_on_errors,
                          job_id, task_id, job_logger, pool)
-=======
-                 job_id: int, task_id: int, pool: Optional[str]) -> None:
-        super().__init__(cluster_name, backend, task, max_restarts_on_errors,
-                         job_id, task_id, pool)
->>>>>>> f00d8b5d
         # Note down the cloud/region of the launched cluster, so that we can
         # first retry in the same cloud/region. (Inside recover() we may not
         # rely on cluster handle, as it can be None if the cluster is
@@ -645,13 +561,8 @@
                     return job_submitted_at
 
             # Step 2
-<<<<<<< HEAD
             self._logger.debug('Terminating unhealthy cluster and reset cloud '
                                'region.')
-=======
-            logger.debug('Terminating unhealthy cluster and reset cloud '
-                         'region.')
->>>>>>> f00d8b5d
             self._cleanup_cluster()
 
             # Step 3
@@ -711,12 +622,8 @@
         # task.resources.
 
         # Step 1
-<<<<<<< HEAD
         self._logger.debug(
             'Terminating unhealthy cluster and reset cloud region.')
-=======
-        logger.debug('Terminating unhealthy cluster and reset cloud region.')
->>>>>>> f00d8b5d
         self._cleanup_cluster()
 
         # Step 2
