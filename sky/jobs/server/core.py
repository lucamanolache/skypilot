--- conflicted
+++ resolved
@@ -326,11 +326,7 @@
                 prefix=f'managed-user-dag-{dag.name}{rank_suffix}-',
                 mode='w',
         ) as original_user_yaml_path:
-<<<<<<< HEAD
-            original_user_yaml_path.write(user_dag_str_redacted)
-=======
             original_user_yaml_path.write(user_dag_str_user_specified)
->>>>>>> 821554cd
             original_user_yaml_path.flush()
             for task_ in dag.tasks:
                 if job_rank is not None:
