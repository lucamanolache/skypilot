--- conflicted
+++ resolved
@@ -95,11 +95,7 @@
 
 
 def _maybe_submit_job_locally(prefix: str, dag: 'sky.Dag', pool: Optional[str],
-<<<<<<< HEAD
-                              batch_size: Optional[int]) -> Optional[List[int]]:
-=======
                               num_jobs: Optional[int]) -> Optional[List[int]]:
->>>>>>> f00d8b5d
     """Submit the managed job locally if in consolidation mode.
 
     In normal mode the managed job submission is done in the ray job submission.
@@ -114,9 +110,6 @@
     # Create local directory for the managed job.
     pathlib.Path(prefix).expanduser().mkdir(parents=True, exist_ok=True)
     job_ids = []
-<<<<<<< HEAD
-    for _ in range(batch_size if batch_size is not None else 1):
-=======
     for _ in range(num_jobs if num_jobs is not None else 1):
         # TODO(tian): We should have a separate name for each job when
         # submitting multiple jobs. Current blocker is that we are sharing
@@ -124,7 +117,6 @@
         # each job and then give it a unique name (e.g. append job id after
         # the task name). The name of the dag also needs to be aligned with
         # the task name.
->>>>>>> f00d8b5d
         consolidation_mode_job_id = (
             managed_job_state.set_job_info_without_job_id(
                 dag.name,
@@ -148,11 +140,7 @@
     task: Union['sky.Task', 'sky.Dag'],
     name: Optional[str] = None,
     pool: Optional[str] = None,
-<<<<<<< HEAD
-    batch_size: Optional[int] = None,
-=======
     num_jobs: Optional[int] = None,
->>>>>>> f00d8b5d
     stream_logs: bool = True,
 ) -> Tuple[Optional[Union[int, List[int]]], Optional[backends.ResourceHandle]]:
     # NOTE(dev): Keep the docstring consistent between the Python API and CLI.
@@ -306,44 +294,18 @@
     controller = controller_utils.Controllers.JOBS_CONTROLLER
     controller_name = controller.value.cluster_name
     prefix = managed_job_constants.JOBS_TASK_YAML_PREFIX
-<<<<<<< HEAD
-    remote_original_user_yaml_path = (
-        f'{prefix}/{dag.name}-{dag_uuid}.original_user_yaml')
-    remote_user_yaml_path = f'{prefix}/{dag.name}-{dag_uuid}.yaml'
-    remote_user_config_path = f'{prefix}/{dag.name}-{dag_uuid}.config_yaml'
-    remote_env_file_path = f'{prefix}/{dag.name}-{dag_uuid}.env'
-=======
->>>>>>> f00d8b5d
     controller_resources = controller_utils.get_controller_resources(
         controller=controller,
         task_resources=sum([list(t.resources) for t in dag.tasks], []))
 
     consolidation_mode_job_ids = _maybe_submit_job_locally(
-<<<<<<< HEAD
-        prefix, dag, pool, batch_size)
-=======
         prefix, dag, pool, num_jobs)
->>>>>>> f00d8b5d
 
     # This is only needed for non-consolidation mode. For consolidation
     # mode, the controller uses the same catalog as API server.
     modified_catalogs = {} if consolidation_mode_job_ids is not None else (
         service_catalog_common.get_modified_catalog_file_mounts())
 
-<<<<<<< HEAD
-    file_mount_synced = False
-
-    def _submit_one(
-        consolidation_mode_job_id: Optional[int]
-    ) -> Tuple[Optional[int], Optional[backends.ResourceHandle]]:
-        # Has to use `\` to avoid yapf issue.
-        with tempfile.NamedTemporaryFile(prefix=f'managed-dag-{dag.name}-',
-                                        mode='w') as f, \
-            tempfile.NamedTemporaryFile(prefix=f'managed-user-dag-{dag.name}-',
-                                        mode='w') as original_user_yaml_path:
-            original_user_yaml_path.write(user_dag_str_redacted)
-            original_user_yaml_path.flush()
-=======
     def _submit_one(
         consolidation_mode_job_id: Optional[int] = None,
         job_rank: Optional[int] = None,
@@ -369,7 +331,6 @@
             for task_ in dag.tasks:
                 if job_rank is not None:
                     task_.update_envs({'SKYPILOT_JOB_RANK': str(job_rank)})
->>>>>>> f00d8b5d
 
             dag_utils.dump_chain_dag_to_yaml(dag, f.name)
 
@@ -414,19 +375,11 @@
             # pylint: disable=protected-access
             controller_task._metadata = metadata
 
-<<<<<<< HEAD
-            batch_identity = ''
-            if consolidation_mode_job_id is not None:
-                batch_identity = f' (Job ID: {consolidation_mode_job_id})'
-            logger.info(f'{colorama.Fore.YELLOW}'
-                        f'Launching managed job {dag.name!r}{batch_identity} '
-=======
             job_identity = ''
             if consolidation_mode_job_id is not None:
                 job_identity = f' (Job ID: {consolidation_mode_job_id})'
             logger.info(f'{colorama.Fore.YELLOW}'
                         f'Launching managed job {dag.name!r}{job_identity} '
->>>>>>> f00d8b5d
                         f'from jobs controller...{colorama.Style.RESET_ALL}')
 
             # Launch with the api server's user hash, so that sky status does
@@ -454,21 +407,11 @@
                     backend = backend_utils.get_backend_from_handle(
                         local_handle)
                     assert isinstance(backend, backends.CloudVmRayBackend)
-<<<<<<< HEAD
-                    # Only sync once since they use the same file mounts.
-                    nonlocal file_mount_synced
-                    if not file_mount_synced:
-=======
                     with sky_logging.silent():
->>>>>>> f00d8b5d
                         backend.sync_file_mounts(
                             handle=local_handle,
                             all_file_mounts=controller_task.file_mounts,
                             storage_mounts=controller_task.storage_mounts)
-<<<<<<< HEAD
-                        file_mount_synced = True
-=======
->>>>>>> f00d8b5d
                     run_script = controller_task.run
                     assert isinstance(run_script, str)
                     # Manually add the env variables to the run script.
@@ -489,23 +432,14 @@
                     return consolidation_mode_job_id, local_handle
 
     if consolidation_mode_job_ids is None:
-<<<<<<< HEAD
-        return _submit_one(None)
-=======
         return _submit_one()
->>>>>>> f00d8b5d
     if pool is None:
         assert len(consolidation_mode_job_ids) == 1
         return _submit_one(consolidation_mode_job_ids[0])
     ids = []
     all_handle = None
-<<<<<<< HEAD
-    for job_id in consolidation_mode_job_ids:
-        jid, handle = _submit_one(job_id)
-=======
     for job_rank, job_id in enumerate(consolidation_mode_job_ids):
         jid, handle = _submit_one(job_id, job_rank)
->>>>>>> f00d8b5d
         assert jid is not None, (job_id, handle)
         ids.append(jid)
         all_handle = handle
@@ -893,40 +827,18 @@
 
 
 @usage_lib.entrypoint
-<<<<<<< HEAD
-def create_pool(
-    task: 'sky.Task',
-    pool_name: Optional[str] = None,
-) -> Tuple[str, str]:
-    """Spins up a pool."""
-    return impl.up(task, pool_name, pool=True)
-
-
-@usage_lib.entrypoint
-def update_pool(
-=======
 def pool_apply(
->>>>>>> f00d8b5d
     task: 'sky.Task',
     pool_name: str,
     mode: serve_utils.UpdateMode = serve_utils.DEFAULT_UPDATE_MODE,
 ) -> None:
-<<<<<<< HEAD
-    """Update a pool."""
-    return impl.update(task, pool_name, mode, pool=True)
-=======
     """Apply a config to a pool."""
     return impl.apply(task, pool_name, mode, pool=True)
->>>>>>> f00d8b5d
 
 
 @usage_lib.entrypoint
 # pylint: disable=redefined-builtin
-<<<<<<< HEAD
-def delete_pool(
-=======
 def pool_down(
->>>>>>> f00d8b5d
     pool_names: Optional[Union[str, List[str]]] = None,
     all: bool = False,
     purge: bool = False,
@@ -936,11 +848,7 @@
 
 
 @usage_lib.entrypoint
-<<<<<<< HEAD
-def query_pool(
-=======
 def pool_status(
->>>>>>> f00d8b5d
     pool_names: Optional[Union[str,
                                List[str]]] = None,) -> List[Dict[str, Any]]:
     """Query a pool."""
