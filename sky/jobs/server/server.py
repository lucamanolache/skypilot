--- conflicted
+++ resolved
@@ -21,10 +21,9 @@
 @router.post('/launch')
 async def launch(request: fastapi.Request,
                  jobs_launch_body: payloads.JobsLaunchBody) -> None:
-<<<<<<< HEAD
     import sky.jobs.utils as managed_job_utils  # pylint: disable=import-outside-toplevel
-    import sky.jobs.state as jobs_state  # pylint: disable=import-outside-toplevel
     if (managed_job_utils.is_consolidation_mode()):
+        import sky.jobs.state as jobs_state  # pylint: disable=import-outside-toplevel
         job_id = jobs_state.reserve_job_id()
         logger.debug(f'Reserved job id: {job_id}')
         jobs_launch_body_internal = payloads.JobsLaunchBodyInternal(
@@ -33,8 +32,9 @@
             name=jobs_launch_body.name,
         )
     else:
+        managed_job_id = global_user_state.atomic_increment_managed_job_id()
         jobs_launch_body_internal = payloads.JobsLaunchBodyInternal(
-            job_id=1,
+            job_id=managed_job_id,
             task=jobs_launch_body.task,
             name=jobs_launch_body.name,
         )
@@ -45,21 +45,7 @@
         func=core.launch,
         schedule_type=api_requests.ScheduleType.LONG,
         request_cluster_name=common.JOB_CONTROLLER_NAME,
-=======
-    managed_job_id = global_user_state.atomic_increment_managed_job_id()
-    _jobs_launch_body = payloads._JobsLaunchBody(
-        task=jobs_launch_body.task,
-        name=jobs_launch_body.name,
-        managed_job_id=managed_job_id,
->>>>>>> 52a40344
     )
-    executor.schedule_request(request_id=request.state.request_id,
-                              request_name='jobs.launch',
-                              request_body=_jobs_launch_body,
-                              func=core.launch,
-                              schedule_type=api_requests.ScheduleType.LONG,
-                              request_cluster_name=common.JOB_CONTROLLER_NAME,
-                              request_managed_job_id=managed_job_id)
 
 
 @router.post('/queue')
