"""The database for managed jobs status."""
# TODO(zhwu): maybe use file based status instead of database, so
# that we can easily switch to a s3-based storage.
import asyncio
import enum
import functools
import json
import os
import pathlib
import threading
import time
import typing
from typing import Any, Callable, Dict, List, Optional, Tuple, Union

import colorama
import sqlalchemy
from sqlalchemy import exc as sqlalchemy_exc
from sqlalchemy import orm
from sqlalchemy.dialects import postgresql
from sqlalchemy.dialects import sqlite
from sqlalchemy.ext import asyncio as sql_async
from sqlalchemy.ext import declarative

from sky import exceptions
from sky import sky_logging
from sky import skypilot_config
from sky.skylet import constants
from sky.utils import common_utils
from sky.utils import db_utils

if typing.TYPE_CHECKING:
    from sqlalchemy.engine import row

    import sky

CallbackType = Union[
    Callable[[str], None],
    Callable[[str], 'asyncio.Future[None]']]

logger = sky_logging.init_logger(__name__)

_SQLALCHEMY_ENGINE: Optional[sqlalchemy.engine.Engine] = None
_SQLALCHEMY_ENGINE_ASYNC: Optional[sql_async.AsyncEngine] = None
_DB_INIT_LOCK = threading.Lock()

_DB_RETRY_TIMES = 10

# File lock for database operations to prevent race conditions
_DB_LOCK_PATH = os.path.expanduser('~/.sky/locks/managed_job_db.lock')

Base = declarative.declarative_base()

# === Database schema ===
# `spot` table contains all the finest-grained tasks, including all the
# tasks of a managed job (called spot for legacy reason, as it is generalized
# from the previous managed spot jobs). All tasks of the same job will have the
# same `spot_job_id`.
# The `job_name` column is now deprecated. It now holds the task's name, i.e.,
# the same content as the `task_name` column.
# The `job_id` is now not really a job id, but a only a unique
# identifier/primary key for all the tasks. We will use `spot_job_id`
# to identify the job.
# TODO(zhwu): schema migration may be needed.

spot_table = sqlalchemy.Table(
    'spot',
    Base.metadata,
    sqlalchemy.Column('job_id',
                      sqlalchemy.Integer,
                      primary_key=True,
                      autoincrement=True),
    sqlalchemy.Column('job_name', sqlalchemy.Text),
    sqlalchemy.Column('resources', sqlalchemy.Text),
    sqlalchemy.Column('submitted_at', sqlalchemy.Float),
    sqlalchemy.Column('status', sqlalchemy.Text),
    sqlalchemy.Column('run_timestamp', sqlalchemy.Text),
    sqlalchemy.Column('start_at', sqlalchemy.Float, server_default=None),
    sqlalchemy.Column('end_at', sqlalchemy.Float, server_default=None),
    sqlalchemy.Column('last_recovered_at',
                      sqlalchemy.Float,
                      server_default='-1'),
    sqlalchemy.Column('recovery_count', sqlalchemy.Integer, server_default='0'),
    sqlalchemy.Column('job_duration', sqlalchemy.Float, server_default='0'),
    sqlalchemy.Column('failure_reason', sqlalchemy.Text),
    sqlalchemy.Column('spot_job_id', sqlalchemy.Integer),
    sqlalchemy.Column('task_id', sqlalchemy.Integer, server_default='0'),
    sqlalchemy.Column('task_name', sqlalchemy.Text),
    sqlalchemy.Column('specs', sqlalchemy.Text),
    sqlalchemy.Column('local_log_file', sqlalchemy.Text, server_default=None),
    sqlalchemy.Column('metadata', sqlalchemy.Text, server_default='{}'),
)

job_info_table = sqlalchemy.Table(
    'job_info',
    Base.metadata,
    sqlalchemy.Column('spot_job_id',
                      sqlalchemy.Integer,
                      primary_key=True,
                      autoincrement=True),
    sqlalchemy.Column('name', sqlalchemy.Text),
    sqlalchemy.Column('schedule_state', sqlalchemy.Text),
    sqlalchemy.Column('controller_pid', sqlalchemy.Integer,
                      server_default=None),
    sqlalchemy.Column('dag_yaml_path', sqlalchemy.Text),
    sqlalchemy.Column('env_file_path', sqlalchemy.Text),
    sqlalchemy.Column('user_hash', sqlalchemy.Text),
    sqlalchemy.Column('workspace', sqlalchemy.Text, server_default=None),
    sqlalchemy.Column('priority',
                      sqlalchemy.Integer,
                      server_default=str(constants.DEFAULT_PRIORITY)),
    sqlalchemy.Column('entrypoint', sqlalchemy.Text, server_default=None),
    sqlalchemy.Column('original_user_yaml_path',
                      sqlalchemy.Text,
                      server_default=None),
)

ha_recovery_script_table = sqlalchemy.Table(
    'ha_recovery_script',
    Base.metadata,
    sqlalchemy.Column('job_id', sqlalchemy.Integer, primary_key=True),
    sqlalchemy.Column('script', sqlalchemy.Text),
)


def create_table(engine: sqlalchemy.engine.Engine):
    # Enable WAL mode to avoid locking issues.
    # See: issue #3863, #1441 and PR #1509
    # https://github.com/microsoft/WSL/issues/2395
    # TODO(romilb): We do not enable WAL for WSL because of known issue in WSL.
    #  This may cause the database locked problem from WSL issue #1441.
    if (engine.dialect.name == db_utils.SQLAlchemyDialect.SQLITE.value and
            not common_utils.is_wsl()):
        try:
            with orm.Session(engine) as session:
                session.execute(sqlalchemy.text('PRAGMA journal_mode=WAL'))
                session.execute(sqlalchemy.text('PRAGMA synchronous=1'))
                session.commit()
        except sqlalchemy_exc.OperationalError as e:
            if 'database is locked' not in str(e):
                raise
            # If the database is locked, it is OK to continue, as the WAL mode
            # is not critical and is likely to be enabled by other processes.

    # Create tables if they don't exist
    db_utils.add_tables_to_db_sqlalchemy(Base.metadata, engine)

<<<<<<< HEAD
    # Run migrations only if needed
    with orm.Session(_SQLALCHEMY_ENGINE) as session:
=======
    # Backward compatibility: add columns that not exist in older databases
    with orm.Session(engine) as session:
>>>>>>> 39353b47
        db_utils.add_column_to_table_sqlalchemy(session, 'spot',
                                                'failure_reason',
                                                sqlalchemy.Text())
        db_utils.add_column_to_table_sqlalchemy(session,
                                                'spot',
                                                'spot_job_id',
                                                sqlalchemy.Integer(),
                                                copy_from='job_id')
        db_utils.add_column_to_table_sqlalchemy(
            session,
            'spot',
            'task_id',
            sqlalchemy.Integer(),
            default_statement='DEFAULT 0',
            value_to_replace_existing_entries=0)
        db_utils.add_column_to_table_sqlalchemy(session,
                                                'spot',
                                                'task_name',
                                                sqlalchemy.Text(),
                                                copy_from='job_name')
        db_utils.add_column_to_table_sqlalchemy(
            session,
            'spot',
            'specs',
            sqlalchemy.Text(),
            value_to_replace_existing_entries=json.dumps({
                'max_restarts_on_errors': 0,
            }))
        db_utils.add_column_to_table_sqlalchemy(
            session,
            'spot',
            'local_log_file',
            sqlalchemy.Text(),
            default_statement='DEFAULT NULL')

        db_utils.add_column_to_table_sqlalchemy(
            session,
            'spot',
            'metadata',
            sqlalchemy.Text(),
            default_statement='DEFAULT \'{}\'',
            value_to_replace_existing_entries='{}')

        db_utils.add_column_to_table_sqlalchemy(session, 'job_info',
                                                'schedule_state',
                                                sqlalchemy.Text())
        db_utils.add_column_to_table_sqlalchemy(
            session,
            'job_info',
            'controller_pid',
            sqlalchemy.Integer(),
            default_statement='DEFAULT NULL')
        db_utils.add_column_to_table_sqlalchemy(session, 'job_info',
                                                'dag_yaml_path',
                                                sqlalchemy.Text())
        db_utils.add_column_to_table_sqlalchemy(session, 'job_info',
                                                'env_file_path',
                                                sqlalchemy.Text())
        db_utils.add_column_to_table_sqlalchemy(session, 'job_info',
                                                'user_hash', sqlalchemy.Text())
        db_utils.add_column_to_table_sqlalchemy(
            session,
            'job_info',
            'workspace',
            sqlalchemy.Text(),
            default_statement='DEFAULT NULL',
            value_to_replace_existing_entries='default')
        db_utils.add_column_to_table_sqlalchemy(
            session,
            'job_info',
            'priority',
            sqlalchemy.Integer(),
            value_to_replace_existing_entries=constants.DEFAULT_PRIORITY)
        db_utils.add_column_to_table_sqlalchemy(session, 'job_info',
                                                'entrypoint', sqlalchemy.Text())
        db_utils.add_column_to_table_sqlalchemy(session, 'job_info',
                                                'original_user_yaml_path',
                                                sqlalchemy.Text())
        session.commit()


def initialize_and_get_db_async(
        recursive: bool = False) -> sql_async.AsyncEngine:
    global _SQLALCHEMY_ENGINE_ASYNC
    if _SQLALCHEMY_ENGINE_ASYNC is not None or recursive:
        return _SQLALCHEMY_ENGINE_ASYNC
    _SQLALCHEMY_ENGINE_ASYNC = _initialize_and_get_db(
        sql_async.create_async_engine, initialize_and_get_db_async, True)
    initialize_and_get_db()  # this is just to initialize the database
    return _SQLALCHEMY_ENGINE_ASYNC


def initialize_and_get_db(recursive: bool = False) -> sqlalchemy.engine.Engine:
    global _SQLALCHEMY_ENGINE
    if _SQLALCHEMY_ENGINE is not None or recursive:
        return _SQLALCHEMY_ENGINE
    _SQLALCHEMY_ENGINE = _initialize_and_get_db(sqlalchemy.create_engine,
                                                initialize_and_get_db, False)
    create_table()
    return _SQLALCHEMY_ENGINE


def _initialize_and_get_db(
    create_engine_func: Any,
    get_engine: Callable[[bool], Any],
    async_override: bool,
) -> sqlalchemy.engine.Engine:
    with _DB_INIT_LOCK:
        # recursive is used to avoid infinite recursion when initializing the
        # database. we use the get_engine function in order to not reinitalize
        # it in a multithreadded setting.
        if get_engine(True) is None:
            conn_string = None
            if os.environ.get(constants.ENV_VAR_IS_SKYPILOT_SERVER) is not None:
                conn_string = skypilot_config.get_nested(('db',), None)
            if conn_string:
                logger.debug(f'using db URI from {conn_string}')
<<<<<<< HEAD
                if async_override:
                    conn_string = conn_string.replace('sqlite://',
                                                      'sqlite+aiosqlite://')
                    conn_string = conn_string.replace('postgresql://',
                                                      'postgresql+asyncpg://')
                    engine = create_engine_func(conn_string,
                                                pool_size=3,
                                                max_overflow=2)
                else:
                    engine = create_engine_func(conn_string,
                                                poolclass=sqlalchemy.NullPool)
=======
                engine = sqlalchemy.create_engine(conn_string,
                                                  poolclass=sqlalchemy.NullPool)
>>>>>>> 39353b47
            else:
                db_path = os.path.expanduser('~/.sky/spot_jobs.db')
                pathlib.Path(db_path).parents[0].mkdir(parents=True,
                                                       exist_ok=True)
<<<<<<< HEAD
                if async_override:
                    engine = create_engine_func('sqlite+aiosqlite:///' +
                                                db_path,
                                                connect_args={'timeout': 30})
                else:
                    engine = create_engine_func('sqlite:///' + db_path,
                                                connect_args={'timeout': 30})
            return engine
        return get_engine(True)


def _init_db_async(func):
    """Initialize the async database. Add backoff to the function call."""

    @functools.wraps(func)
    async def wrapper(*args, **kwargs):
        if _SQLALCHEMY_ENGINE_ASYNC is None:
            # this may happen multiple times since there is no locking
            # here but thats fine, this is just a short circuit for the
            # common case.
            from sky.jobs import utils as job_utils # pylint: disable=import-outside-toplevel
            await job_utils.to_thread(initialize_and_get_db_async)

        backoff = common_utils.Backoff(initial_backoff=1, max_backoff_factor=5)
        last_exc = None
        for _ in range(_DB_RETRY_TIMES):
            try:
                return await func(*args, **kwargs)
            except sqlalchemy_exc.OperationalError as e:
                last_exc = e
            except asyncio.exceptions.TimeoutError as e:
                last_exc = e
            except OSError as e:
                last_exc = e
            logger.debug(f'DB error: {last_exc}')
            await asyncio.sleep(backoff.current_backoff())
        raise last_exc

    return wrapper
=======
                engine = sqlalchemy.create_engine('sqlite:///' + db_path)
            create_table(engine)
            _SQLALCHEMY_ENGINE = engine
    return _SQLALCHEMY_ENGINE
>>>>>>> 39353b47


def _init_db(func):
    """Initialize the database. Add backoff to the function call."""

    @functools.wraps(func)
    def wrapper(*args, **kwargs):
        if _SQLALCHEMY_ENGINE is None:
            # this may happen multiple times since there is no locking
            # here but thats fine, this is just a short circuit for the
            # common case.
            initialize_and_get_db()

        backoff = common_utils.Backoff(initial_backoff=1, max_backoff_factor=5)
        last_exc = None
        for _ in range(_DB_RETRY_TIMES):
            try:
                return func(*args, **kwargs)
            except sqlalchemy_exc.OperationalError as e:
                last_exc = e
            except asyncio.exceptions.TimeoutError as e:
                last_exc = e
            except OSError as e:
                last_exc = e
            logger.debug(f'DB error: {last_exc}')
            time.sleep(backoff.current_backoff())
        raise last_exc

    return wrapper


# job_duration is the time a job actually runs (including the
# setup duration) before last_recover, excluding the provision
# and recovery time.
# If the job is not finished:
# total_job_duration = now() - last_recovered_at + job_duration
# If the job is not finished:
# total_job_duration = end_at - last_recovered_at + job_duration
#
# Column names to be used in the jobs dict returned to the caller,
# e.g., via sky jobs queue. These may not correspond to actual
# column names in the DB and it corresponds to the combined view
# by joining the spot and job_info tables.
def _get_jobs_dict(r: 'row.RowMapping') -> Dict[str, Any]:
    return {
        '_job_id': r['job_id'],  # from spot table
        '_task_name': r['job_name'],  # deprecated, from spot table
        'resources': r['resources'],
        'submitted_at': r['submitted_at'],
        'status': r['status'],
        'run_timestamp': r['run_timestamp'],
        'start_at': r['start_at'],
        'end_at': r['end_at'],
        'last_recovered_at': r['last_recovered_at'],
        'recovery_count': r['recovery_count'],
        'job_duration': r['job_duration'],
        'failure_reason': r['failure_reason'],
        'job_id': r[spot_table.c.spot_job_id],  # ambiguous, use table.column
        'task_id': r['task_id'],
        'task_name': r['task_name'],
        'specs': r['specs'],
        'local_log_file': r['local_log_file'],
        'metadata': r['metadata'],
        # columns from job_info table (some may be None for legacy jobs)
        '_job_info_job_id': r[job_info_table.c.spot_job_id
                             ],  # ambiguous, use table.column
        'job_name': r['name'],  # from job_info table
        'schedule_state': r['schedule_state'],
        'controller_pid': r['controller_pid'],
        'dag_yaml_path': r['dag_yaml_path'],
        'env_file_path': r['env_file_path'],
        'user_hash': r['user_hash'],
        'workspace': r['workspace'],
        'priority': r['priority'],
        'entrypoint': r['entrypoint'],
        'original_user_yaml_path': r['original_user_yaml_path'],
    }


class ManagedJobStatus(enum.Enum):
    """Managed job status, designed to be in serverless style.

    The ManagedJobStatus is a higher level status than the JobStatus.
    Each managed job submitted to a cluster will have a JobStatus
    on that cluster:
        JobStatus = [INIT, SETTING_UP, PENDING, RUNNING, ...]
    Whenever the cluster is preempted and recovered, the JobStatus
    will go through the statuses above again.
    That means during the lifetime of a managed job, its JobsStatus could be
    reset to INIT or SETTING_UP multiple times (depending on the preemptions).

    However, a managed job only has one ManagedJobStatus on the jobs controller.
        ManagedJobStatus = [PENDING, STARTING, RUNNING, ...]
    Mapping from JobStatus to ManagedJobStatus:
        INIT            ->  STARTING/RECOVERING
        SETTING_UP      ->  RUNNING
        PENDING         ->  RUNNING
        RUNNING         ->  RUNNING
        SUCCEEDED       ->  SUCCEEDED
        FAILED          ->  FAILED
        FAILED_SETUP    ->  FAILED_SETUP
    Not all statuses are in this list, since some ManagedJobStatuses are only
    possible while the cluster is INIT/STOPPED/not yet UP.
    Note that the JobStatus will not be stuck in PENDING, because each cluster
    is dedicated to a managed job, i.e. there should always be enough resource
    to run the job and the job will be immediately transitioned to RUNNING.

    You can see a state diagram for ManagedJobStatus in sky/jobs/README.md.
    """
    # PENDING: Waiting for the jobs controller to have a slot to run the
    # controller process.
    PENDING = 'PENDING'
    # SUBMITTED: This state used to be briefly set before immediately changing
    # to STARTING. Its use was removed in #5682. We keep it for backwards
    # compatibility, so we can still parse old jobs databases that may have jobs
    # in this state.
    # TODO(cooperc): remove this in v0.12.0
    DEPRECATED_SUBMITTED = 'SUBMITTED'
    # The submitted_at timestamp of the managed job in the 'spot' table will be
    # set to the time when the job controller begins running.
    # STARTING: The controller process is launching the cluster for the managed
    # job.
    STARTING = 'STARTING'
    # RUNNING: The job is submitted to the cluster, and is setting up or
    # running.
    # The start_at timestamp of the managed job in the 'spot' table will be set
    # to the time when the job is firstly transitioned to RUNNING.
    RUNNING = 'RUNNING'
    # RECOVERING: The cluster is preempted, and the controller process is
    # recovering the cluster (relaunching/failover).
    RECOVERING = 'RECOVERING'
    # CANCELLING: The job is requested to be cancelled by the user, and the
    # controller is cleaning up the cluster.
    CANCELLING = 'CANCELLING'
    # Terminal statuses
    # SUCCEEDED: The job is finished successfully.
    SUCCEEDED = 'SUCCEEDED'
    # CANCELLED: The job is cancelled by the user. When the managed job is in
    # CANCELLED status, the cluster has been cleaned up.
    CANCELLED = 'CANCELLED'
    # FAILED: The job is finished with failure from the user's program.
    FAILED = 'FAILED'
    # FAILED_SETUP: The job is finished with failure from the user's setup
    # script.
    FAILED_SETUP = 'FAILED_SETUP'
    # FAILED_PRECHECKS: the underlying `sky.launch` fails due to precheck
    # errors only. I.e., none of the failover exceptions, if any, is due to
    # resources unavailability. This exception includes the following cases:
    # 1. The optimizer cannot find a feasible solution.
    # 2. Precheck errors: invalid cluster name, failure in getting cloud user
    #    identity, or unsupported feature.
    FAILED_PRECHECKS = 'FAILED_PRECHECKS'
    # FAILED_NO_RESOURCE: The job is finished with failure because there is no
    # resource available in the cloud provider(s) to launch the cluster.
    FAILED_NO_RESOURCE = 'FAILED_NO_RESOURCE'
    # FAILED_CONTROLLER: The job is finished with failure because of unexpected
    # error in the controller process.
    FAILED_CONTROLLER = 'FAILED_CONTROLLER'

    def is_terminal(self) -> bool:
        return self in self.terminal_statuses()

    def is_failed(self) -> bool:
        return self in self.failure_statuses()

    def colored_str(self) -> str:
        color = _SPOT_STATUS_TO_COLOR[self]
        return f'{color}{self.value}{colorama.Style.RESET_ALL}'

    def __lt__(self, other) -> bool:
        status_list = list(ManagedJobStatus)
        return status_list.index(self) < status_list.index(other)

    @classmethod
    def terminal_statuses(cls) -> List['ManagedJobStatus']:
        return [
            cls.SUCCEEDED,
            cls.FAILED,
            cls.FAILED_SETUP,
            cls.FAILED_PRECHECKS,
            cls.FAILED_NO_RESOURCE,
            cls.FAILED_CONTROLLER,
            cls.CANCELLED,
        ]

    @classmethod
    def failure_statuses(cls) -> List['ManagedJobStatus']:
        return [
            cls.FAILED, cls.FAILED_SETUP, cls.FAILED_PRECHECKS,
            cls.FAILED_NO_RESOURCE, cls.FAILED_CONTROLLER
        ]

    @classmethod
    def processing_statuses(cls) -> List['ManagedJobStatus']:
        # Any status that is not terminal and is not CANCELLING.
        return [
            cls.PENDING,
            cls.STARTING,
            cls.RUNNING,
            cls.RECOVERING,
        ]


_SPOT_STATUS_TO_COLOR = {
    ManagedJobStatus.PENDING: colorama.Fore.BLUE,
    ManagedJobStatus.STARTING: colorama.Fore.BLUE,
    ManagedJobStatus.RUNNING: colorama.Fore.GREEN,
    ManagedJobStatus.RECOVERING: colorama.Fore.CYAN,
    ManagedJobStatus.SUCCEEDED: colorama.Fore.GREEN,
    ManagedJobStatus.FAILED: colorama.Fore.RED,
    ManagedJobStatus.FAILED_PRECHECKS: colorama.Fore.RED,
    ManagedJobStatus.FAILED_SETUP: colorama.Fore.RED,
    ManagedJobStatus.FAILED_NO_RESOURCE: colorama.Fore.RED,
    ManagedJobStatus.FAILED_CONTROLLER: colorama.Fore.RED,
    ManagedJobStatus.CANCELLING: colorama.Fore.YELLOW,
    ManagedJobStatus.CANCELLED: colorama.Fore.YELLOW,
    # TODO(cooperc): backwards compatibility, remove this in v0.12.0
    ManagedJobStatus.DEPRECATED_SUBMITTED: colorama.Fore.BLUE,
}


class ManagedJobScheduleState(enum.Enum):
    """Captures the state of the job from the scheduler's perspective.

    A job that predates the introduction of the scheduler will be INVALID.

    A newly created job will be INACTIVE.  The following transitions are valid:
    - INACTIVE -> WAITING: The job is "submitted" to the scheduler, and its job
      controller can be started.
    - WAITING -> LAUNCHING: The job controller is starting by the scheduler and
      may proceed to sky.launch.
    - LAUNCHING -> ALIVE: The launch attempt was completed. It may have
      succeeded or failed. The job controller is not allowed to sky.launch again
      without transitioning to ALIVE_WAITING and then LAUNCHING.
    - LAUNCHING -> ALIVE_BACKOFF: The launch failed to find resources, and is
      in backoff waiting for resources.
    - ALIVE -> ALIVE_WAITING: The job controller wants to sky.launch again,
      either for recovery or to launch a subsequent task.
    - ALIVE_BACKOFF -> ALIVE_WAITING: The backoff period has ended, and the job
      controller wants to try to launch again.
    - ALIVE_WAITING -> LAUNCHING: The scheduler has determined that the job
      controller may launch again.
    - LAUNCHING, ALIVE, or ALIVE_WAITING -> DONE: The job controller is exiting
      and the job is in some terminal status. In the future it may be possible
      to transition directly from WAITING or even INACTIVE to DONE if the job is
      cancelled.

    You can see a state diagram in sky/jobs/README.md.

    There is no well-defined mapping from the managed job status to schedule
    state or vice versa. (In fact, schedule state is defined on the job and
    status on the task.)
    - INACTIVE or WAITING should only be seen when a job is PENDING.
    - ALIVE_BACKOFF should only be seen when a job is STARTING.
    - ALIVE_WAITING should only be seen when a job is RECOVERING, has multiple
      tasks, or needs to retry launching.
    - LAUNCHING and ALIVE can be seen in many different statuses.
    - DONE should only be seen when a job is in a terminal status.
    Since state and status transitions are not atomic, it may be possible to
    briefly observe inconsistent states, like a job that just finished but
    hasn't yet transitioned to DONE.
    """
    # This job may have been created before scheduler was introduced in #4458.
    # This state is not used by scheduler but just for backward compatibility.
    # TODO(cooperc): remove this in v0.11.0
    INVALID = None
    # The job should be ignored by the scheduler.
    INACTIVE = 'INACTIVE'
    # The job is waiting to transition to LAUNCHING for the first time. The
    # scheduler should try to transition it, and when it does, it should start
    # the job controller.
    WAITING = 'WAITING'
    # The job is already alive, but wants to transition back to LAUNCHING,
    # e.g. for recovery, or launching later tasks in the DAG. The scheduler
    # should try to transition it to LAUNCHING.
    ALIVE_WAITING = 'ALIVE_WAITING'
    # The job is running sky.launch, or soon will, using a limited number of
    # allowed launch slots.
    LAUNCHING = 'LAUNCHING'
    # The job is alive, but is in backoff waiting for resources - a special case
    # of ALIVE.
    ALIVE_BACKOFF = 'ALIVE_BACKOFF'
    # The controller for the job is running, but it's not currently launching.
    ALIVE = 'ALIVE'
    # The job is in a terminal state. (Not necessarily SUCCEEDED.)
    DONE = 'DONE'


# === Status transition functions ===
@_init_db
def set_job_info(job_id: int, name: str, workspace: str, entrypoint: str):
    assert _SQLALCHEMY_ENGINE is not None
    with orm.Session(_SQLALCHEMY_ENGINE) as session:
        if (_SQLALCHEMY_ENGINE.dialect.name ==
                db_utils.SQLAlchemyDialect.SQLITE.value):
            insert_func = sqlite.insert
        elif (_SQLALCHEMY_ENGINE.dialect.name ==
              db_utils.SQLAlchemyDialect.POSTGRESQL.value):
            insert_func = postgresql.insert
        else:
            raise ValueError('Unsupported database dialect')
        insert_stmt = insert_func(job_info_table).values(
            spot_job_id=job_id,
            name=name,
            schedule_state=ManagedJobScheduleState.INACTIVE.value,
            workspace=workspace,
            entrypoint=entrypoint)
        session.execute(insert_stmt)
        session.commit()


@_init_db
def set_job_info_without_job_id(name: str, workspace: str,
                                entrypoint: str) -> int:
    assert _SQLALCHEMY_ENGINE is not None
    with orm.Session(_SQLALCHEMY_ENGINE) as session:
        if (_SQLALCHEMY_ENGINE.dialect.name ==
                db_utils.SQLAlchemyDialect.SQLITE.value):
            insert_func = sqlite.insert
        elif (_SQLALCHEMY_ENGINE.dialect.name ==
              db_utils.SQLAlchemyDialect.POSTGRESQL.value):
            insert_func = postgresql.insert
        else:
            raise ValueError('Unsupported database dialect')

        insert_stmt = insert_func(job_info_table).values(
            name=name,
            schedule_state=ManagedJobScheduleState.INACTIVE.value,
            workspace=workspace,
            entrypoint=entrypoint,
        )

        if (_SQLALCHEMY_ENGINE.dialect.name ==
                db_utils.SQLAlchemyDialect.SQLITE.value):
            result = session.execute(insert_stmt)
            ret = result.lastrowid
            session.commit()
            return ret
        elif (_SQLALCHEMY_ENGINE.dialect.name ==
              db_utils.SQLAlchemyDialect.POSTGRESQL.value):
            result = session.execute(
                insert_stmt.returning(job_info_table.c.spot_job_id))
            ret = result.scalar()
            session.commit()
            return ret
        else:
            raise ValueError('Unsupported database dialect')


@_init_db
def set_pending(
    job_id: int,
    task_id: int,
    task_name: str,
    resources_str: str,
    metadata: str,
):
    """Set the task to pending state."""
    assert _SQLALCHEMY_ENGINE is not None

    with orm.Session(_SQLALCHEMY_ENGINE) as session:
        session.execute(
            sqlalchemy.insert(spot_table).values(
                spot_job_id=job_id,
                task_id=task_id,
                task_name=task_name,
                resources=resources_str,
                metadata=metadata,
                status=ManagedJobStatus.PENDING.value,
            ))
        session.commit()


@_init_db
def set_starting(job_id: int, task_id: int, run_timestamp: str,
                 submit_time: float, resources_str: str,
                 specs: Dict[str, Union[str,
                                        int]], callback_func: CallbackType):
    """Set the task to starting state.

    Args:
        job_id: The managed job ID.
        task_id: The task ID.
        run_timestamp: The run_timestamp of the run. This will be used to
        determine the log directory of the managed task.
        submit_time: The time when the managed task is submitted.
        resources_str: The resources string of the managed task.
        specs: The specs of the managed task.
        callback_func: The callback function.
    """
    assert _SQLALCHEMY_ENGINE is not None
    # Use the timestamp in the `run_timestamp` ('sky-2022-10...'), to make
    # the log directory and submission time align with each other, so as to
    # make it easier to find them based on one of the values.
    # Also, using the earlier timestamp should be closer to the term
    # `submit_at`, which represents the time the managed task is submitted.
    logger.info('Launching the spot cluster...')
    with orm.Session(_SQLALCHEMY_ENGINE) as session:
        count = session.query(spot_table).filter(
            sqlalchemy.and_(
                spot_table.c.spot_job_id == job_id,
                spot_table.c.task_id == task_id,
                spot_table.c.status == ManagedJobStatus.PENDING.value,
                spot_table.c.end_at.is_(None),
            )).update({
                spot_table.c.resources: resources_str,
                spot_table.c.submitted_at: submit_time,
                spot_table.c.status: ManagedJobStatus.STARTING.value,
                spot_table.c.run_timestamp: run_timestamp,
                spot_table.c.specs: json.dumps(specs),
            })
        session.commit()
        if count != 1:
            raise exceptions.ManagedJobStatusError(
                'Failed to set the task to starting. '
                f'({count} rows updated)')
    # SUBMITTED is no longer used, but we keep it for backward compatibility.
    # TODO(cooperc): remove this in v0.12.0
    callback_func('SUBMITTED')
    callback_func('STARTING')


@_init_db
def set_backoff_pending(job_id: int, task_id: int):
    """Set the task to PENDING state if it is in backoff.

    This should only be used to transition from STARTING or RECOVERING back to
    PENDING.
    """
    assert _SQLALCHEMY_ENGINE is not None
    with orm.Session(_SQLALCHEMY_ENGINE) as session:
        count = session.query(spot_table).filter(
            sqlalchemy.and_(
                spot_table.c.spot_job_id == job_id,
                spot_table.c.task_id == task_id,
                spot_table.c.status.in_([
                    ManagedJobStatus.STARTING.value,
                    ManagedJobStatus.RECOVERING.value
                ]),
                spot_table.c.end_at.is_(None),
            )).update({spot_table.c.status: ManagedJobStatus.PENDING.value})
        session.commit()
        logger.debug('back to PENDING')
        if count != 1:
            raise exceptions.ManagedJobStatusError(
                'Failed to set the task back to pending. '
                f'({count} rows updated)')
    # Do not call callback_func here, as we don't use the callback for PENDING.


@_init_db
def set_restarting(job_id: int, task_id: int, recovering: bool):
    """Set the task back to STARTING or RECOVERING from PENDING.

    This should not be used for the initial transition from PENDING to STARTING.
    In that case, use set_starting instead. This function should only be used
    after using set_backoff_pending to transition back to PENDING during
    launch retry backoff.
    """
    assert _SQLALCHEMY_ENGINE is not None
    target_status = ManagedJobStatus.STARTING.value
    if recovering:
        target_status = ManagedJobStatus.RECOVERING.value
    with orm.Session(_SQLALCHEMY_ENGINE) as session:
        count = session.query(spot_table).filter(
            sqlalchemy.and_(
                spot_table.c.spot_job_id == job_id,
                spot_table.c.task_id == task_id,
                spot_table.c.status == ManagedJobStatus.PENDING.value,
                spot_table.c.end_at.is_(None),
            )).update({spot_table.c.status: target_status})
        session.commit()
        logger.debug(f'back to {target_status}')
        if count != 1:
            raise exceptions.ManagedJobStatusError(
                f'Failed to set the task back to {target_status}. '
                f'({count} rows updated)')
    # Do not call callback_func here, as it should only be invoked for the
    # initial (pre-`set_backoff_pending`) transition to STARTING or RECOVERING.


@_init_db
def set_started(job_id: int, task_id: int, start_time: float,
                callback_func: CallbackType):
    """Set the task to started state."""
    assert _SQLALCHEMY_ENGINE is not None
    logger.info('Job started.')
    with orm.Session(_SQLALCHEMY_ENGINE) as session:
        count = session.query(spot_table).filter(
            sqlalchemy.and_(
                spot_table.c.spot_job_id == job_id,
                spot_table.c.task_id == task_id,
                spot_table.c.status.in_([
                    ManagedJobStatus.STARTING.value,
                    # If the task is empty, we will jump straight
                    # from PENDING to RUNNING
                    ManagedJobStatus.PENDING.value
                ]),
                spot_table.c.end_at.is_(None),
            )).update({
                spot_table.c.status: ManagedJobStatus.RUNNING.value,
                spot_table.c.start_at: start_time,
                spot_table.c.last_recovered_at: start_time,
            })
        session.commit()
        if count != 1:
            raise exceptions.ManagedJobStatusError(
                f'Failed to set the task to started. '
                f'({count} rows updated)')
    callback_func('STARTED')


@_init_db
def set_recovering(job_id: int, task_id: int, force_transit_to_recovering: bool,
                   callback_func: CallbackType):
    """Set the task to recovering state, and update the job duration."""
    assert _SQLALCHEMY_ENGINE is not None
    logger.info('=== Recovering... ===')
    # NOTE: if we are resuming from a controller failure and the previous status
    # is STARTING, the initial value of `last_recovered_at` might not be set
    # yet (default value -1). In this case, we should not add current timestamp.
    # Otherwise, the job duration will be incorrect (~55 years from 1970).
    current_time = time.time()

    with orm.Session(_SQLALCHEMY_ENGINE) as session:
        if force_transit_to_recovering:
            # For the HA job controller, it is possible that the jobs came from
            # any processing status to recovering. But it should not be any
            # terminal status as such jobs will not be recovered; and it should
            # not be CANCELLING as we will directly trigger a cleanup.
            status_condition = spot_table.c.status.in_(
                [s.value for s in ManagedJobStatus.processing_statuses()])
        else:
            status_condition = (
                spot_table.c.status == ManagedJobStatus.RUNNING.value)

        count = session.query(spot_table).filter(
            sqlalchemy.and_(
                spot_table.c.spot_job_id == job_id,
                spot_table.c.task_id == task_id,
                status_condition,
                spot_table.c.end_at.is_(None),
            )).update({
                spot_table.c.status: ManagedJobStatus.RECOVERING.value,
                spot_table.c.job_duration: sqlalchemy.case(
                    (spot_table.c.last_recovered_at >= 0,
                     spot_table.c.job_duration + current_time -
                     spot_table.c.last_recovered_at),
                    else_=spot_table.c.job_duration),
                spot_table.c.last_recovered_at: sqlalchemy.case(
                    (spot_table.c.last_recovered_at < 0, current_time),
                    else_=spot_table.c.last_recovered_at),
            })
        session.commit()
        if count != 1:
            raise exceptions.ManagedJobStatusError(
                f'Failed to set the task to recovering. '
                f'({count} rows updated)')
    callback_func('RECOVERING')


@_init_db
def set_recovered(job_id: int, task_id: int, recovered_time: float,
                  callback_func: CallbackType):
    """Set the task to recovered."""
    assert _SQLALCHEMY_ENGINE is not None
    with orm.Session(_SQLALCHEMY_ENGINE) as session:
        count = session.query(spot_table).filter(
            sqlalchemy.and_(
                spot_table.c.spot_job_id == job_id,
                spot_table.c.task_id == task_id,
                spot_table.c.status == ManagedJobStatus.RECOVERING.value,
                spot_table.c.end_at.is_(None),
            )).update({
                spot_table.c.status: ManagedJobStatus.RUNNING.value,
                spot_table.c.last_recovered_at: recovered_time,
                spot_table.c.recovery_count: spot_table.c.recovery_count + 1,
            })
        session.commit()
        if count != 1:
            raise exceptions.ManagedJobStatusError(
                f'Failed to set the task to recovered. '
                f'({count} rows updated)')
    logger.info('==== Recovered. ====')
    callback_func('RECOVERED')


@_init_db
def set_succeeded(job_id: int, task_id: int, end_time: float,
                  callback_func: CallbackType):
    """Set the task to succeeded, if it is in a non-terminal state."""
    assert _SQLALCHEMY_ENGINE is not None
    with orm.Session(_SQLALCHEMY_ENGINE) as session:
        count = session.query(spot_table).filter(
            sqlalchemy.and_(
                spot_table.c.spot_job_id == job_id,
                spot_table.c.task_id == task_id,
                spot_table.c.status == ManagedJobStatus.RUNNING.value,
                spot_table.c.end_at.is_(None),
            )).update({
                spot_table.c.status: ManagedJobStatus.SUCCEEDED.value,
                spot_table.c.end_at: end_time,
            })
        session.commit()
        if count != 1:
            raise exceptions.ManagedJobStatusError(
                f'Failed to set the task to succeeded. '
                f'({count} rows updated)')
    callback_func('SUCCEEDED')
    logger.info('Job succeeded.')


@_init_db
def set_failed(
    job_id: int,
    task_id: Optional[int],
    failure_type: ManagedJobStatus,
    failure_reason: str,
    callback_func: Optional[CallbackType] = None,
    end_time: Optional[float] = None,
    override_terminal: bool = False,
):
    """Set an entire job or task to failed.

    By default, don't override tasks that are already terminal (that is, for
    which end_at is already set).

    Args:
        job_id: The job id.
        task_id: The task id. If None, all non-finished tasks of the job will
            be set to failed.
        failure_type: The failure type. One of ManagedJobStatus.FAILED_*.
        failure_reason: The failure reason.
        end_time: The end time. If None, the current time will be used.
        override_terminal: If True, override the current status even if end_at
            is already set.
    """
    assert _SQLALCHEMY_ENGINE is not None
    assert failure_type.is_failed(), failure_type
    end_time = time.time() if end_time is None else end_time

    fields_to_set: Dict[str, Any] = {
        spot_table.c.status: failure_type.value,
        spot_table.c.failure_reason: failure_reason,
    }
    with orm.Session(_SQLALCHEMY_ENGINE) as session:
        # Get previous status
        previous_status = session.execute(
            sqlalchemy.select(spot_table.c.status).where(
                spot_table.c.spot_job_id == job_id)).fetchone()[0]
        previous_status = ManagedJobStatus(previous_status)
        if previous_status == ManagedJobStatus.RECOVERING:
            # If the job is recovering, we should set the last_recovered_at to
            # the end_time, so that the end_at - last_recovered_at will not be
            # affect the job duration calculation.
            fields_to_set[spot_table.c.last_recovered_at] = end_time
        where_conditions = [spot_table.c.spot_job_id == job_id]
        if task_id is not None:
            where_conditions.append(spot_table.c.task_id == task_id)
        if override_terminal:
            # Use COALESCE for end_at to avoid overriding the existing end_at if
            # it's already set.
            fields_to_set[spot_table.c.end_at] = sqlalchemy.func.coalesce(
                spot_table.c.end_at, end_time)
        else:
            fields_to_set[spot_table.c.end_at] = end_time
            where_conditions.append(spot_table.c.end_at.is_(None))
        count = session.query(spot_table).filter(
            sqlalchemy.and_(*where_conditions)).update(fields_to_set)
        session.commit()
        updated = count > 0
    if callback_func and updated:
        callback_func('FAILED')
    logger.info(failure_reason)


@_init_db
def set_cancelling(job_id: int, callback_func: CallbackType):
    """Set tasks in the job as cancelling, if they are in non-terminal states.

    task_id is not needed, because we expect the job should be cancelled
    as a whole, and we should not cancel a single task.
    """
    assert _SQLALCHEMY_ENGINE is not None
    with orm.Session(_SQLALCHEMY_ENGINE) as session:
        count = session.query(spot_table).filter(
            sqlalchemy.and_(
                spot_table.c.spot_job_id == job_id,
                spot_table.c.end_at.is_(None),
            )).update({spot_table.c.status: ManagedJobStatus.CANCELLING.value})
        session.commit()
        updated = count > 0
    if updated:
        logger.info('Cancelling the job...')
        callback_func('CANCELLING')
    else:
        logger.info('Cancellation skipped, job is already terminal')


@_init_db
def set_cancelled(job_id: int, callback_func: CallbackType):
    """Set tasks in the job as cancelled, if they are in CANCELLING state.

    The set_cancelling should be called before this function.
    """
    assert _SQLALCHEMY_ENGINE is not None
    with orm.Session(_SQLALCHEMY_ENGINE) as session:
        count = session.query(spot_table).filter(
            sqlalchemy.and_(
                spot_table.c.spot_job_id == job_id,
                spot_table.c.status == ManagedJobStatus.CANCELLING.value,
            )).update({
                spot_table.c.status: ManagedJobStatus.CANCELLED.value,
                spot_table.c.end_at: time.time(),
            })
        session.commit()
        updated = count > 0
    if updated:
        logger.info('Job cancelled.')
        callback_func('CANCELLED')
    else:
        logger.info('Cancellation skipped, job is not CANCELLING')


@_init_db
def set_local_log_file(job_id: int, task_id: Optional[int],
                       local_log_file: str):
    """Set the local log file for a job."""
    assert _SQLALCHEMY_ENGINE is not None
    with orm.Session(_SQLALCHEMY_ENGINE) as session:
        where_conditions = [spot_table.c.spot_job_id == job_id]
        if task_id is not None:
            where_conditions.append(spot_table.c.task_id == task_id)
        session.query(spot_table).filter(
            sqlalchemy.and_(*where_conditions)).update(
                {spot_table.c.local_log_file: local_log_file})
        session.commit()


# ======== utility functions ========
@_init_db
def get_nonterminal_job_ids_by_name(name: Optional[str],
                                    all_users: bool = False) -> List[int]:
    """Get non-terminal job ids by name."""
    assert _SQLALCHEMY_ENGINE is not None

    with orm.Session(_SQLALCHEMY_ENGINE) as session:
        # Build the query using SQLAlchemy core
        query = sqlalchemy.select(
            spot_table.c.spot_job_id.distinct()).select_from(
                spot_table.outerjoin(
                    job_info_table,
                    spot_table.c.spot_job_id == job_info_table.c.spot_job_id,
                ))
        where_conditions = [
            ~spot_table.c.status.in_([
                status.value for status in ManagedJobStatus.terminal_statuses()
            ])
        ]
        if name is None and not all_users:
            where_conditions.append(
                job_info_table.c.user_hash == common_utils.get_user_hash())
        if name is not None:
            # We match the job name from `job_info` for the jobs submitted after
            # #1982, and from `spot` for the jobs submitted before #1982, whose
            # job_info is not available.
            where_conditions.append(
                sqlalchemy.or_(
                    job_info_table.c.name == name,
                    sqlalchemy.and_(job_info_table.c.name.is_(None),
                                    spot_table.c.task_name == name),
                ))
        query = query.where(sqlalchemy.and_(*where_conditions)).order_by(
            spot_table.c.spot_job_id.desc())
        rows = session.execute(query).fetchall()
        job_ids = [row[0] for row in rows if row[0] is not None]
        return job_ids


@_init_db
def get_schedule_live_jobs(job_id: Optional[int]) -> List[Dict[str, Any]]:
    """Get jobs from the database that have a live schedule_state.

    This should return job(s) that are not INACTIVE, WAITING, or DONE.  So a
    returned job should correspond to a live job controller process, with one
    exception: the job may have just transitioned from WAITING to LAUNCHING, but
    the controller process has not yet started.
    """
    assert _SQLALCHEMY_ENGINE is not None

    with orm.Session(_SQLALCHEMY_ENGINE) as session:
        query = sqlalchemy.select(
            job_info_table.c.spot_job_id,
            job_info_table.c.schedule_state,
            job_info_table.c.controller_pid,
        ).where(~job_info_table.c.schedule_state.in_([
            ManagedJobScheduleState.INACTIVE.value,
            ManagedJobScheduleState.WAITING.value,
            ManagedJobScheduleState.DONE.value,
        ]))

        if job_id is not None:
            query = query.where(job_info_table.c.spot_job_id == job_id)

        query = query.order_by(job_info_table.c.spot_job_id.desc())

        rows = session.execute(query).fetchall()
        jobs = []
        for row in rows:
            job_dict = {
                'job_id': row[0],
                'schedule_state': ManagedJobScheduleState(row[1]),
                'controller_pid': row[2],
            }
            jobs.append(job_dict)
        return jobs


@_init_db
def get_jobs_to_check_status(job_id: Optional[int] = None) -> List[int]:
    """Get jobs that need controller process checking.

    Args:
        job_id: Optional job ID to check. If None, checks all jobs.

    Returns a list of job_ids, including the following:
    - Jobs that have a schedule_state that is not DONE
    - Jobs have schedule_state DONE but are in a non-terminal status
    - Legacy jobs (that is, no schedule state) that are in non-terminal status
    """
    assert _SQLALCHEMY_ENGINE is not None

    with orm.Session(_SQLALCHEMY_ENGINE) as session:
        terminal_status_values = [
            status.value for status in ManagedJobStatus.terminal_statuses()
        ]

        query = sqlalchemy.select(
            spot_table.c.spot_job_id.distinct()).select_from(
                spot_table.outerjoin(
                    job_info_table,
                    spot_table.c.spot_job_id == job_info_table.c.spot_job_id))

        # Get jobs that are either:
        # 1. Have schedule state that is not DONE, or
        # 2. Have schedule state DONE AND are in non-terminal status (unexpected
        #    inconsistent state), or
        # 3. Have no schedule state (legacy) AND are in non-terminal status

        # non-legacy jobs that are not DONE
        condition1 = sqlalchemy.and_(
            job_info_table.c.schedule_state.is_not(None),
            job_info_table.c.schedule_state !=
            ManagedJobScheduleState.DONE.value)
        # legacy or that are in non-terminal status or
        # DONE jobs that are in non-terminal status
        condition2 = sqlalchemy.and_(
            sqlalchemy.or_(
                # legacy jobs
                job_info_table.c.schedule_state.is_(None),
                # non-legacy DONE jobs
                job_info_table.c.schedule_state ==
                ManagedJobScheduleState.DONE.value),
            # non-terminal
            ~spot_table.c.status.in_(terminal_status_values),
        )
        where_condition = sqlalchemy.or_(condition1, condition2)
        if job_id is not None:
            where_condition = sqlalchemy.and_(
                where_condition, spot_table.c.spot_job_id == job_id)

        query = query.where(where_condition).order_by(
            spot_table.c.spot_job_id.desc())

        rows = session.execute(query).fetchall()
        return [row[0] for row in rows if row[0] is not None]


@_init_db
def get_all_job_ids_by_name(name: Optional[str]) -> List[int]:
    """Get all job ids by name."""
    assert _SQLALCHEMY_ENGINE is not None

    with orm.Session(_SQLALCHEMY_ENGINE) as session:
        query = sqlalchemy.select(
            spot_table.c.spot_job_id.distinct()).select_from(
                spot_table.outerjoin(
                    job_info_table,
                    spot_table.c.spot_job_id == job_info_table.c.spot_job_id))
        if name is not None:
            # We match the job name from `job_info` for the jobs submitted after
            # #1982, and from `spot` for the jobs submitted before #1982, whose
            # job_info is not available.
            name_condition = sqlalchemy.or_(
                job_info_table.c.name == name,
                sqlalchemy.and_(job_info_table.c.name.is_(None),
                                spot_table.c.task_name == name))
            query = query.where(name_condition)
        query = query.order_by(spot_table.c.spot_job_id.desc())
        rows = session.execute(query).fetchall()
        job_ids = [row[0] for row in rows if row[0] is not None]
        return job_ids


@_init_db
def _get_all_task_ids_statuses(
        job_id: int) -> List[Tuple[int, ManagedJobStatus]]:
    assert _SQLALCHEMY_ENGINE is not None
    with orm.Session(_SQLALCHEMY_ENGINE) as session:
        id_statuses = session.execute(
            sqlalchemy.select(
                spot_table.c.task_id,
                spot_table.c.status,
            ).where(spot_table.c.spot_job_id == job_id).order_by(
                spot_table.c.task_id.asc())).fetchall()
        return [(row[0], ManagedJobStatus(row[1])) for row in id_statuses]


@_init_db
def get_job_status_with_task_id(job_id: int,
                                task_id: int) -> Optional[ManagedJobStatus]:
    assert _SQLALCHEMY_ENGINE is not None
    with orm.Session(_SQLALCHEMY_ENGINE) as session:
        status = session.execute(
            sqlalchemy.select(spot_table.c.status).where(
                sqlalchemy.and_(spot_table.c.spot_job_id == job_id,
                                spot_table.c.task_id == task_id))).fetchone()
        return ManagedJobStatus(status[0]) if status else None


def get_num_tasks(job_id: int) -> int:
    return len(_get_all_task_ids_statuses(job_id))


def get_latest_task_id_status(
        job_id: int) -> Union[Tuple[int, ManagedJobStatus], Tuple[None, None]]:
    """Returns the (task id, status) of the latest task of a job.

    The latest means the task that is currently being executed or to be started
    by the controller process. For example, in a managed job with 3 tasks, the
    first task is succeeded, and the second task is being executed. This will
    return (1, ManagedJobStatus.RUNNING).

    If the job_id does not exist, (None, None) will be returned.
    """
    id_statuses = _get_all_task_ids_statuses(job_id)
    if not id_statuses:
        return None, None
    task_id, status = next(
        ((tid, st) for tid, st in id_statuses if not st.is_terminal()),
        id_statuses[-1],
    )
    # Unpack the tuple first, or it triggers a Pylint's bug on recognizing
    # the return type.
    return task_id, status


@_init_db
def get_job_controller_pid(job_id: int) -> Optional[int]:
    assert _SQLALCHEMY_ENGINE is not None
    with orm.Session(_SQLALCHEMY_ENGINE) as session:
        pid = session.execute(
            sqlalchemy.select(job_info_table.c.controller_pid).where(
                job_info_table.c.spot_job_id == job_id)).fetchone()
        return pid[0] if pid else None


def get_status(job_id: int) -> Optional[ManagedJobStatus]:
    _, status = get_latest_task_id_status(job_id)
    return status


@_init_db
def get_failure_reason(job_id: int) -> Optional[str]:
    """Get the failure reason of a job.

    If the job has multiple tasks, we return the first failure reason.
    """
    assert _SQLALCHEMY_ENGINE is not None
    with orm.Session(_SQLALCHEMY_ENGINE) as session:
        reason = session.execute(
            sqlalchemy.select(spot_table.c.failure_reason).where(
                spot_table.c.spot_job_id == job_id).order_by(
                    spot_table.c.task_id.asc())).fetchall()
        reason = [r[0] for r in reason if r[0] is not None]
        if not reason:
            return None
        return reason[0]


@_init_db
def get_managed_jobs(job_id: Optional[int] = None) -> List[Dict[str, Any]]:
    """Get managed jobs from the database."""
    assert _SQLALCHEMY_ENGINE is not None

    # Join spot and job_info tables to get the job name for each task.
    # We use LEFT OUTER JOIN mainly for backward compatibility, as for an
    # existing controller before #1982, the job_info table may not exist,
    # and all the managed jobs created before will not present in the
    # job_info.
    # Note: we will get the user_hash here, but don't try to call
    # global_user_state.get_user() on it. This runs on the controller, which may
    # not have the user info. Prefer to do it on the API server side.
    query = sqlalchemy.select(spot_table, job_info_table).select_from(
        spot_table.outerjoin(
            job_info_table,
            spot_table.c.spot_job_id == job_info_table.c.spot_job_id))
    if job_id is not None:
        query = query.where(spot_table.c.spot_job_id == job_id)
    query = query.order_by(spot_table.c.spot_job_id.desc(),
                           spot_table.c.task_id.asc())
    rows = None
    with orm.Session(_SQLALCHEMY_ENGINE) as session:
        rows = session.execute(query).fetchall()
    jobs = []
    for row in rows:
        job_dict = _get_jobs_dict(row._mapping)  # pylint: disable=protected-access
        job_dict['status'] = ManagedJobStatus(job_dict['status'])
        job_dict['schedule_state'] = ManagedJobScheduleState(
            job_dict['schedule_state'])
        if job_dict['job_name'] is None:
            job_dict['job_name'] = job_dict['task_name']
        job_dict['metadata'] = json.loads(job_dict['metadata'])

        # Add user YAML content for managed jobs.
        yaml_path = job_dict.get('original_user_yaml_path')
        if yaml_path:
            try:
                with open(yaml_path, 'r', encoding='utf-8') as f:
                    job_dict['user_yaml'] = f.read()
            except (FileNotFoundError, IOError, OSError):
                job_dict['user_yaml'] = None
        else:
            job_dict['user_yaml'] = None

        jobs.append(job_dict)
    return jobs


@_init_db
def get_task_name(job_id: int, task_id: int) -> str:
    """Get the task name of a job."""
    assert _SQLALCHEMY_ENGINE is not None
    with orm.Session(_SQLALCHEMY_ENGINE) as session:
        task_name = session.execute(
            sqlalchemy.select(spot_table.c.task_name).where(
                sqlalchemy.and_(
                    spot_table.c.spot_job_id == job_id,
                    spot_table.c.task_id == task_id,
                ))).fetchone()
        return task_name[0]


@_init_db_async
async def get_task_name_async(job_id: int, task_id: int) -> str:
    """Get the task name of a job."""
    assert _SQLALCHEMY_ENGINE is not None
    async with orm.Session(_SQLALCHEMY_ENGINE_ASYNC) as session:
        task_name = await session.execute(
            sqlalchemy.select(spot_table.c.task_name).where(
                sqlalchemy.and_(
                    spot_table.c.spot_job_id == job_id,
                    spot_table.c.task_id == task_id,
                ))).fetchone()
        return task_name[0]


@_init_db
def get_latest_job_id() -> Optional[int]:
    """Get the latest job id."""
    assert _SQLALCHEMY_ENGINE is not None
    with orm.Session(_SQLALCHEMY_ENGINE) as session:
        job_id = session.execute(
            sqlalchemy.select(spot_table.c.spot_job_id).where(
                spot_table.c.task_id == 0).order_by(
                    spot_table.c.submitted_at.desc()).limit(1)).fetchone()
        return job_id[0] if job_id else None


@_init_db
def get_task_specs(job_id: int, task_id: int) -> Dict[str, Any]:
    assert _SQLALCHEMY_ENGINE is not None
    with orm.Session(_SQLALCHEMY_ENGINE) as session:
        task_specs = session.execute(
            sqlalchemy.select(spot_table.c.specs).where(
                sqlalchemy.and_(
                    spot_table.c.spot_job_id == job_id,
                    spot_table.c.task_id == task_id,
                ))).fetchone()
        return json.loads(task_specs[0])


@_init_db
def get_local_log_file(job_id: int, task_id: Optional[int]) -> Optional[str]:
    """Get the local log directory for a job."""
    assert _SQLALCHEMY_ENGINE is not None

    with orm.Session(_SQLALCHEMY_ENGINE) as session:
        where_conditions = [spot_table.c.spot_job_id == job_id]
        if task_id is not None:
            where_conditions.append(spot_table.c.task_id == task_id)
        local_log_file = session.execute(
            sqlalchemy.select(spot_table.c.local_log_file).where(
                sqlalchemy.and_(*where_conditions))).fetchone()
        return local_log_file[-1] if local_log_file else None


# === Scheduler state functions ===
# Only the scheduler should call these functions. They may require holding the
# scheduler lock to work correctly.


@_init_db
def scheduler_set_waiting(job_id: int, dag_yaml_path: str,
                          original_user_yaml_path: str, env_file_path: str,
                          user_hash: str, priority: int) -> bool:
    """Do not call without holding the scheduler lock.

    Returns: Whether this is a recovery run or not.
        If this is a recovery run, the job may already be in the WAITING
        state and the update will not change the schedule_state (hence the
        updated_count will be 0). In this case, we return True.
        Otherwise, we return False.
    """
    assert _SQLALCHEMY_ENGINE is not None
    with orm.Session(_SQLALCHEMY_ENGINE) as session:
        updated_count = session.query(job_info_table).filter(
            sqlalchemy.and_(
                job_info_table.c.spot_job_id == job_id,
                job_info_table.c.schedule_state ==
                ManagedJobScheduleState.INACTIVE.value,
            )
        ).update({
            job_info_table.c.schedule_state:
                ManagedJobScheduleState.WAITING.value,
            job_info_table.c.dag_yaml_path: dag_yaml_path,
            job_info_table.c.original_user_yaml_path: original_user_yaml_path,
            job_info_table.c.env_file_path: env_file_path,
            job_info_table.c.user_hash: user_hash,
            job_info_table.c.priority: priority,
        })
        session.commit()
        # For a recovery run, the job may already be in the WAITING state.
        assert updated_count <= 1, (job_id, updated_count)
        return updated_count == 0


@_init_db
def scheduler_set_launching(job_id: int,
                            current_state: ManagedJobScheduleState) -> None:
    """Do not call without holding the scheduler lock."""
    assert _SQLALCHEMY_ENGINE is not None
    with orm.Session(_SQLALCHEMY_ENGINE) as session:
        updated_count = session.query(job_info_table).filter(
            sqlalchemy.and_(
                job_info_table.c.spot_job_id == job_id,
                job_info_table.c.schedule_state == current_state.value,
            )).update({
                job_info_table.c.schedule_state:
                    ManagedJobScheduleState.LAUNCHING.value
            })
        session.commit()
        assert updated_count == 1, (job_id, updated_count)


@_init_db
def scheduler_set_alive(job_id: int) -> None:
    """Do not call without holding the scheduler lock."""
    assert _SQLALCHEMY_ENGINE is not None
    with orm.Session(_SQLALCHEMY_ENGINE) as session:
        updated_count = session.query(job_info_table).filter(
            sqlalchemy.and_(
                job_info_table.c.spot_job_id == job_id,
                job_info_table.c.schedule_state ==
                ManagedJobScheduleState.LAUNCHING.value,
            )).update({
                job_info_table.c.schedule_state:
                    ManagedJobScheduleState.ALIVE.value
            })
        session.commit()
        assert updated_count == 1, (job_id, updated_count)


@_init_db
def scheduler_set_alive_backoff(job_id: int) -> None:
    """Do not call without holding the scheduler lock."""
    assert _SQLALCHEMY_ENGINE is not None
    with orm.Session(_SQLALCHEMY_ENGINE) as session:
        updated_count = session.query(job_info_table).filter(
            sqlalchemy.and_(
                job_info_table.c.spot_job_id == job_id,
                job_info_table.c.schedule_state ==
                ManagedJobScheduleState.LAUNCHING.value,
            )).update({
                job_info_table.c.schedule_state:
                    ManagedJobScheduleState.ALIVE_BACKOFF.value
            })
        session.commit()
        assert updated_count == 1, (job_id, updated_count)


@_init_db
def scheduler_set_alive_waiting(job_id: int) -> None:
    """Do not call without holding the scheduler lock."""
    assert _SQLALCHEMY_ENGINE is not None
    with orm.Session(_SQLALCHEMY_ENGINE) as session:
        updated_count = session.query(job_info_table).filter(
            sqlalchemy.and_(
                job_info_table.c.spot_job_id == job_id,
                job_info_table.c.schedule_state.in_([
                    ManagedJobScheduleState.ALIVE.value,
                    ManagedJobScheduleState.ALIVE_BACKOFF.value,
                ]))).update({
                    job_info_table.c.schedule_state:
                        ManagedJobScheduleState.ALIVE_WAITING.value
                })
        session.commit()
        assert updated_count == 1, (job_id, updated_count)


@_init_db
def scheduler_set_done(job_id: int, idempotent: bool = False) -> None:
    """Do not call without holding the scheduler lock."""
    assert _SQLALCHEMY_ENGINE is not None
    with orm.Session(_SQLALCHEMY_ENGINE) as session:
        updated_count = session.query(job_info_table).filter(
            sqlalchemy.and_(
                job_info_table.c.spot_job_id == job_id,
                job_info_table.c.schedule_state !=
                ManagedJobScheduleState.DONE.value,
            )).update({
                job_info_table.c.schedule_state:
                    ManagedJobScheduleState.DONE.value
            })
        session.commit()
        if not idempotent:
            assert updated_count == 1, (job_id, updated_count)


@_init_db
def set_job_controller_pid(job_id: int, pid: int):
    assert _SQLALCHEMY_ENGINE is not None
    with orm.Session(_SQLALCHEMY_ENGINE) as session:
        updated_count = session.query(job_info_table).filter_by(
            spot_job_id=job_id).update({job_info_table.c.controller_pid: pid})
        session.commit()
        assert updated_count == 1, (job_id, updated_count)


@_init_db
def get_job_schedule_state(job_id: int) -> ManagedJobScheduleState:
    assert _SQLALCHEMY_ENGINE is not None
    with orm.Session(_SQLALCHEMY_ENGINE) as session:
        state = session.execute(
            sqlalchemy.select(job_info_table.c.schedule_state).where(
                job_info_table.c.spot_job_id == job_id)).fetchone()[0]
        return ManagedJobScheduleState(state)


@_init_db
def get_num_launching_jobs() -> int:
    assert _SQLALCHEMY_ENGINE is not None
    with orm.Session(_SQLALCHEMY_ENGINE) as session:
        return session.execute(
            sqlalchemy.select(
                sqlalchemy.func.count()  # pylint: disable=not-callable
            ).select_from(job_info_table).where(
                job_info_table.c.schedule_state ==
                ManagedJobScheduleState.LAUNCHING.value)).fetchone()[0]


@_init_db
def get_num_alive_jobs() -> int:
    assert _SQLALCHEMY_ENGINE is not None
    with orm.Session(_SQLALCHEMY_ENGINE) as session:
        return session.execute(
            sqlalchemy.select(
                sqlalchemy.func.count()  # pylint: disable=not-callable
            ).select_from(job_info_table).where(
                job_info_table.c.schedule_state.in_([
                    ManagedJobScheduleState.ALIVE_WAITING.value,
                    ManagedJobScheduleState.LAUNCHING.value,
                    ManagedJobScheduleState.ALIVE.value,
                    ManagedJobScheduleState.ALIVE_BACKOFF.value,
                ]))).fetchone()[0]


@_init_db_async
async def get_waiting_job(
    pid: Optional[int] = None) -> Optional[Dict[str, Any]]:
    """Atomically find and set the highest priority waiting job to LAUNCHING.

    Selects the highest-priority WAITING or ALIVE_WAITING job and atomically
    transitions it to LAUNCHING state to prevent race conditions.

    Returns the job information if a job was successfully transitioned to
    LAUNCHING, or None if no suitable job was found.

    Backwards compatibility note: jobs submitted before #4485 will have no
    schedule_state and will be ignored by this SQL query.
    """
    assert _SQLALCHEMY_ENGINE_ASYNC is not None

    async with sql_async.AsyncSession(_SQLALCHEMY_ENGINE_ASYNC) as session:
        # Select the highest priority waiting job for update (locks the row)
        select_query = sqlalchemy.select(
            job_info_table.c.spot_job_id,
            job_info_table.c.schedule_state,
            job_info_table.c.dag_yaml_path,
            job_info_table.c.env_file_path,
            job_info_table.c.controller_pid,
        ).where(
            job_info_table.c.schedule_state.in_([
                ManagedJobScheduleState.WAITING.value,
                ManagedJobScheduleState.ALIVE_WAITING.value,
            ])).order_by(
                job_info_table.c.priority.desc(),
                job_info_table.c.spot_job_id.asc(),
            ).limit(1).with_for_update()

        # Execute the select with row locking
        result = await session.execute(select_query)
        waiting_job_row = result.fetchone()
        if waiting_job_row is None:
            return None

        job_id = waiting_job_row[0]
        current_state = ManagedJobScheduleState(waiting_job_row[1])
        dag_yaml_path = waiting_job_row[2]
        env_file_path = waiting_job_row[3]
        controller_pid = waiting_job_row[4]
        
        new_pid = (controller_pid if controller_pid is not None else
                   (pid if pid is not None else -1))

        # Update the job state to LAUNCHING
        update_result = await session.execute(
            sqlalchemy.update(job_info_table).where(
                sqlalchemy.and_(
                    job_info_table.c.spot_job_id == job_id,
                    job_info_table.c.schedule_state == current_state.value,
                )).values({
                    job_info_table.c.schedule_state:
                        ManagedJobScheduleState.LAUNCHING.value,
                    job_info_table.c.controller_pid: new_pid,
                }))

        if update_result.rowcount != 1:
            # Update failed, rollback and return None
            await session.rollback()
            return None

        # Commit the transaction
        await session.commit()

        return {
            'job_id': job_id,
            'schedule_state': current_state,
            'dag_yaml_path': dag_yaml_path,
            'env_file_path': env_file_path,
            'old_pid': controller_pid,
        }


@_init_db
def get_workspace(job_id: int) -> str:
    """Get the workspace of a job."""
    assert _SQLALCHEMY_ENGINE is not None
    with orm.Session(_SQLALCHEMY_ENGINE) as session:
        workspace = session.execute(
            sqlalchemy.select(job_info_table.c.workspace).where(
                job_info_table.c.spot_job_id == job_id)).fetchone()
        job_workspace = workspace[0] if workspace else None
        if job_workspace is None:
            return constants.SKYPILOT_DEFAULT_WORKSPACE
        return job_workspace


# === HA Recovery Script functions ===


@_init_db
def get_ha_recovery_script(job_id: int) -> Optional[str]:
    """Get the HA recovery script for a job."""
    assert _SQLALCHEMY_ENGINE is not None
    with orm.Session(_SQLALCHEMY_ENGINE) as session:
        row = session.query(ha_recovery_script_table).filter_by(
            job_id=job_id).first()
    if row is None:
        return None
    return row.script


@_init_db
def set_ha_recovery_script(job_id: int, script: str) -> None:
    """Set the HA recovery script for a job."""
    assert _SQLALCHEMY_ENGINE is not None
    with orm.Session(_SQLALCHEMY_ENGINE) as session:
        if (_SQLALCHEMY_ENGINE.dialect.name ==
                db_utils.SQLAlchemyDialect.SQLITE.value):
            insert_func = sqlite.insert
        elif (_SQLALCHEMY_ENGINE.dialect.name ==
              db_utils.SQLAlchemyDialect.POSTGRESQL.value):
            insert_func = postgresql.insert
        else:
            raise ValueError('Unsupported database dialect')
        insert_stmt = insert_func(ha_recovery_script_table).values(
            job_id=job_id, script=script)
        do_update_stmt = insert_stmt.on_conflict_do_update(
            index_elements=[ha_recovery_script_table.c.job_id],
            set_={ha_recovery_script_table.c.script: script})
        session.execute(do_update_stmt)
        session.commit()


@_init_db
def remove_ha_recovery_script(job_id: int) -> None:
    """Remove the HA recovery script for a job."""
    assert _SQLALCHEMY_ENGINE is not None
    with orm.Session(_SQLALCHEMY_ENGINE) as session:
        session.query(ha_recovery_script_table).filter_by(
            job_id=job_id).delete()
        session.commit()


# === Async versions of functions called by controller.py ===


@_init_db_async
async def set_local_log_file_async(job_id: int, task_id: Optional[int],
                                   local_log_file: str):
    """Set the local log file for a job."""
    assert _SQLALCHEMY_ENGINE_ASYNC is not None
    async with sql_async.AsyncSession(_SQLALCHEMY_ENGINE_ASYNC) as session:
        where_conditions = [spot_table.c.spot_job_id == job_id]
        if task_id is not None:
            where_conditions.append(spot_table.c.task_id == task_id)
        await session.execute(
            sqlalchemy.update(spot_table).where(
                sqlalchemy.and_(*where_conditions)).values(
                    {spot_table.c.local_log_file: local_log_file}))
        await session.commit()


@_init_db_async
async def get_latest_task_id_status_async(
        job_id: int) -> Union[Tuple[int, ManagedJobStatus], Tuple[None, None]]:
    """Returns the (task id, status) of the latest task of a job."""
    assert _SQLALCHEMY_ENGINE_ASYNC is not None
    async with sql_async.AsyncSession(_SQLALCHEMY_ENGINE_ASYNC) as session:
        result = await session.execute(
            sqlalchemy.select(
                spot_table.c.task_id,
                spot_table.c.status,
            ).where(spot_table.c.spot_job_id == job_id).order_by(
                spot_table.c.task_id.asc()))
        id_statuses = [
            (row[0], ManagedJobStatus(row[1])) for row in result.fetchall()
        ]

    if not id_statuses:
        return None, None
    task_id, status = next(
        ((tid, st) for tid, st in id_statuses if not st.is_terminal()),
        id_statuses[-1],
    )
    return task_id, status


@_init_db_async
async def set_starting_async(job_id: int, task_id: int, run_timestamp: str,
                             submit_time: float, resources_str: str,
                             specs: Dict[str, Union[str, int]],
                             callback_func: CallbackType):
    """Set the task to starting state."""
    assert _SQLALCHEMY_ENGINE_ASYNC is not None
    logger.info('Launching the spot cluster...')
    async with sql_async.AsyncSession(_SQLALCHEMY_ENGINE_ASYNC) as session:
        result = await session.execute(
            sqlalchemy.update(spot_table).where(
                sqlalchemy.and_(
                    spot_table.c.spot_job_id == job_id,
                    spot_table.c.task_id == task_id,
                    spot_table.c.status == ManagedJobStatus.PENDING.value,
                    spot_table.c.end_at.is_(None),
                )).values({
                    spot_table.c.resources: resources_str,
                    spot_table.c.submitted_at: submit_time,
                    spot_table.c.status: ManagedJobStatus.STARTING.value,
                    spot_table.c.run_timestamp: run_timestamp,
                    spot_table.c.specs: json.dumps(specs),
                }))
        count = result.rowcount
        await session.commit()
        if count != 1:
            raise exceptions.ManagedJobStatusError(
                'Failed to set the task to starting. '
                f'({count} rows updated)')
    await callback_func('SUBMITTED')
    await callback_func('STARTING')


@_init_db_async
async def set_started_async(job_id: int, task_id: int, start_time: float,
                            callback_func: CallbackType):
    """Set the task to started state."""
    assert _SQLALCHEMY_ENGINE_ASYNC is not None
    logger.info('Job started.')
    async with sql_async.AsyncSession(_SQLALCHEMY_ENGINE_ASYNC) as session:
        result = await session.execute(
            sqlalchemy.update(spot_table).where(
                sqlalchemy.and_(
                    spot_table.c.spot_job_id == job_id,
                    spot_table.c.task_id == task_id,
                    spot_table.c.status.in_([
                        ManagedJobStatus.STARTING.value,
                        ManagedJobStatus.PENDING.value
                    ]),
                    spot_table.c.end_at.is_(None),
                )).values({
                    spot_table.c.status: ManagedJobStatus.RUNNING.value,
                    spot_table.c.start_at: start_time,
                    spot_table.c.last_recovered_at: start_time,
                }))
        count = result.rowcount
        await session.commit()
        if count != 1:
            raise exceptions.ManagedJobStatusError(
                f'Failed to set the task to started. '
                f'({count} rows updated)')
    await callback_func('STARTED')


@_init_db_async
async def get_job_status_with_task_id_async(
        job_id: int, task_id: int) -> Optional[ManagedJobStatus]:
    assert _SQLALCHEMY_ENGINE_ASYNC is not None
    async with sql_async.AsyncSession(_SQLALCHEMY_ENGINE_ASYNC) as session:
        result = await session.execute(
            sqlalchemy.select(spot_table.c.status).where(
                sqlalchemy.and_(spot_table.c.spot_job_id == job_id,
                                spot_table.c.task_id == task_id)))
        status = result.fetchone()
        return ManagedJobStatus(status[0]) if status else None


@_init_db_async
async def set_recovering_async(job_id: int, task_id: int,
                               force_transit_to_recovering: bool,
                               callback_func: CallbackType):
    """Set the task to recovering state, and update the job duration."""
    assert _SQLALCHEMY_ENGINE_ASYNC is not None
    logger.info('=== Recovering... ===')
    current_time = time.time()

    async with sql_async.AsyncSession(_SQLALCHEMY_ENGINE_ASYNC) as session:
        if force_transit_to_recovering:
            status_condition = spot_table.c.status.in_(
                [s.value for s in ManagedJobStatus.processing_statuses()])
        else:
            status_condition = (
                spot_table.c.status == ManagedJobStatus.RUNNING.value)

        result = await session.execute(
            sqlalchemy.update(spot_table).where(
                sqlalchemy.and_(
                    spot_table.c.spot_job_id == job_id,
                    spot_table.c.task_id == task_id,
                    status_condition,
                    spot_table.c.end_at.is_(None),
                )).values({
                    spot_table.c.status: ManagedJobStatus.RECOVERING.value,
                    spot_table.c.job_duration: sqlalchemy.case(
                        (spot_table.c.last_recovered_at >= 0,
                         spot_table.c.job_duration + current_time -
                         spot_table.c.last_recovered_at),
                        else_=spot_table.c.job_duration),
                    spot_table.c.last_recovered_at: sqlalchemy.case(
                        (spot_table.c.last_recovered_at < 0, current_time),
                        else_=spot_table.c.last_recovered_at),
                }))
        count = result.rowcount
        await session.commit()
        if count != 1:
            raise exceptions.ManagedJobStatusError(
                f'Failed to set the task to recovering. '
                f'({count} rows updated)')
    await callback_func('RECOVERING')


@_init_db_async
async def set_recovered_async(job_id: int, task_id: int, recovered_time: float,
                              callback_func: CallbackType):
    """Set the task to recovered."""
    assert _SQLALCHEMY_ENGINE_ASYNC is not None
    async with sql_async.AsyncSession(_SQLALCHEMY_ENGINE_ASYNC) as session:
        result = await session.execute(
            sqlalchemy.update(spot_table).where(
                sqlalchemy.and_(
                    spot_table.c.spot_job_id == job_id,
                    spot_table.c.task_id == task_id,
                    spot_table.c.status == ManagedJobStatus.RECOVERING.value,
                    spot_table.c.end_at.is_(None),
                )).values({
                    spot_table.c.status: ManagedJobStatus.RUNNING.value,
                    spot_table.c.last_recovered_at: recovered_time,
                    spot_table.c.recovery_count: spot_table.c.recovery_count +
                                                 1,
                }))
        count = result.rowcount
        await session.commit()
        if count != 1:
            raise exceptions.ManagedJobStatusError(
                f'Failed to set the task to recovered. '
                f'({count} rows updated)')
    logger.info('==== Recovered. ====')
    await callback_func('RECOVERED')


@_init_db_async
async def set_succeeded_async(job_id: int, task_id: int, end_time: float,
                              callback_func: CallbackType):
    """Set the task to succeeded, if it is in a non-terminal state."""
    assert _SQLALCHEMY_ENGINE_ASYNC is not None
    async with sql_async.AsyncSession(_SQLALCHEMY_ENGINE_ASYNC) as session:
        result = await session.execute(
            sqlalchemy.update(spot_table).where(
                sqlalchemy.and_(
                    spot_table.c.spot_job_id == job_id,
                    spot_table.c.task_id == task_id,
                    spot_table.c.status == ManagedJobStatus.RUNNING.value,
                    spot_table.c.end_at.is_(None),
                )).values({
                    spot_table.c.status: ManagedJobStatus.SUCCEEDED.value,
                    spot_table.c.end_at: end_time,
                }))
        count = result.rowcount
        await session.commit()
        if count != 1:
            raise exceptions.ManagedJobStatusError(
                f'Failed to set the task to succeeded. '
                f'({count} rows updated)')
    await callback_func('SUCCEEDED')
    logger.info('Job succeeded.')


@_init_db_async
async def set_failed_async(
    job_id: int,
    task_id: Optional[int],
    failure_type: ManagedJobStatus,
    failure_reason: str,
    callback_func: Optional[CallbackType] = None,
    end_time: Optional[float] = None,
    override_terminal: bool = False,
):
    """Set an entire job or task to failed."""
    assert _SQLALCHEMY_ENGINE_ASYNC is not None
    assert failure_type.is_failed(), failure_type
    end_time = time.time() if end_time is None else end_time

    fields_to_set: Dict[str, Any] = {
        spot_table.c.status: failure_type.value,
        spot_table.c.failure_reason: failure_reason,
    }
    async with sql_async.AsyncSession(_SQLALCHEMY_ENGINE_ASYNC) as session:
        # Get previous status
        result = await session.execute(
            sqlalchemy.select(
                spot_table.c.status).where(spot_table.c.spot_job_id == job_id))
        previous_status_row = result.fetchone()
        previous_status = ManagedJobStatus(previous_status_row[0])
        if previous_status == ManagedJobStatus.RECOVERING:
            fields_to_set[spot_table.c.last_recovered_at] = end_time
        where_conditions = [spot_table.c.spot_job_id == job_id]
        if task_id is not None:
            where_conditions.append(spot_table.c.task_id == task_id)
        if override_terminal:
            fields_to_set[spot_table.c.end_at] = sqlalchemy.func.coalesce(
                spot_table.c.end_at, end_time)
        else:
            fields_to_set[spot_table.c.end_at] = end_time
            where_conditions.append(spot_table.c.end_at.is_(None))
        result = await session.execute(
            sqlalchemy.update(spot_table).where(
                sqlalchemy.and_(*where_conditions)).values(fields_to_set))
        count = result.rowcount
        await session.commit()
        updated = count > 0
    if callback_func and updated:
        await callback_func('FAILED')
    logger.info(failure_reason)


@_init_db_async
async def set_cancelling_async(job_id: int, callback_func: CallbackType):
    """Set tasks in the job as cancelling, if they are in non-terminal
    states."""
    assert _SQLALCHEMY_ENGINE_ASYNC is not None
    async with sql_async.AsyncSession(_SQLALCHEMY_ENGINE_ASYNC) as session:
        result = await session.execute(
            sqlalchemy.update(spot_table).where(
                sqlalchemy.and_(
                    spot_table.c.spot_job_id == job_id,
                    spot_table.c.end_at.is_(None),
                )).values(
                    {spot_table.c.status: ManagedJobStatus.CANCELLING.value}))
        count = result.rowcount
        await session.commit()
        updated = count > 0
    if updated:
        logger.info('Cancelling the job...')
        await callback_func('CANCELLING')
    else:
        logger.info('Cancellation skipped, job is already terminal')


@_init_db_async
async def set_cancelled_async(job_id: int, callback_func: CallbackType):
    """Set tasks in the job as cancelled, if they are in CANCELLING state."""
    assert _SQLALCHEMY_ENGINE_ASYNC is not None
    async with sql_async.AsyncSession(_SQLALCHEMY_ENGINE_ASYNC) as session:
        result = await session.execute(
            sqlalchemy.update(spot_table).where(
                sqlalchemy.and_(
                    spot_table.c.spot_job_id == job_id,
                    spot_table.c.status == ManagedJobStatus.CANCELLING.value,
                )).values({
                    spot_table.c.status: ManagedJobStatus.CANCELLED.value,
                    spot_table.c.end_at: time.time(),
                }))
        count = result.rowcount
        await session.commit()
        updated = count > 0
    if updated:
        logger.info('Job cancelled.')
        await callback_func('CANCELLED')
    else:
        logger.info('Cancellation skipped, job is not CANCELLING')


@_init_db_async
async def remove_ha_recovery_script_async(job_id: int) -> None:
    """Remove the HA recovery script for a job."""
    assert _SQLALCHEMY_ENGINE_ASYNC is not None
    async with sql_async.AsyncSession(_SQLALCHEMY_ENGINE_ASYNC) as session:
        await session.execute(
            sqlalchemy.delete(ha_recovery_script_table).where(
                ha_recovery_script_table.c.job_id == job_id))
        await session.commit()


async def get_status_async(job_id: int) -> Optional[ManagedJobStatus]:
    _, status = await get_latest_task_id_status_async(job_id)
    return status


@_init_db_async
async def get_job_schedule_state_async(job_id: int) -> ManagedJobScheduleState:
    assert _SQLALCHEMY_ENGINE_ASYNC is not None
    async with sql_async.AsyncSession(_SQLALCHEMY_ENGINE_ASYNC) as session:
        state = await session.execute(
            sqlalchemy.select(job_info_table.c.schedule_state).where(
                job_info_table.c.spot_job_id == job_id)).fetchone()[0]
        return ManagedJobScheduleState(state)


@_init_db_async
async def scheduler_set_done_async(job_id: int,
                                   idempotent: bool = False) -> None:
    """Do not call without holding the scheduler lock."""
    assert _SQLALCHEMY_ENGINE_ASYNC is not None
    async with sql_async.AsyncSession(_SQLALCHEMY_ENGINE_ASYNC) as session:
        updated_count = await session.execute(
            sqlalchemy.update(job_info_table).where(
                sqlalchemy.and_(
                    job_info_table.c.spot_job_id == job_id,
                    job_info_table.c.schedule_state !=
                    ManagedJobScheduleState.DONE.value,
                )).values({
                    job_info_table.c.schedule_state:
                        ManagedJobScheduleState.DONE.value
                }))
        await session.commit()
        if not idempotent:
            assert updated_count.rowcount == 1, (job_id, updated_count)<|MERGE_RESOLUTION|>--- conflicted
+++ resolved
@@ -144,13 +144,8 @@
     # Create tables if they don't exist
     db_utils.add_tables_to_db_sqlalchemy(Base.metadata, engine)
 
-<<<<<<< HEAD
-    # Run migrations only if needed
-    with orm.Session(_SQLALCHEMY_ENGINE) as session:
-=======
     # Backward compatibility: add columns that not exist in older databases
     with orm.Session(engine) as session:
->>>>>>> 39353b47
         db_utils.add_column_to_table_sqlalchemy(session, 'spot',
                                                 'failure_reason',
                                                 sqlalchemy.Text())
@@ -249,7 +244,7 @@
         return _SQLALCHEMY_ENGINE
     _SQLALCHEMY_ENGINE = _initialize_and_get_db(sqlalchemy.create_engine,
                                                 initialize_and_get_db, False)
-    create_table()
+    create_table(_SQLALCHEMY_ENGINE)
     return _SQLALCHEMY_ENGINE
 
 
@@ -268,7 +263,6 @@
                 conn_string = skypilot_config.get_nested(('db',), None)
             if conn_string:
                 logger.debug(f'using db URI from {conn_string}')
-<<<<<<< HEAD
                 if async_override:
                     conn_string = conn_string.replace('sqlite://',
                                                       'sqlite+aiosqlite://')
@@ -280,15 +274,10 @@
                 else:
                     engine = create_engine_func(conn_string,
                                                 poolclass=sqlalchemy.NullPool)
-=======
-                engine = sqlalchemy.create_engine(conn_string,
-                                                  poolclass=sqlalchemy.NullPool)
->>>>>>> 39353b47
             else:
                 db_path = os.path.expanduser('~/.sky/spot_jobs.db')
                 pathlib.Path(db_path).parents[0].mkdir(parents=True,
                                                        exist_ok=True)
-<<<<<<< HEAD
                 if async_override:
                     engine = create_engine_func('sqlite+aiosqlite:///' +
                                                 db_path,
@@ -328,12 +317,6 @@
         raise last_exc
 
     return wrapper
-=======
-                engine = sqlalchemy.create_engine('sqlite:///' + db_path)
-            create_table(engine)
-            _SQLALCHEMY_ENGINE = engine
-    return _SQLALCHEMY_ENGINE
->>>>>>> 39353b47
 
 
 def _init_db(func):
