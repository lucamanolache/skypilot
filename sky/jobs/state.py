--- conflicted
+++ resolved
@@ -573,7 +573,6 @@
 
 
 @_init_db
-<<<<<<< HEAD
 def get_processing_jobs_count() -> int:
     assert _SQLALCHEMY_ENGINE is not None
     with orm.Session(_SQLALCHEMY_ENGINE) as session:
@@ -584,12 +583,8 @@
 
 
 @_init_db
-def set_job_info_without_job_id(name: str, workspace: str,
-                                entrypoint: str) -> int:
-=======
 def set_job_info_without_job_id(name: str, workspace: str, entrypoint: str,
                                 pool: Optional[str]) -> int:
->>>>>>> c707cba5
     assert _SQLALCHEMY_ENGINE is not None
     with orm.Session(_SQLALCHEMY_ENGINE) as session:
         if (_SQLALCHEMY_ENGINE.dialect.name ==
@@ -1419,7 +1414,8 @@
 @_init_db
 def scheduler_set_waiting(job_id: int, dag_yaml_path: str,
                           original_user_yaml_path: str, env_file_path: str,
-                          user_hash: str, priority: int) -> bool:
+                          user_hash: str, priority: int,
+                          pool: Optional[str]) -> bool:
     """Do not call without holding the scheduler lock.
 
     Returns: Whether this is a recovery run or not.
@@ -1444,6 +1440,7 @@
             job_info_table.c.env_file_path: env_file_path,
             job_info_table.c.user_hash: user_hash,
             job_info_table.c.priority: priority,
+            job_info_table.c.pool: pool,
         })
         session.commit()
         # For a recovery run, the job may already be in the WAITING state.
@@ -1638,16 +1635,9 @@
                 sqlalchemy.and_(*where_conditions))).fetchone()[0]
 
 
-<<<<<<< HEAD
 @_init_db_async
-async def get_waiting_job(
-        pid: Optional[int] = None) -> Optional[Dict[str, Any]]:
-    """Atomically find and set the highest priority waiting job to LAUNCHING.
-=======
-@_init_db
-def get_waiting_job(pool: Optional[str]) -> Optional[Dict[str, Any]]:
+async def get_waiting_job() -> Optional[Dict[str, Any]]:
     """Get the next job that should transition to LAUNCHING.
->>>>>>> c707cba5
 
     Selects the highest-priority WAITING or ALIVE_WAITING job and atomically
     transitions it to LAUNCHING state to prevent race conditions.
@@ -1658,110 +1648,39 @@
     Backwards compatibility note: jobs submitted before #4485 will have no
     schedule_state and will be ignored by this SQL query.
     """
-<<<<<<< HEAD
     assert _SQLALCHEMY_ENGINE_ASYNC is not None
-
     async with sql_async.AsyncSession(_SQLALCHEMY_ENGINE_ASYNC) as session:
-        # Select the highest priority waiting job for update (locks the row)
-        select_query = sqlalchemy.select(
-=======
-    assert _SQLALCHEMY_ENGINE is not None
-    with orm.Session(_SQLALCHEMY_ENGINE) as session:
         # Get the highest-priority WAITING or ALIVE_WAITING job whose priority
         # is greater than or equal to the highest priority LAUNCHING or
         # ALIVE_BACKOFF job's priority.
         # First, get the max priority of LAUNCHING or ALIVE_BACKOFF jobs
-        max_priority_subquery = sqlalchemy.select(
-            sqlalchemy.func.max(job_info_table.c.priority)).where(
-                job_info_table.c.schedule_state.in_([
-                    ManagedJobScheduleState.LAUNCHING.value,
-                    ManagedJobScheduleState.ALIVE_BACKOFF.value,
-                ])).scalar_subquery()
         # Main query for waiting jobs
         select_conds = [
             job_info_table.c.schedule_state.in_([
                 ManagedJobScheduleState.WAITING.value,
                 ManagedJobScheduleState.ALIVE_WAITING.value,
             ]),
-            job_info_table.c.priority >= sqlalchemy.func.coalesce(
-                max_priority_subquery, 0),
         ]
-        if pool is not None:
-            select_conds.append(job_info_table.c.pool == pool)
         query = sqlalchemy.select(
->>>>>>> c707cba5
             job_info_table.c.spot_job_id,
             job_info_table.c.schedule_state,
             job_info_table.c.dag_yaml_path,
             job_info_table.c.env_file_path,
-<<<<<<< HEAD
-            job_info_table.c.controller_pid,
-        ).where(
-            job_info_table.c.schedule_state.in_([
-                ManagedJobScheduleState.WAITING.value,
-                ManagedJobScheduleState.ALIVE_WAITING.value,
-            ])).order_by(
-                job_info_table.c.priority.desc(),
-                job_info_table.c.spot_job_id.asc(),
-            ).limit(1).with_for_update()
-
-        # Execute the select with row locking
-        result = await session.execute(select_query)
-        waiting_job_row = result.fetchone()
-=======
             job_info_table.c.pool,
         ).where(sqlalchemy.and_(*select_conds)).order_by(
             job_info_table.c.priority.desc(),
             job_info_table.c.spot_job_id.asc(),
         ).limit(1)
-        waiting_job_row = session.execute(query).fetchone()
->>>>>>> c707cba5
+        waiting_job_row = (await session.execute(query)).fetchone()
         if waiting_job_row is None:
             return None
 
-        job_id = waiting_job_row[0]
-        current_state = ManagedJobScheduleState(waiting_job_row[1])
-        dag_yaml_path = waiting_job_row[2]
-        env_file_path = waiting_job_row[3]
-        controller_pid = waiting_job_row[4]
-
-        new_pid = (controller_pid if controller_pid is not None else
-                   (pid if pid is not None else -1))
-
-        # Update the job state to LAUNCHING
-        update_result = await session.execute(
-            sqlalchemy.update(job_info_table).where(
-                sqlalchemy.and_(
-                    job_info_table.c.spot_job_id == job_id,
-                    job_info_table.c.schedule_state == current_state.value,
-                )).values({
-                    job_info_table.c.schedule_state:
-                        ManagedJobScheduleState.LAUNCHING.value,
-                    job_info_table.c.controller_pid: new_pid,
-                }))
-
-        if update_result.rowcount != 1:
-            # Update failed, rollback and return None
-            await session.rollback()
-            return None
-
-        # Commit the transaction
-        await session.commit()
-
         return {
-<<<<<<< HEAD
-            'job_id': job_id,
-            'schedule_state': current_state,
-            'dag_yaml_path': dag_yaml_path,
-            'env_file_path': env_file_path,
-            'old_pid': controller_pid,
-=======
             'job_id': waiting_job_row[0],
             'schedule_state': ManagedJobScheduleState(waiting_job_row[1]),
             'dag_yaml_path': waiting_job_row[2],
             'env_file_path': waiting_job_row[3],
             'pool': waiting_job_row[4],
->>>>>>> c707cba5
         }
 
 
