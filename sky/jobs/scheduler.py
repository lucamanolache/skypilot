--- conflicted
+++ resolved
@@ -51,11 +51,7 @@
 from sky.adaptors import common as adaptors_common
 from sky.jobs import constants as managed_job_constants
 from sky.jobs import state
-<<<<<<< HEAD
 from sky.server import config as server_config
-=======
-from sky.serve import serve_utils
->>>>>>> c707cba5
 from sky.skylet import constants
 from sky.utils import common_utils
 from sky.utils import subprocess_utils
@@ -75,7 +71,6 @@
     '~/.sky/locks/job_controller_pid.lock')
 _ALIVE_JOB_LAUNCH_WAIT_INTERVAL = 0.5
 
-<<<<<<< HEAD
 JOB_CONTROLLER_PID_PATH = os.path.expanduser('~/.sky/job_controller_pid')
 JOB_CONTROLLER_ENV_PATH = os.path.expanduser('~/.sky/job_controller_env')
 
@@ -102,7 +97,7 @@
 def get_number_of_controllers() -> int:
     config = server_config.compute_server_config(deploy=True, quiet=True)
     free = common_utils.get_mem_size_gb() * 1024
-    
+
     used = 0.0
     used += MAXIMUM_CONTROLLER_RESERVED_MEMORY_MB
     used += (config.long_worker_config.garanteed_parallelism +
@@ -120,42 +115,6 @@
 
     This requires that the env file is already set up.
     """
-=======
-# Based on testing, assume a running job uses 350MB memory.
-JOB_MEMORY_MB = 350
-# Past 2000 simultaneous jobs, we become unstable.
-# See https://github.com/skypilot-org/skypilot/issues/4649.
-MAX_JOB_LIMIT = 2000
-# Number of ongoing launches launches allowed per CPU.
-LAUNCHES_PER_CPU = 4
-
-
-@lru_cache(maxsize=1)
-def _get_lock_path() -> str:
-    # TODO(tian): Per pool lock.
-    path = os.path.expanduser(_MANAGED_JOB_SCHEDULER_LOCK)
-    os.makedirs(os.path.dirname(path), exist_ok=True)
-    return path
-
-
-def _start_controller(job_id: int, dag_yaml_path: str, env_file_path: str,
-                      pool: Optional[str]) -> None:
-    activate_python_env_cmd = (f'{constants.ACTIVATE_SKY_REMOTE_PYTHON_ENV};')
-    source_environment_cmd = (f'source {env_file_path};'
-                              if env_file_path else '')
-    maybe_pool_arg = (f'--pool {pool}' if pool is not None else '')
-    run_controller_cmd = (
-        f'{sys.executable} -u -m sky.jobs.controller '
-        f'{dag_yaml_path} --job-id {job_id} {maybe_pool_arg};')
-
-    # If the command line here is changed, please also update
-    # utils._controller_process_alive. The substring `--job-id X`
-    # should be in the command.
-    run_cmd = (f'{activate_python_env_cmd}'
-               f'{source_environment_cmd}'
-               f'{run_controller_cmd}')
-
->>>>>>> c707cba5
     logs_dir = os.path.expanduser(
         managed_job_constants.JOBS_CONTROLLER_LOGS_DIR)
     os.makedirs(logs_dir, exist_ok=True)
@@ -165,13 +124,8 @@
     run_controller_cmd = (f'{sys.executable} -u -m'
                           'sky.jobs.controller')
 
-<<<<<<< HEAD
     run_cmd = (f'{activate_python_env_cmd}'
                f'{run_controller_cmd}')
-=======
-def maybe_schedule_next_jobs(pool: Optional[str] = None) -> None:
-    """Determine if any managed jobs can be scheduled, and if so, schedule them.
->>>>>>> c707cba5
 
     logger.info(f'Running controller with command: {run_cmd}')
 
@@ -214,7 +168,6 @@
     controllers list of processes.
     """
     try:
-<<<<<<< HEAD
         with filelock.FileLock(JOB_CONTROLLER_PID_LOCK, blocking=False):
             alive = get_alive_controllers()
             if alive is None:
@@ -228,56 +181,6 @@
 
             if started > 0:
                 logger.info(f'Started {started} controllers')
-=======
-        # We must use a global lock rather than a per-job lock to ensure correct
-        # parallelism control. If we cannot obtain the lock, exit immediately.
-        # The current lock holder is expected to launch any jobs it can before
-        # releasing the lock.
-        with filelock.FileLock(_get_lock_path(), blocking=False):
-            while True:
-                maybe_next_job = state.get_waiting_job(pool)
-                if maybe_next_job is None:
-                    # Nothing left to start, break from scheduling loop
-                    break
-                pool = maybe_next_job['pool']
-
-                current_state = maybe_next_job['schedule_state']
-
-                assert current_state in (
-                    state.ManagedJobScheduleState.ALIVE_WAITING,
-                    state.ManagedJobScheduleState.WAITING), maybe_next_job
-
-                # Note: we expect to get ALIVE_WAITING jobs before WAITING jobs,
-                # since they will have been submitted and therefore started
-                # first. The requirements to launch in an alive job are more
-                # lenient, so there is no way that we wouldn't be able to launch
-                # an ALIVE_WAITING job, but we would be able to launch a WAITING
-                # job.
-                if current_state == state.ManagedJobScheduleState.ALIVE_WAITING:
-                    if not _can_lauch_in_alive_job():
-                        # Can't schedule anything, break from scheduling loop.
-                        break
-                elif current_state == state.ManagedJobScheduleState.WAITING:
-                    if not _can_start_new_job(pool):
-                        # Can't schedule anything, break from scheduling loop.
-                        break
-
-                logger.debug(f'Scheduling job {maybe_next_job["job_id"]}')
-                state.scheduler_set_launching(maybe_next_job['job_id'],
-                                              current_state)
-
-                if current_state == state.ManagedJobScheduleState.WAITING:
-                    # The job controller has not been started yet. We must start
-                    # it.
-
-                    job_id = maybe_next_job['job_id']
-                    dag_yaml_path = maybe_next_job['dag_yaml_path']
-                    env_file_path = maybe_next_job['env_file_path']
-
-                    _start_controller(job_id, dag_yaml_path, env_file_path,
-                                      pool)
-
->>>>>>> c707cba5
     except filelock.Timeout:
         # If we can't get the lock, just exit. The process holding the lock
         # should launch any pending jobs.
@@ -295,23 +198,10 @@
 
     The user hash should be set (e.g. via SKYPILOT_USER_ID) before calling this.
     """
-<<<<<<< HEAD
     state.scheduler_set_waiting(job_id, dag_yaml_path,
                                 original_user_yaml_path, env_file_path,
-                                common_utils.get_user_hash(), priority)
+                                common_utils.get_user_hash(), priority, pool)
     maybe_start_controllers()
-=======
-    with filelock.FileLock(_get_lock_path()):
-        is_resume = state.scheduler_set_waiting(job_id, dag_yaml_path,
-                                                original_user_yaml_path,
-                                                env_file_path,
-                                                common_utils.get_user_hash(),
-                                                priority)
-    if is_resume:
-        _start_controller(job_id, dag_yaml_path, env_file_path, pool)
-    else:
-        maybe_schedule_next_jobs(pool)
->>>>>>> c707cba5
 
 
 @contextlib.contextmanager
@@ -347,7 +237,6 @@
         while (state.get_job_schedule_state(job_id) !=
                state.ManagedJobScheduleState.LAUNCHING):
             time.sleep(_ALIVE_JOB_LAUNCH_WAIT_INTERVAL)
-    pool = state.get_pool_from_job_id(job_id)
 
     try:
         yield
@@ -357,14 +246,7 @@
         state.scheduler_set_alive_backoff(job_id)
         raise
     else:
-<<<<<<< HEAD
         state.scheduler_set_alive(job_id)
-=======
-        with filelock.FileLock(_get_lock_path()):
-            state.scheduler_set_alive(job_id)
-    finally:
-        maybe_schedule_next_jobs(pool)
->>>>>>> c707cba5
 
 
 def job_done(job_id: int, idempotent: bool = False) -> None:
@@ -381,31 +263,13 @@
     if idempotent and (state.get_job_schedule_state(job_id)
                        == state.ManagedJobScheduleState.DONE):
         return
-    pool = state.get_pool_from_job_id(job_id)
-
-<<<<<<< HEAD
+
     state.scheduler_set_done(job_id, idempotent)
-=======
-    with filelock.FileLock(_get_lock_path()):
-        state.scheduler_set_done(job_id, idempotent)
-    maybe_schedule_next_jobs(pool)
->>>>>>> c707cba5
 
 
 def _set_alive_waiting(job_id: int) -> None:
     """Should use wait_until_launch_okay() to transition to this state."""
-<<<<<<< HEAD
     state.scheduler_set_alive_waiting(job_id)
-=======
-    with filelock.FileLock(_get_lock_path()):
-        state.scheduler_set_alive_waiting(job_id)
-    pool = state.get_pool_from_job_id(job_id)
-    maybe_schedule_next_jobs(pool)
-
-
-def _get_job_parallelism() -> int:
-    job_memory = JOB_MEMORY_MB * 1024 * 1024
->>>>>>> c707cba5
 
 
 # === Async versions of functions called by controller.py ===
@@ -417,28 +281,8 @@
     If idempotent is True, this will not raise an error if the job is already
     DONE.
 
-<<<<<<< HEAD
     The job could be in any terminal ManagedJobStatus. However, once DONE, it
     should never transition back to another state.
-=======
-def _can_start_new_job(pool: Optional[str]) -> bool:
-    launching_jobs = state.get_num_launching_jobs()
-    alive_jobs = state.get_num_alive_jobs()
-
-    # Check basic resource limits
-    if not (launching_jobs < _get_launch_parallelism() and
-            alive_jobs < _get_job_parallelism()):
-        return False
-
-    # Check if there are available replicas in the pool
-    if pool is not None:
-        alive_jobs_in_pool = state.get_num_alive_jobs(pool)
-        if alive_jobs_in_pool >= serve_utils.num_replicas(pool):
-            logger.debug(f'No replicas available in pool {pool}')
-            return False
-
-    return True
->>>>>>> c707cba5
 
     This is called by controller.py.
     """
