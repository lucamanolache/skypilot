"""Scheduler for managed jobs.

Once managed jobs are submitted via submit_job, the scheduler is responsible for
the business logic of deciding when they are allowed to start, and choosing the
right one to start. The scheduler will also schedule jobs that are already live
but waiting to launch a new task or recover.

The scheduler is not its own process - instead, maybe_schedule_next_jobs() can
be called from any code running on the managed jobs controller instance to
trigger scheduling of new jobs if possible. This function should be called
immediately after any state change that could result in jobs newly being able to
be scheduled. If the job is running in a pool, the scheduler will only schedule
jobs for the same pool, because the resources limitations are per-pool (see the
following section for more details).

The scheduling logic limits #running jobs according to three limits:
1. The number of jobs that can be launching (that is, STARTING or RECOVERING) at
   once, based on the number of CPUs. (See _get_launch_parallelism.) This the
   most compute-intensive part of the job lifecycle, which is why we have an
   additional limit.
2. The number of jobs that can be running at any given time, based on the amount
   of memory. (See _get_job_parallelism.) Since the job controller is doing very
   little once a job starts (just checking its status periodically), the most
   significant resource it consumes is memory.
3. The number of jobs that can be running in a pool at any given time, based on
   the number of ready workers in the pool. (See _can_start_new_job.)

The state of the scheduler is entirely determined by the schedule_state column
of all the jobs in the job_info table. This column should only be modified via
the functions defined in this file. We will always hold the lock while modifying
this state. See state.ManagedJobScheduleState.

Nomenclature:
- job: same as managed job (may include multiple tasks)
- launch/launching: launching a cluster (sky.launch) as part of a job
- start/run: create the job controller process for a job
- schedule: transition a job to the LAUNCHING state, whether a new job or a job
  that is already alive
- alive: a job controller exists (includes multiple schedule_states: ALIVE,
  ALIVE_WAITING, LAUNCHING)
"""

from argparse import ArgumentParser
import contextlib
import os
import sys
import time
import typing
from typing import Optional

import filelock

from sky import exceptions
from sky import sky_logging
from sky.adaptors import common as adaptors_common
from sky.jobs import constants as managed_job_constants
from sky.jobs import state
<<<<<<< HEAD
from sky.server import config as server_config
=======
from sky.serve import serve_utils
>>>>>>> 821554cd
from sky.skylet import constants
from sky.utils import common_utils
from sky.utils import subprocess_utils

if typing.TYPE_CHECKING:
    import psutil
else:
    psutil = adaptors_common.LazyImport('psutil')

logger = sky_logging.init_logger('sky.jobs.controller')

# The _MANAGED_JOB_SCHEDULER_LOCK should be held whenever we are checking the
# parallelism control or updating the schedule_state of any job.
# Any code that takes this lock must conclude by calling
# maybe_schedule_next_jobs.
JOB_CONTROLLER_PID_LOCK = os.path.expanduser(
    '~/.sky/locks/job_controller_pid.lock')
_ALIVE_JOB_LAUNCH_WAIT_INTERVAL = 0.5

JOB_CONTROLLER_PID_PATH = os.path.expanduser('~/.sky/job_controller_pid')
JOB_CONTROLLER_ENV_PATH = os.path.expanduser('~/.sky/job_controller_env')

# Based on testing, each worker takes around 200-300MB memory. Keeping it
# higher to be safe.
JOB_MEMORY_MB = 400
# Number of ongoing launches launches allowed per worker. Can probably be
# increased a bit to around 16 but keeping it lower to just to be safe
LAUNCHES_PER_WORKER = 8
# this can probably be increased to around 300-400 but keeping it lower to just
# to be safe
JOBS_PER_WORKER = 200

<<<<<<< HEAD
# keep 1GB reserved after the controllers
MAXIMUM_CONTROLLER_RESERVED_MEMORY_MB = 1024
=======
@lru_cache(maxsize=1)
def _get_lock_path() -> str:
    # TODO(tian): Per pool lock.
    path = os.path.expanduser(_MANAGED_JOB_SCHEDULER_LOCK)
    os.makedirs(os.path.dirname(path), exist_ok=True)
    return path
>>>>>>> 821554cd

# Maximum values for above constants. There will start to be lagging issues
# at these numbers already.
# JOB_MEMORY_MB = 200
# LAUNCHES_PER_WORKER = 16
# JOBS_PER_WORKER = 400

<<<<<<< HEAD
=======
def _start_controller(job_id: int, dag_yaml_path: str, env_file_path: str,
                      pool: Optional[str]) -> None:
    activate_python_env_cmd = (f'{constants.ACTIVATE_SKY_REMOTE_PYTHON_ENV};')
    source_environment_cmd = (f'source {env_file_path};'
                              if env_file_path else '')
    maybe_pool_arg = (f'--pool {pool}' if pool is not None else '')
    run_controller_cmd = (
        f'{sys.executable} -u -m sky.jobs.controller '
        f'{dag_yaml_path} --job-id {job_id} {maybe_pool_arg};')

    # If the command line here is changed, please also update
    # utils._controller_process_alive. The substring `--job-id X`
    # should be in the command.
    run_cmd = (f'{activate_python_env_cmd}'
               f'{source_environment_cmd}'
               f'{run_controller_cmd}')
>>>>>>> 821554cd

def get_number_of_controllers() -> int:
    config = server_config.compute_server_config(deploy=True, quiet=True)
    free = common_utils.get_mem_size_gb() * 1024

    used = 0.0
    used += MAXIMUM_CONTROLLER_RESERVED_MEMORY_MB
    used += (config.long_worker_config.garanteed_parallelism +
                config.long_worker_config.burstable_parallelism) * \
        server_config.LONG_WORKER_MEM_GB * 1024
    used += (config.short_worker_config.garanteed_parallelism +
                config.short_worker_config.burstable_parallelism) * \
        server_config.SHORT_WORKER_MEM_GB * 1024

    return max(1, int((free - used) // JOB_MEMORY_MB))


def start_controller() -> None:
    """Start the job controller process.

    This requires that the env file is already set up.
    """
    logs_dir = os.path.expanduser(
        managed_job_constants.JOBS_CONTROLLER_LOGS_DIR)
    os.makedirs(logs_dir, exist_ok=True)
    log_path = os.path.join(logs_dir, 'controller.log')

    activate_python_env_cmd = (f'{constants.ACTIVATE_SKY_REMOTE_PYTHON_ENV};')
    run_controller_cmd = (f'{sys.executable} -u -m'
                          'sky.jobs.controller')

<<<<<<< HEAD
    run_cmd = (f'{activate_python_env_cmd}'
               f'{run_controller_cmd}')
=======
def maybe_schedule_next_jobs(pool: Optional[str] = None) -> None:
    """Determine if any managed jobs can be scheduled, and if so, schedule them.
>>>>>>> 821554cd

    logger.info(f'Running controller with command: {run_cmd}')

    pid = subprocess_utils.launch_new_process_tree(run_cmd, log_output=log_path)
    with open(JOB_CONTROLLER_PID_PATH, 'a', encoding='utf-8') as f:
        f.write(str(pid) + '\n')


def get_alive_controllers() -> typing.Optional[int]:
    if not os.path.exists(JOB_CONTROLLER_PID_PATH):
        # if the file doesn't exist, it means the controller server is not
        # running, so we return 0
        return 0

<<<<<<< HEAD
    try:
        with open(JOB_CONTROLLER_PID_PATH, 'r', encoding='utf-8') as f:
            pids = f.read().split('\n')[:-1]
    except OSError:
        # if the file is corrupted, or any issues with reading it, we just
        # return None to be safe and not over start
        return None

    alive = 0
    for pid in pids:
        try:
            if subprocess_utils.is_process_alive(int(pid.strip())):
                alive += 1
        except ValueError:
            # if the pid is not an integer, let's assume it's alive to not
            # over start new processes
            alive += 1
    return alive


def maybe_start_controllers() -> None:
    """Start the job controller process.

    If the process is already running, it will not start a new one.
    Will also add the job_id, dag_yaml_path, and env_file_path to the
    controllers list of processes.
    """
    try:
        with filelock.FileLock(JOB_CONTROLLER_PID_LOCK, blocking=False):
            alive = get_alive_controllers()
            if alive is None:
                return
            wanted = get_number_of_controllers()
            started = 0

            while alive + started < wanted:
                start_controller()
                started += 1

            if started > 0:
                logger.info(f'Started {started} controllers')
=======
    This uses subprocess_utils.launch_new_process_tree() to start the controller
    processes, which should be safe to call from pretty much any code running on
    the jobs controller instance. New job controller processes will be detached
    from the current process and there will not be a parent/child relationship.
    See launch_new_process_tree for more.

    After adding the pool support, this function will be called in a per-pool
    basis. We employ resources limitation for each pool given the number of
    ready workers in the pool. Each pool will have its own scheduler queue,
    indicating by the argument `pool`. Finished job in pool 1 will only trigger
    another jobs in pool 1, but the job in pool 2 will still be waiting. When
    the `pool` argument is None, it schedules a job regardless of the pool.
    """
    try:
        # We must use a global lock rather than a per-job lock to ensure correct
        # parallelism control. If we cannot obtain the lock, exit immediately.
        # The current lock holder is expected to launch any jobs it can before
        # releasing the lock.
        with filelock.FileLock(_get_lock_path(), blocking=False):
            while True:
                maybe_next_job = state.get_waiting_job(pool)
                if maybe_next_job is None:
                    # Nothing left to start, break from scheduling loop
                    break
                actual_pool = maybe_next_job['pool']

                current_state = maybe_next_job['schedule_state']

                assert current_state in (
                    state.ManagedJobScheduleState.ALIVE_WAITING,
                    state.ManagedJobScheduleState.WAITING), maybe_next_job

                # Note: we expect to get ALIVE_WAITING jobs before WAITING jobs,
                # since they will have been submitted and therefore started
                # first. The requirements to launch in an alive job are more
                # lenient, so there is no way that we wouldn't be able to launch
                # an ALIVE_WAITING job, but we would be able to launch a WAITING
                # job.
                if current_state == state.ManagedJobScheduleState.ALIVE_WAITING:
                    if not _can_lauch_in_alive_job():
                        # Can't schedule anything, break from scheduling loop.
                        break
                elif current_state == state.ManagedJobScheduleState.WAITING:
                    if not _can_start_new_job(actual_pool):
                        # If there is no job can be scheduled in the pool, we
                        # try to schedule another job regardless of the pool.
                        # This is to avoid the case where the pool is scaled
                        # down at the same time as a job is done. In this case,
                        # we won't have any job to schedule in the pool, but
                        # other jobs in other pool (or no pool) can still be
                        # scheduled.
                        if pool is not None:
                            pool = None
                            continue
                        # Can't schedule anything, break from scheduling loop.
                        break

                logger.debug(f'Scheduling job {maybe_next_job["job_id"]}')
                state.scheduler_set_launching(maybe_next_job['job_id'],
                                              current_state)

                if current_state == state.ManagedJobScheduleState.WAITING:
                    # The job controller has not been started yet. We must start
                    # it.

                    job_id = maybe_next_job['job_id']
                    dag_yaml_path = maybe_next_job['dag_yaml_path']
                    env_file_path = maybe_next_job['env_file_path']

                    _start_controller(job_id, dag_yaml_path, env_file_path,
                                      actual_pool)

>>>>>>> 821554cd
    except filelock.Timeout:
        # If we can't get the lock, just exit. The process holding the lock
        # should launch any pending jobs.
        pass


def submit_job(job_id: int, dag_yaml_path: str, original_user_yaml_path: str,
               env_file_path: str, priority: int, pool: Optional[str]) -> None:
    """Submit an existing job to the scheduler.

    This should be called after a job is created in the `spot` table as
    PENDING. It will tell the scheduler to try and start the job controller, if
    there are resources available. It may block to acquire the lock, so it
    should not be on the critical path for `sky jobs launch -d`.

    The user hash should be set (e.g. via SKYPILOT_USER_ID) before calling this.
    """
<<<<<<< HEAD
    state.scheduler_set_waiting(job_id, dag_yaml_path,
                                original_user_yaml_path, env_file_path,
                                common_utils.get_user_hash(), priority, pool)
    maybe_start_controllers()
=======
    with filelock.FileLock(_get_lock_path()):
        is_resume = state.scheduler_set_waiting(job_id, dag_yaml_path,
                                                original_user_yaml_path,
                                                env_file_path,
                                                common_utils.get_user_hash(),
                                                priority)
    if is_resume:
        _start_controller(job_id, dag_yaml_path, env_file_path, pool)
    else:
        maybe_schedule_next_jobs(pool)
>>>>>>> 821554cd


@contextlib.contextmanager
def scheduled_launch(job_id: int):
    """Launch as part of an ongoing job.

    A newly started job will already be LAUNCHING, and this will immediately
    enter the context.

    If a job is ongoing (ALIVE schedule_state), there are two scenarios where we
    may need to call sky.launch again during the course of a job controller:
    - for tasks after the first task
    - for recovery

    This function will mark the job as ALIVE_WAITING, which indicates to the
    scheduler that it wants to transition back to LAUNCHING. Then, it will wait
    until the scheduler transitions the job state, before entering the context.

    On exiting the context, the job will transition to ALIVE.

    This should only be used within the job controller for the given job_id. If
    multiple uses of this context are nested, behavior is undefined. Don't do
    that.
    """

    # If we're already in LAUNCHING schedule_state, we don't need to wait.
    # This may be the case for the first launch of a job.
    if (state.get_job_schedule_state(job_id) !=
            state.ManagedJobScheduleState.LAUNCHING):
        # Since we aren't LAUNCHING, we need to wait to be scheduled.
        _set_alive_waiting(job_id)

        while (state.get_job_schedule_state(job_id) !=
               state.ManagedJobScheduleState.LAUNCHING):
            time.sleep(_ALIVE_JOB_LAUNCH_WAIT_INTERVAL)
    pool = state.get_pool_from_job_id(job_id)

    try:
        yield
    except exceptions.NoClusterLaunchedError:
        # NoClusterLaunchedError is indicates that the job is in retry backoff.
        # We should transition to ALIVE_BACKOFF instead of ALIVE.
        state.scheduler_set_alive_backoff(job_id)
        raise
    else:
<<<<<<< HEAD
        state.scheduler_set_alive(job_id)
=======
        with filelock.FileLock(_get_lock_path()):
            state.scheduler_set_alive(job_id)
    finally:
        maybe_schedule_next_jobs(pool)
>>>>>>> 821554cd


def job_done(job_id: int, idempotent: bool = False) -> None:
    """Transition a job to DONE.

    If idempotent is True, this will not raise an error if the job is already
    DONE.

    The job could be in any terminal ManagedJobStatus. However, once DONE, it
    should never transition back to another state.

    This is only called by utils.update_managed_jobs_statuses which is sync.
    """
    if idempotent and (state.get_job_schedule_state(job_id)
                       == state.ManagedJobScheduleState.DONE):
        return
    pool = state.get_pool_from_job_id(job_id)

<<<<<<< HEAD
    state.scheduler_set_done(job_id, idempotent)
=======
    with filelock.FileLock(_get_lock_path()):
        state.scheduler_set_done(job_id, idempotent)
    maybe_schedule_next_jobs(pool)
>>>>>>> 821554cd


def _set_alive_waiting(job_id: int) -> None:
    """Should use wait_until_launch_okay() to transition to this state."""
<<<<<<< HEAD
    state.scheduler_set_alive_waiting(job_id)
=======
    with filelock.FileLock(_get_lock_path()):
        state.scheduler_set_alive_waiting(job_id)
    pool = state.get_pool_from_job_id(job_id)
    maybe_schedule_next_jobs(pool)

>>>>>>> 821554cd


# === Async versions of functions called by controller.py ===


async def job_done_async(job_id: int, idempotent: bool = False) -> None:
    """Async version of job_done. Transition a job to DONE.

    If idempotent is True, this will not raise an error if the job is already
    DONE.

<<<<<<< HEAD
    The job could be in any terminal ManagedJobStatus. However, once DONE, it
    should never transition back to another state.
=======
def _can_start_new_job(pool: Optional[str]) -> bool:
    launching_jobs = state.get_num_launching_jobs()
    alive_jobs = state.get_num_alive_jobs()

    # Check basic resource limits
    if not (launching_jobs < _get_launch_parallelism() and
            alive_jobs < _get_job_parallelism()):
        return False

    # Check if there are available replicas in the pool
    if pool is not None:
        alive_jobs_in_pool = state.get_num_alive_jobs(pool)
        if alive_jobs_in_pool >= serve_utils.num_replicas(pool):
            logger.debug(f'No replicas available in pool {pool}')
            return False

    return True
>>>>>>> 821554cd

    This is called by controller.py.
    """
    if idempotent and (await state.get_job_schedule_state_async(job_id)
                       == state.ManagedJobScheduleState.DONE):
        return

    await state.scheduler_set_done_async(job_id, idempotent)


if __name__ == '__main__':
    parser = ArgumentParser()
    parser.add_argument('dag_yaml',
                        type=str,
                        help='The path to the user job yaml file.')
    parser.add_argument('--user-yaml-path',
                        type=str,
                        help='The path to the original user job yaml file.')
    parser.add_argument('--job-id',
                        required=True,
                        type=int,
                        help='Job id for the controller job.')
    parser.add_argument('--env-file',
                        type=str,
                        help='The path to the controller env file.')
    parser.add_argument('--pool',
                        type=str,
                        required=False,
                        default=None,
                        help='The pool to use for the controller job.')
    parser.add_argument(
        '--priority',
        type=int,
        default=constants.DEFAULT_PRIORITY,
        help=
        f'Job priority ({constants.MIN_PRIORITY} to {constants.MAX_PRIORITY}).'
        f' Default: {constants.DEFAULT_PRIORITY}.')
    args = parser.parse_args()
    submit_job(args.job_id, args.dag_yaml, args.user_yaml_path, args.env_file,
               args.priority, args.pool)<|MERGE_RESOLUTION|>--- conflicted
+++ resolved
@@ -55,11 +55,7 @@
 from sky.adaptors import common as adaptors_common
 from sky.jobs import constants as managed_job_constants
 from sky.jobs import state
-<<<<<<< HEAD
 from sky.server import config as server_config
-=======
-from sky.serve import serve_utils
->>>>>>> 821554cd
 from sky.skylet import constants
 from sky.utils import common_utils
 from sky.utils import subprocess_utils
@@ -92,17 +88,8 @@
 # to be safe
 JOBS_PER_WORKER = 200
 
-<<<<<<< HEAD
 # keep 1GB reserved after the controllers
 MAXIMUM_CONTROLLER_RESERVED_MEMORY_MB = 1024
-=======
-@lru_cache(maxsize=1)
-def _get_lock_path() -> str:
-    # TODO(tian): Per pool lock.
-    path = os.path.expanduser(_MANAGED_JOB_SCHEDULER_LOCK)
-    os.makedirs(os.path.dirname(path), exist_ok=True)
-    return path
->>>>>>> 821554cd
 
 # Maximum values for above constants. There will start to be lagging issues
 # at these numbers already.
@@ -110,25 +97,6 @@
 # LAUNCHES_PER_WORKER = 16
 # JOBS_PER_WORKER = 400
 
-<<<<<<< HEAD
-=======
-def _start_controller(job_id: int, dag_yaml_path: str, env_file_path: str,
-                      pool: Optional[str]) -> None:
-    activate_python_env_cmd = (f'{constants.ACTIVATE_SKY_REMOTE_PYTHON_ENV};')
-    source_environment_cmd = (f'source {env_file_path};'
-                              if env_file_path else '')
-    maybe_pool_arg = (f'--pool {pool}' if pool is not None else '')
-    run_controller_cmd = (
-        f'{sys.executable} -u -m sky.jobs.controller '
-        f'{dag_yaml_path} --job-id {job_id} {maybe_pool_arg};')
-
-    # If the command line here is changed, please also update
-    # utils._controller_process_alive. The substring `--job-id X`
-    # should be in the command.
-    run_cmd = (f'{activate_python_env_cmd}'
-               f'{source_environment_cmd}'
-               f'{run_controller_cmd}')
->>>>>>> 821554cd
 
 def get_number_of_controllers() -> int:
     config = server_config.compute_server_config(deploy=True, quiet=True)
@@ -160,13 +128,8 @@
     run_controller_cmd = (f'{sys.executable} -u -m'
                           'sky.jobs.controller')
 
-<<<<<<< HEAD
     run_cmd = (f'{activate_python_env_cmd}'
                f'{run_controller_cmd}')
-=======
-def maybe_schedule_next_jobs(pool: Optional[str] = None) -> None:
-    """Determine if any managed jobs can be scheduled, and if so, schedule them.
->>>>>>> 821554cd
 
     logger.info(f'Running controller with command: {run_cmd}')
 
@@ -181,7 +144,6 @@
         # running, so we return 0
         return 0
 
-<<<<<<< HEAD
     try:
         with open(JOB_CONTROLLER_PID_PATH, 'r', encoding='utf-8') as f:
             pids = f.read().split('\n')[:-1]
@@ -223,80 +185,6 @@
 
             if started > 0:
                 logger.info(f'Started {started} controllers')
-=======
-    This uses subprocess_utils.launch_new_process_tree() to start the controller
-    processes, which should be safe to call from pretty much any code running on
-    the jobs controller instance. New job controller processes will be detached
-    from the current process and there will not be a parent/child relationship.
-    See launch_new_process_tree for more.
-
-    After adding the pool support, this function will be called in a per-pool
-    basis. We employ resources limitation for each pool given the number of
-    ready workers in the pool. Each pool will have its own scheduler queue,
-    indicating by the argument `pool`. Finished job in pool 1 will only trigger
-    another jobs in pool 1, but the job in pool 2 will still be waiting. When
-    the `pool` argument is None, it schedules a job regardless of the pool.
-    """
-    try:
-        # We must use a global lock rather than a per-job lock to ensure correct
-        # parallelism control. If we cannot obtain the lock, exit immediately.
-        # The current lock holder is expected to launch any jobs it can before
-        # releasing the lock.
-        with filelock.FileLock(_get_lock_path(), blocking=False):
-            while True:
-                maybe_next_job = state.get_waiting_job(pool)
-                if maybe_next_job is None:
-                    # Nothing left to start, break from scheduling loop
-                    break
-                actual_pool = maybe_next_job['pool']
-
-                current_state = maybe_next_job['schedule_state']
-
-                assert current_state in (
-                    state.ManagedJobScheduleState.ALIVE_WAITING,
-                    state.ManagedJobScheduleState.WAITING), maybe_next_job
-
-                # Note: we expect to get ALIVE_WAITING jobs before WAITING jobs,
-                # since they will have been submitted and therefore started
-                # first. The requirements to launch in an alive job are more
-                # lenient, so there is no way that we wouldn't be able to launch
-                # an ALIVE_WAITING job, but we would be able to launch a WAITING
-                # job.
-                if current_state == state.ManagedJobScheduleState.ALIVE_WAITING:
-                    if not _can_lauch_in_alive_job():
-                        # Can't schedule anything, break from scheduling loop.
-                        break
-                elif current_state == state.ManagedJobScheduleState.WAITING:
-                    if not _can_start_new_job(actual_pool):
-                        # If there is no job can be scheduled in the pool, we
-                        # try to schedule another job regardless of the pool.
-                        # This is to avoid the case where the pool is scaled
-                        # down at the same time as a job is done. In this case,
-                        # we won't have any job to schedule in the pool, but
-                        # other jobs in other pool (or no pool) can still be
-                        # scheduled.
-                        if pool is not None:
-                            pool = None
-                            continue
-                        # Can't schedule anything, break from scheduling loop.
-                        break
-
-                logger.debug(f'Scheduling job {maybe_next_job["job_id"]}')
-                state.scheduler_set_launching(maybe_next_job['job_id'],
-                                              current_state)
-
-                if current_state == state.ManagedJobScheduleState.WAITING:
-                    # The job controller has not been started yet. We must start
-                    # it.
-
-                    job_id = maybe_next_job['job_id']
-                    dag_yaml_path = maybe_next_job['dag_yaml_path']
-                    env_file_path = maybe_next_job['env_file_path']
-
-                    _start_controller(job_id, dag_yaml_path, env_file_path,
-                                      actual_pool)
-
->>>>>>> 821554cd
     except filelock.Timeout:
         # If we can't get the lock, just exit. The process holding the lock
         # should launch any pending jobs.
@@ -314,23 +202,10 @@
 
     The user hash should be set (e.g. via SKYPILOT_USER_ID) before calling this.
     """
-<<<<<<< HEAD
     state.scheduler_set_waiting(job_id, dag_yaml_path,
                                 original_user_yaml_path, env_file_path,
                                 common_utils.get_user_hash(), priority, pool)
     maybe_start_controllers()
-=======
-    with filelock.FileLock(_get_lock_path()):
-        is_resume = state.scheduler_set_waiting(job_id, dag_yaml_path,
-                                                original_user_yaml_path,
-                                                env_file_path,
-                                                common_utils.get_user_hash(),
-                                                priority)
-    if is_resume:
-        _start_controller(job_id, dag_yaml_path, env_file_path, pool)
-    else:
-        maybe_schedule_next_jobs(pool)
->>>>>>> 821554cd
 
 
 @contextlib.contextmanager
@@ -376,14 +251,7 @@
         state.scheduler_set_alive_backoff(job_id)
         raise
     else:
-<<<<<<< HEAD
         state.scheduler_set_alive(job_id)
-=======
-        with filelock.FileLock(_get_lock_path()):
-            state.scheduler_set_alive(job_id)
-    finally:
-        maybe_schedule_next_jobs(pool)
->>>>>>> 821554cd
 
 
 def job_done(job_id: int, idempotent: bool = False) -> None:
@@ -400,28 +268,13 @@
     if idempotent and (state.get_job_schedule_state(job_id)
                        == state.ManagedJobScheduleState.DONE):
         return
-    pool = state.get_pool_from_job_id(job_id)
-
-<<<<<<< HEAD
+
     state.scheduler_set_done(job_id, idempotent)
-=======
-    with filelock.FileLock(_get_lock_path()):
-        state.scheduler_set_done(job_id, idempotent)
-    maybe_schedule_next_jobs(pool)
->>>>>>> 821554cd
 
 
 def _set_alive_waiting(job_id: int) -> None:
     """Should use wait_until_launch_okay() to transition to this state."""
-<<<<<<< HEAD
     state.scheduler_set_alive_waiting(job_id)
-=======
-    with filelock.FileLock(_get_lock_path()):
-        state.scheduler_set_alive_waiting(job_id)
-    pool = state.get_pool_from_job_id(job_id)
-    maybe_schedule_next_jobs(pool)
-
->>>>>>> 821554cd
 
 
 # === Async versions of functions called by controller.py ===
@@ -433,28 +286,8 @@
     If idempotent is True, this will not raise an error if the job is already
     DONE.
 
-<<<<<<< HEAD
     The job could be in any terminal ManagedJobStatus. However, once DONE, it
     should never transition back to another state.
-=======
-def _can_start_new_job(pool: Optional[str]) -> bool:
-    launching_jobs = state.get_num_launching_jobs()
-    alive_jobs = state.get_num_alive_jobs()
-
-    # Check basic resource limits
-    if not (launching_jobs < _get_launch_parallelism() and
-            alive_jobs < _get_job_parallelism()):
-        return False
-
-    # Check if there are available replicas in the pool
-    if pool is not None:
-        alive_jobs_in_pool = state.get_num_alive_jobs(pool)
-        if alive_jobs_in_pool >= serve_utils.num_replicas(pool):
-            logger.debug(f'No replicas available in pool {pool}')
-            return False
-
-    return True
->>>>>>> 821554cd
 
     This is called by controller.py.
     """
