--- conflicted
+++ resolved
@@ -40,11 +40,8 @@
 import contextlib
 from functools import lru_cache
 import os
-<<<<<<< HEAD
 import threading
-=======
 import sys
->>>>>>> 43cae03f
 import time
 import typing
 
@@ -93,30 +90,7 @@
 
 def _start_controller(job_id: int, dag_yaml_path: str,
                       env_file_path: str) -> None:
-<<<<<<< HEAD
     """Start the job controller process.
-=======
-    activate_python_env_cmd = (f'{constants.ACTIVATE_SKY_REMOTE_PYTHON_ENV};')
-    source_environment_cmd = (f'source {env_file_path};'
-                              if env_file_path else '')
-    run_controller_cmd = (f'{sys.executable} -u -m sky.jobs.controller '
-                          f'{dag_yaml_path} --job-id {job_id};')
-
-    # If the command line here is changed, please also update
-    # utils._controller_process_alive. The substring `--job-id X`
-    # should be in the command.
-    run_cmd = (f'{activate_python_env_cmd}'
-               f'{source_environment_cmd}'
-               f'{run_controller_cmd}')
-
-    logs_dir = os.path.expanduser(
-        managed_job_constants.JOBS_CONTROLLER_LOGS_DIR)
-    os.makedirs(logs_dir, exist_ok=True)
-    log_path = os.path.join(logs_dir, f'{job_id}.log')
-
-    pid = subprocess_utils.launch_new_process_tree(run_cmd, log_output=log_path)
-    state.set_job_controller_pid(job_id, pid)
->>>>>>> 43cae03f
 
     If the process is already running, it will not start a new one.
     Will also add the job_id, dag_yaml_path, and env_file_path to the
@@ -141,7 +115,8 @@
             f'{constants.ACTIVATE_SKY_REMOTE_PYTHON_ENV};')
         source_environment_cmd = (f'source {env_file_path};'
                                   if env_file_path else '')
-        run_controller_cmd = ('python -u -m sky.jobs.controller_server')
+        run_controller_cmd = (f'{sys.executable} -u -m'
+                              'sky.jobs.controller_server')
 
         run_cmd = (f'{activate_python_env_cmd}'
                    f'{source_environment_cmd}'
