"""Scheduler for managed jobs.

Once managed jobs are submitted via submit_job, the scheduler is responsible for
the business logic of deciding when they are allowed to start, and choosing the
right one to start. The scheduler will also schedule jobs that are already live
but waiting to launch a new task or recover.

The scheduler is not its own process - instead, maybe_schedule_next_jobs() can
be called from any code running on the managed jobs controller instance to
trigger scheduling of new jobs if possible. This function should be called
immediately after any state change that could result in jobs newly being able to
be scheduled. If the job is running in a pool, the scheduler will only schedule
jobs for the same pool, because the resources limitations are per-pool (see the
following section for more details).

The scheduling logic limits #running jobs according to three limits:
1. The number of jobs that can be launching (that is, STARTING or RECOVERING) at
   once, based on the number of CPUs. This the most compute-intensive part of
   the job lifecycle, which is why we have an additional limit.
   See sky/utils/controller_utils.py::_get_launch_parallelism.
2. The number of jobs that can be running at any given time, based on the amount
   of memory. Since the job controller is doing very little once a job starts
   (just checking its status periodically), the most significant resource it
   consumes is memory.
   See sky/utils/controller_utils.py::_get_job_parallelism.
3. The number of jobs that can be running in a pool at any given time, based on
   the number of ready workers in the pool. (See _can_start_new_job.)

The state of the scheduler is entirely determined by the schedule_state column
of all the jobs in the job_info table. This column should only be modified via
the functions defined in this file. We will always hold the lock while modifying
this state. See state.ManagedJobScheduleState.

Nomenclature:
- job: same as managed job (may include multiple tasks)
- launch/launching: launching a cluster (sky.launch) as part of a job
- start/run: create the job controller process for a job
- schedule: transition a job to the LAUNCHING state, whether a new job or a job
  that is already alive
- alive: a job controller exists (includes multiple schedule_states: ALIVE,
  ALIVE_WAITING, LAUNCHING)
"""

from argparse import ArgumentParser
import asyncio
import contextlib
import os
import sys
import typing
from typing import Set
import uuid

import filelock

from sky import sky_logging
from sky import skypilot_config
from sky.adaptors import common as adaptors_common
from sky.jobs import constants as managed_job_constants
from sky.jobs import state
from sky.jobs import utils as managed_job_utils
from sky.server import config as server_config
from sky.skylet import constants
from sky.utils import common_utils
from sky.utils import subprocess_utils

if typing.TYPE_CHECKING:
    import logging

    import psutil
else:
    psutil = adaptors_common.LazyImport('psutil')

logger = sky_logging.init_logger('sky.jobs.controller')

# The _MANAGED_JOB_SCHEDULER_LOCK should be held whenever we are checking the
# parallelism control or updating the schedule_state of any job.
# Any code that takes this lock must conclude by calling
# maybe_schedule_next_jobs.
JOB_CONTROLLER_PID_LOCK = os.path.expanduser(
    '~/.sky/locks/job_controller_pid.lock')
_ALIVE_JOB_LAUNCH_WAIT_INTERVAL = 0.5

JOB_CONTROLLER_PID_PATH = os.path.expanduser('~/.sky/job_controller_pid')
JOB_CONTROLLER_ENV_PATH = os.path.expanduser('~/.sky/job_controller_env')

# Based on testing, each worker takes around 200-300MB memory. Keeping it
# higher to be safe.
JOB_MEMORY_MB = 400
# Number of ongoing launches launches allowed per worker. Can probably be
# increased a bit to around 16 but keeping it lower to just to be safe
LAUNCHES_PER_WORKER = 8
# this can probably be increased to around 300-400 but keeping it lower to just
# to be safe
JOBS_PER_WORKER = 200

# keep 1GB reserved after the controllers
MAXIMUM_CONTROLLER_RESERVED_MEMORY_MB = 2048

# Maximum values for above constants. There will start to be lagging issues
# at these numbers already.
# JOB_MEMORY_MB = 200
# LAUNCHES_PER_WORKER = 16
# JOBS_PER_WORKER = 400


def get_number_of_controllers() -> int:
    consolidation_mode = skypilot_config.get_nested(
        ('jobs', 'controller', 'consolidation_mode'), default_value=False)

    total_memory_mb = common_utils.get_mem_size_gb() * 1024
    if consolidation_mode:
        config = server_config.compute_server_config(deploy=True, quiet=True)

        used = 0.0
        used += MAXIMUM_CONTROLLER_RESERVED_MEMORY_MB
        used += (config.long_worker_config.garanteed_parallelism +
                    config.long_worker_config.burstable_parallelism) * \
            server_config.LONG_WORKER_MEM_GB * 1024
        used += (config.short_worker_config.garanteed_parallelism +
                    config.short_worker_config.burstable_parallelism) * \
            server_config.SHORT_WORKER_MEM_GB * 1024

        return max(1, int((total_memory_mb - used) // JOB_MEMORY_MB))
    else:
        return max(
            1,
            int((total_memory_mb - MAXIMUM_CONTROLLER_RESERVED_MEMORY_MB) /
                ((LAUNCHES_PER_WORKER * server_config.LONG_WORKER_MEM_GB) * 1024
                 + JOB_MEMORY_MB)))


def start_controller() -> None:
    """Start the job controller process.

    This requires that the env file is already set up.
    """
    os.environ[constants.ENV_VAR_IS_JOB_CONTROLLER] = 'true'
    logs_dir = os.path.expanduser(
        managed_job_constants.JOBS_CONTROLLER_LOGS_DIR)
    os.makedirs(logs_dir, exist_ok=True)
    log_path = os.path.join(logs_dir, f'controller_{uuid.uuid4()}.log')

    activate_python_env_cmd = (f'{constants.ACTIVATE_SKY_REMOTE_PYTHON_ENV};')
    run_controller_cmd = (f'{sys.executable} -u -m'
                          'sky.jobs.controller')

    run_cmd = (f'{activate_python_env_cmd}'
               f'{run_controller_cmd}')

    logger.info(f'Running controller with command: {run_cmd}')

    pid = subprocess_utils.launch_new_process_tree(run_cmd, log_output=log_path)
<<<<<<< HEAD
    with open(JOB_CONTROLLER_PID_PATH, 'a', encoding='utf-8') as f:
        f.write(str(pid) + '\n')


def get_alive_controllers() -> typing.Optional[int]:
    if not os.path.exists(JOB_CONTROLLER_PID_PATH):
        # if the file doesn't exist, it means the controller server is not
        # running, so we return 0
        return 0

    try:
        with open(JOB_CONTROLLER_PID_PATH, 'r', encoding='utf-8') as f:
            pids = f.read().split('\n')[:-1]
    except OSError:
        # if the file is corrupted, or any issues with reading it, we just
        # return None to be safe and not over start
        return None

    alive = 0
    for pid in pids:
        try:
            if subprocess_utils.is_process_alive(int(pid.strip())):
                alive += 1
        except ValueError:
            # if the pid is not an integer, let's assume it's alive to not
            # over start new processes
            alive += 1
    return alive


def maybe_start_controllers() -> None:
    """Start the job controller process.

    If the process is already running, it will not start a new one.
    Will also add the job_id, dag_yaml_path, and env_file_path to the
    controllers list of processes.
    """
    try:
        with filelock.FileLock(JOB_CONTROLLER_PID_LOCK, blocking=False):
            alive = get_alive_controllers()
            if alive is None:
                return
            wanted = get_number_of_controllers()
            started = 0

            while alive + started < wanted:
                start_controller()
                started += 1

            if started > 0:
                logger.info(f'Started {started} controllers')
=======
    state.set_job_controller_pid(job_id, pid)

    logger.debug(f'Job {job_id} started with pid {pid}')


def maybe_schedule_next_jobs() -> None:
    """Determine if any managed jobs can be scheduled, and if so, schedule them.

    Here, "schedule" means to select job that is waiting, and allow it to
    proceed. It does NOT mean to submit a job to the scheduler.

    For newly submitted jobs, scheduling means updating the state of the jobs,
    and starting the job controller process. For jobs that are already alive but
    are waiting to launch a new task or recover, just update the state of the
    job to indicate that the launch can proceed.

    This function transitions jobs into LAUNCHING on a best-effort basis. That
    is, if we can start any jobs, we will, but if not, we will exit (almost)
    immediately. It's expected that if some WAITING or ALIVE_WAITING jobs cannot
    be started now (either because the lock is held, or because there are not
    enough resources), another call to this function will be made whenever that
    situation is resolved. (If the lock is held, the lock holder should start
    the jobs. If there aren't enough resources, the next controller to exit and
    free up resources should start the jobs.)

    If this function obtains the lock, it will launch as many jobs as possible
    before releasing the lock. This is what allows other calls to exit
    immediately if the lock is held, while ensuring that all jobs are started as
    soon as possible.

    This uses subprocess_utils.launch_new_process_tree() to start the controller
    processes, which should be safe to call from pretty much any code running on
    the jobs controller instance. New job controller processes will be detached
    from the current process and there will not be a parent/child relationship.
    See launch_new_process_tree for more.

    After adding the pool support, this function will be called in a per-pool
    basis. We employ resources limitation for each pool given the number of
    ready workers in the pool. Each pool will have its own scheduler queue,
    indicating by the argument `pool`. Finished job in pool 1 will only trigger
    another jobs in pool 1, but the job in pool 2 will still be waiting. When
    the `pool` argument is None, it schedules a job regardless of the pool.
    """
    try:
        # We must use a global lock rather than a per-job lock to ensure correct
        # parallelism control. If we cannot obtain the lock, exit immediately.
        # The current lock holder is expected to launch any jobs it can before
        # releasing the lock.
        with filelock.FileLock(controller_utils.get_resources_lock_path(),
                               blocking=False):
            while True:
                maybe_next_job = state.get_waiting_job()
                if maybe_next_job is None:
                    # Nothing left to start, break from scheduling loop
                    break
                actual_pool = maybe_next_job['pool']

                current_state = maybe_next_job['schedule_state']

                assert current_state in (
                    state.ManagedJobScheduleState.ALIVE_WAITING,
                    state.ManagedJobScheduleState.WAITING), maybe_next_job

                # Note: we expect to get ALIVE_WAITING jobs before WAITING jobs,
                # since they will have been submitted and therefore started
                # first. The requirements to launch in an alive job are more
                # lenient, so there is no way that we wouldn't be able to launch
                # an ALIVE_WAITING job, but we would be able to launch a WAITING
                # job.
                if current_state == state.ManagedJobScheduleState.ALIVE_WAITING:
                    if not controller_utils.can_provision():
                        # Can't schedule anything, break from scheduling loop.
                        break
                elif current_state == state.ManagedJobScheduleState.WAITING:
                    if not _can_start_new_job(actual_pool):
                        # Can't schedule anything, break from scheduling loop.
                        break

                logger.debug(f'Scheduling job {maybe_next_job["job_id"]}')
                state.scheduler_set_launching(maybe_next_job['job_id'],
                                              current_state)

                if current_state == state.ManagedJobScheduleState.WAITING:
                    # The job controller has not been started yet. We must start
                    # it.

                    job_id = maybe_next_job['job_id']
                    dag_yaml_path = maybe_next_job['dag_yaml_path']
                    env_file_path = maybe_next_job['env_file_path']

                    _start_controller(job_id, dag_yaml_path, env_file_path,
                                      actual_pool)

>>>>>>> 83f7c605
    except filelock.Timeout:
        # If we can't get the lock, just exit. The process holding the lock
        # should launch any pending jobs.
        pass


def submit_job(job_id: int, dag_yaml_path: str, original_user_yaml_path: str,
               env_file_path: str, priority: int) -> None:
    """Submit an existing job to the scheduler.

    This should be called after a job is created in the `spot` table as
    PENDING. It will tell the scheduler to try and start the job controller, if
    there are resources available.

    The user hash should be set (e.g. via SKYPILOT_USER_ID) before calling this.
    """
<<<<<<< HEAD
    controller_pid = state.get_job_controller_pid(job_id)
    if controller_pid is not None:
        if managed_job_utils.controller_process_alive(controller_pid, job_id):
            maybe_start_controllers()
            return
    state.scheduler_set_waiting(job_id, dag_yaml_path,
                                original_user_yaml_path, env_file_path,
                                common_utils.get_user_hash(), priority)
    maybe_start_controllers()


@contextlib.asynccontextmanager
async def scheduled_launch(
    job_id: int,
    starting: Set[int],
    starting_lock: asyncio.Lock,
    starting_signal: asyncio.Condition,
    job_logger: 'logging.Logger',
):
=======
    with filelock.FileLock(controller_utils.get_resources_lock_path()):
        is_resume = state.scheduler_set_waiting(job_id, dag_yaml_path,
                                                original_user_yaml_path,
                                                env_file_path,
                                                common_utils.get_user_hash(),
                                                priority)
    if is_resume:
        _start_controller(job_id, dag_yaml_path, env_file_path, pool)
    else:
        maybe_schedule_next_jobs()


@contextlib.contextmanager
def scheduled_launch(job_id: int):
>>>>>>> 83f7c605
    """Launch as part of an ongoing job.

    A newly started job will already be LAUNCHING, and this will immediately
    enter the context.

    If a job is ongoing (ALIVE schedule_state), there are two scenarios where we
    may need to call sky.launch again during the course of a job controller:
    - for tasks after the first task
    - for recovery

    This function will mark the job as ALIVE_WAITING, which indicates to the
    scheduler that it wants to transition back to LAUNCHING. Then, it will wait
    until the scheduler transitions the job state, before entering the context.

    On exiting the context, the job will transition to ALIVE.

    This should only be used within the job controller for the given job_id. If
    multiple uses of this context are nested, behavior is undefined. Don't do
    that.
    """
    pool = state.get_pool_from_job_id(job_id)
    # For pool, since there is no execution.launch, we don't need to have all
    # the ALIVE_WAITING state. The state transition will be
    # WAITING -> ALIVE -> DONE without any intermediate transitions.
    if pool is not None:
        yield
        return

    assert starting_lock == starting_signal._lock, (  # type: ignore #pylint: disable=protected-access
        'starting_lock and starting_signal must use the same lock')

    while True:
        async with starting_lock:
            starting_count = len(starting)
            if starting_count < LAUNCHES_PER_WORKER:
                break
            job_logger.info('Too many jobs starting, waiting for a slot')
            await starting_signal.wait()

    job_logger.info(f'Starting job {job_id}')

<<<<<<< HEAD
    async with starting_lock:
        starting.add(job_id)

    await state.scheduler_set_launching_async(job_id)
=======
        while (state.get_job_schedule_state(job_id) !=
               state.ManagedJobScheduleState.LAUNCHING):
            time.sleep(_ALIVE_JOB_LAUNCH_WAIT_INTERVAL)
>>>>>>> 83f7c605

    try:
        yield
    except Exception as e:
        raise e
    else:
        await state.scheduler_set_alive_async(job_id)
    finally:
<<<<<<< HEAD
        async with starting_lock:
            starting.remove(job_id)
            starting_signal.notify()
=======
        maybe_schedule_next_jobs()
>>>>>>> 83f7c605


def job_done(job_id: int, idempotent: bool = False) -> None:
    """Transition a job to DONE.

    If idempotent is True, this will not raise an error if the job is already
    DONE.

    The job could be in any terminal ManagedJobStatus. However, once DONE, it
    should never transition back to another state.

    This is only called by utils.update_managed_jobs_statuses which is sync.
    """
    if idempotent and (state.get_job_schedule_state(job_id)
                       == state.ManagedJobScheduleState.DONE):
        return
<<<<<<< HEAD

    state.scheduler_set_done(job_id, idempotent)
=======

    with filelock.FileLock(controller_utils.get_resources_lock_path()):
        state.scheduler_set_done(job_id, idempotent)
    maybe_schedule_next_jobs()


def _set_alive_waiting(job_id: int) -> None:
    """Should use wait_until_launch_okay() to transition to this state."""
    with filelock.FileLock(controller_utils.get_resources_lock_path()):
        state.scheduler_set_alive_waiting(job_id)
    maybe_schedule_next_jobs()
>>>>>>> 83f7c605


def job_done_async(job_id: int, idempotent: bool = False):
    """Async version of job_done."""
    if idempotent and (state.get_job_schedule_state(job_id)
                       == state.ManagedJobScheduleState.DONE):
        return

    state.scheduler_set_done_async(job_id, idempotent)


if __name__ == '__main__':
    parser = ArgumentParser()
    parser.add_argument('dag_yaml',
                        type=str,
                        help='The path to the user job yaml file.')
    parser.add_argument('--user-yaml-path',
                        type=str,
                        help='The path to the original user job yaml file.')
    parser.add_argument('--job-id',
                        required=True,
                        type=int,
                        help='Job id for the controller job.')
    parser.add_argument('--env-file',
                        type=str,
                        help='The path to the controller env file.')
    parser.add_argument('--pool',
                        type=str,
                        required=False,
                        default=None,
                        help='The pool to use for the controller job.')
    parser.add_argument(
        '--priority',
        type=int,
        default=constants.DEFAULT_PRIORITY,
        help=
        f'Job priority ({constants.MIN_PRIORITY} to {constants.MAX_PRIORITY}).'
        f' Default: {constants.DEFAULT_PRIORITY}.')
    args = parser.parse_args()
    submit_job(args.job_id, args.dag_yaml, args.user_yaml_path, args.env_file,
               args.priority)<|MERGE_RESOLUTION|>--- conflicted
+++ resolved
@@ -150,7 +150,6 @@
     logger.info(f'Running controller with command: {run_cmd}')
 
     pid = subprocess_utils.launch_new_process_tree(run_cmd, log_output=log_path)
-<<<<<<< HEAD
     with open(JOB_CONTROLLER_PID_PATH, 'a', encoding='utf-8') as f:
         f.write(str(pid) + '\n')
 
@@ -202,101 +201,6 @@
 
             if started > 0:
                 logger.info(f'Started {started} controllers')
-=======
-    state.set_job_controller_pid(job_id, pid)
-
-    logger.debug(f'Job {job_id} started with pid {pid}')
-
-
-def maybe_schedule_next_jobs() -> None:
-    """Determine if any managed jobs can be scheduled, and if so, schedule them.
-
-    Here, "schedule" means to select job that is waiting, and allow it to
-    proceed. It does NOT mean to submit a job to the scheduler.
-
-    For newly submitted jobs, scheduling means updating the state of the jobs,
-    and starting the job controller process. For jobs that are already alive but
-    are waiting to launch a new task or recover, just update the state of the
-    job to indicate that the launch can proceed.
-
-    This function transitions jobs into LAUNCHING on a best-effort basis. That
-    is, if we can start any jobs, we will, but if not, we will exit (almost)
-    immediately. It's expected that if some WAITING or ALIVE_WAITING jobs cannot
-    be started now (either because the lock is held, or because there are not
-    enough resources), another call to this function will be made whenever that
-    situation is resolved. (If the lock is held, the lock holder should start
-    the jobs. If there aren't enough resources, the next controller to exit and
-    free up resources should start the jobs.)
-
-    If this function obtains the lock, it will launch as many jobs as possible
-    before releasing the lock. This is what allows other calls to exit
-    immediately if the lock is held, while ensuring that all jobs are started as
-    soon as possible.
-
-    This uses subprocess_utils.launch_new_process_tree() to start the controller
-    processes, which should be safe to call from pretty much any code running on
-    the jobs controller instance. New job controller processes will be detached
-    from the current process and there will not be a parent/child relationship.
-    See launch_new_process_tree for more.
-
-    After adding the pool support, this function will be called in a per-pool
-    basis. We employ resources limitation for each pool given the number of
-    ready workers in the pool. Each pool will have its own scheduler queue,
-    indicating by the argument `pool`. Finished job in pool 1 will only trigger
-    another jobs in pool 1, but the job in pool 2 will still be waiting. When
-    the `pool` argument is None, it schedules a job regardless of the pool.
-    """
-    try:
-        # We must use a global lock rather than a per-job lock to ensure correct
-        # parallelism control. If we cannot obtain the lock, exit immediately.
-        # The current lock holder is expected to launch any jobs it can before
-        # releasing the lock.
-        with filelock.FileLock(controller_utils.get_resources_lock_path(),
-                               blocking=False):
-            while True:
-                maybe_next_job = state.get_waiting_job()
-                if maybe_next_job is None:
-                    # Nothing left to start, break from scheduling loop
-                    break
-                actual_pool = maybe_next_job['pool']
-
-                current_state = maybe_next_job['schedule_state']
-
-                assert current_state in (
-                    state.ManagedJobScheduleState.ALIVE_WAITING,
-                    state.ManagedJobScheduleState.WAITING), maybe_next_job
-
-                # Note: we expect to get ALIVE_WAITING jobs before WAITING jobs,
-                # since they will have been submitted and therefore started
-                # first. The requirements to launch in an alive job are more
-                # lenient, so there is no way that we wouldn't be able to launch
-                # an ALIVE_WAITING job, but we would be able to launch a WAITING
-                # job.
-                if current_state == state.ManagedJobScheduleState.ALIVE_WAITING:
-                    if not controller_utils.can_provision():
-                        # Can't schedule anything, break from scheduling loop.
-                        break
-                elif current_state == state.ManagedJobScheduleState.WAITING:
-                    if not _can_start_new_job(actual_pool):
-                        # Can't schedule anything, break from scheduling loop.
-                        break
-
-                logger.debug(f'Scheduling job {maybe_next_job["job_id"]}')
-                state.scheduler_set_launching(maybe_next_job['job_id'],
-                                              current_state)
-
-                if current_state == state.ManagedJobScheduleState.WAITING:
-                    # The job controller has not been started yet. We must start
-                    # it.
-
-                    job_id = maybe_next_job['job_id']
-                    dag_yaml_path = maybe_next_job['dag_yaml_path']
-                    env_file_path = maybe_next_job['env_file_path']
-
-                    _start_controller(job_id, dag_yaml_path, env_file_path,
-                                      actual_pool)
-
->>>>>>> 83f7c605
     except filelock.Timeout:
         # If we can't get the lock, just exit. The process holding the lock
         # should launch any pending jobs.
@@ -313,7 +217,6 @@
 
     The user hash should be set (e.g. via SKYPILOT_USER_ID) before calling this.
     """
-<<<<<<< HEAD
     controller_pid = state.get_job_controller_pid(job_id)
     if controller_pid is not None:
         if managed_job_utils.controller_process_alive(controller_pid, job_id):
@@ -333,22 +236,6 @@
     starting_signal: asyncio.Condition,
     job_logger: 'logging.Logger',
 ):
-=======
-    with filelock.FileLock(controller_utils.get_resources_lock_path()):
-        is_resume = state.scheduler_set_waiting(job_id, dag_yaml_path,
-                                                original_user_yaml_path,
-                                                env_file_path,
-                                                common_utils.get_user_hash(),
-                                                priority)
-    if is_resume:
-        _start_controller(job_id, dag_yaml_path, env_file_path, pool)
-    else:
-        maybe_schedule_next_jobs()
-
-
-@contextlib.contextmanager
-def scheduled_launch(job_id: int):
->>>>>>> 83f7c605
     """Launch as part of an ongoing job.
 
     A newly started job will already be LAUNCHING, and this will immediately
@@ -390,16 +277,10 @@
 
     job_logger.info(f'Starting job {job_id}')
 
-<<<<<<< HEAD
     async with starting_lock:
         starting.add(job_id)
 
     await state.scheduler_set_launching_async(job_id)
-=======
-        while (state.get_job_schedule_state(job_id) !=
-               state.ManagedJobScheduleState.LAUNCHING):
-            time.sleep(_ALIVE_JOB_LAUNCH_WAIT_INTERVAL)
->>>>>>> 83f7c605
 
     try:
         yield
@@ -408,13 +289,9 @@
     else:
         await state.scheduler_set_alive_async(job_id)
     finally:
-<<<<<<< HEAD
         async with starting_lock:
             starting.remove(job_id)
             starting_signal.notify()
-=======
-        maybe_schedule_next_jobs()
->>>>>>> 83f7c605
 
 
 def job_done(job_id: int, idempotent: bool = False) -> None:
@@ -431,22 +308,8 @@
     if idempotent and (state.get_job_schedule_state(job_id)
                        == state.ManagedJobScheduleState.DONE):
         return
-<<<<<<< HEAD
 
     state.scheduler_set_done(job_id, idempotent)
-=======
-
-    with filelock.FileLock(controller_utils.get_resources_lock_path()):
-        state.scheduler_set_done(job_id, idempotent)
-    maybe_schedule_next_jobs()
-
-
-def _set_alive_waiting(job_id: int) -> None:
-    """Should use wait_until_launch_okay() to transition to this state."""
-    with filelock.FileLock(controller_utils.get_resources_lock_path()):
-        state.scheduler_set_alive_waiting(job_id)
-    maybe_schedule_next_jobs()
->>>>>>> 83f7c605
 
 
 def job_done_async(job_id: int, idempotent: bool = False):
