--- conflicted
+++ resolved
@@ -46,33 +46,23 @@
 import contextlib
 import os
 import sys
-<<<<<<< HEAD
 import typing
-from typing import Optional, Set
+from typing import Set
 import uuid
-=======
-import time
-from typing import Optional
->>>>>>> 4033cf04
 
 import filelock
 
 from sky import sky_logging
-<<<<<<< HEAD
 from sky import skypilot_config
 from sky.adaptors import common as adaptors_common
-=======
->>>>>>> 4033cf04
 from sky.jobs import constants as managed_job_constants
 from sky.jobs import state
 from sky.jobs import utils as managed_job_utils
 from sky.server import config as server_config
 from sky.skylet import constants
 from sky.utils import common_utils
-from sky.utils import controller_utils
 from sky.utils import subprocess_utils
 
-<<<<<<< HEAD
 if typing.TYPE_CHECKING:
     import logging
 
@@ -149,12 +139,6 @@
         managed_job_constants.JOBS_CONTROLLER_LOGS_DIR)
     os.makedirs(logs_dir, exist_ok=True)
     log_path = os.path.join(logs_dir, f'controller_{uuid.uuid4()}.log')
-=======
-logger = sky_logging.init_logger('sky.jobs.controller')
-
-_ALIVE_JOB_LAUNCH_WAIT_INTERVAL = 0.5
-
->>>>>>> 4033cf04
 
     activate_python_env_cmd = (f'{constants.ACTIVATE_SKY_REMOTE_PYTHON_ENV};')
     run_controller_cmd = (f'{sys.executable} -u -m'
@@ -204,7 +188,6 @@
     controllers list of processes.
     """
     try:
-<<<<<<< HEAD
         with filelock.FileLock(JOB_CONTROLLER_PID_LOCK, blocking=False):
             alive = get_alive_controllers()
             if alive is None:
@@ -218,68 +201,6 @@
 
             if started > 0:
                 logger.info(f'Started {started} controllers')
-=======
-        # We must use a global lock rather than a per-job lock to ensure correct
-        # parallelism control. If we cannot obtain the lock, exit immediately.
-        # The current lock holder is expected to launch any jobs it can before
-        # releasing the lock.
-        with filelock.FileLock(controller_utils.get_resources_lock_path(),
-                               blocking=False):
-            while True:
-                maybe_next_job = state.get_waiting_job(pool)
-                if maybe_next_job is None:
-                    # Nothing left to start, break from scheduling loop
-                    break
-                actual_pool = maybe_next_job['pool']
-
-                current_state = maybe_next_job['schedule_state']
-
-                assert current_state in (
-                    state.ManagedJobScheduleState.ALIVE_WAITING,
-                    state.ManagedJobScheduleState.WAITING), maybe_next_job
-
-                # Note: we expect to get ALIVE_WAITING jobs before WAITING jobs,
-                # since they will have been submitted and therefore started
-                # first. The requirements to launch in an alive job are more
-                # lenient, so there is no way that we wouldn't be able to launch
-                # an ALIVE_WAITING job, but we would be able to launch a WAITING
-                # job.
-                if current_state == state.ManagedJobScheduleState.ALIVE_WAITING:
-                    if not (controller_utils.can_provision() or
-                            actual_pool is not None):
-                        # Can't schedule anything, break from scheduling loop.
-                        break
-                elif current_state == state.ManagedJobScheduleState.WAITING:
-                    if not _can_start_new_job(actual_pool):
-                        # If there is no job can be scheduled in the pool, we
-                        # try to schedule another job regardless of the pool.
-                        # This is to avoid the case where the pool is scaled
-                        # down at the same time as a job is done. In this case,
-                        # we won't have any job to schedule in the pool, but
-                        # other jobs in other pool (or no pool) can still be
-                        # scheduled.
-                        if pool is not None:
-                            pool = None
-                            continue
-                        # Can't schedule anything, break from scheduling loop.
-                        break
-
-                logger.debug(f'Scheduling job {maybe_next_job["job_id"]}')
-                state.scheduler_set_launching(maybe_next_job['job_id'],
-                                              current_state)
-
-                if current_state == state.ManagedJobScheduleState.WAITING:
-                    # The job controller has not been started yet. We must start
-                    # it.
-
-                    job_id = maybe_next_job['job_id']
-                    dag_yaml_path = maybe_next_job['dag_yaml_path']
-                    env_file_path = maybe_next_job['env_file_path']
-
-                    _start_controller(job_id, dag_yaml_path, env_file_path,
-                                      actual_pool)
-
->>>>>>> 4033cf04
     except filelock.Timeout:
         # If we can't get the lock, just exit. The process holding the lock
         # should launch any pending jobs.
@@ -287,7 +208,7 @@
 
 
 def submit_job(job_id: int, dag_yaml_path: str, original_user_yaml_path: str,
-               env_file_path: str, priority: int, pool: Optional[str]) -> None:
+               env_file_path: str, priority: int) -> None:
     """Submit an existing job to the scheduler.
 
     This should be called after a job is created in the `spot` table as
@@ -296,7 +217,6 @@
 
     The user hash should be set (e.g. via SKYPILOT_USER_ID) before calling this.
     """
-<<<<<<< HEAD
     controller_pid = state.get_job_controller_pid(job_id)
     if controller_pid is not None:
         if managed_job_utils.controller_process_alive(controller_pid, job_id):
@@ -304,8 +224,7 @@
             return
     state.scheduler_set_waiting(job_id, dag_yaml_path,
                                 original_user_yaml_path, env_file_path,
-                                common_utils.get_user_hash(), priority, pool,
-                                controller_pid)
+                                common_utils.get_user_hash(), priority)
     maybe_start_controllers()
 
 
@@ -317,22 +236,6 @@
     starting_signal: asyncio.Condition,
     job_logger: 'logging.Logger',
 ):
-=======
-    with filelock.FileLock(controller_utils.get_resources_lock_path()):
-        is_resume = state.scheduler_set_waiting(job_id, dag_yaml_path,
-                                                original_user_yaml_path,
-                                                env_file_path,
-                                                common_utils.get_user_hash(),
-                                                priority)
-    if is_resume:
-        _start_controller(job_id, dag_yaml_path, env_file_path, pool)
-    else:
-        maybe_schedule_next_jobs(pool)
-
-
-@contextlib.contextmanager
-def scheduled_launch(job_id: int):
->>>>>>> 4033cf04
     """Launch as part of an ongoing job.
 
     A newly started job will already be LAUNCHING, and this will immediately
@@ -368,37 +271,13 @@
     job_logger.info(f'Starting job {job_id}')
     starting.add(job_id)
 
-    # If we're already in LAUNCHING schedule_state, we don't need to wait.
-    # This may be the case for the first launch of a job.
-    if (await state.get_job_schedule_state_async(job_id) !=
-            state.ManagedJobScheduleState.LAUNCHING):
-        # Since we aren't LAUNCHING, we need to wait to be scheduled.
-        job_logger.info(await state.get_job_schedule_state_async(job_id))
-        await state.scheduler_set_alive_waiting_async(job_id)
-
     yield
 
-<<<<<<< HEAD
     await state.scheduler_set_alive_async(job_id)
 
     async with starting_lock:
         starting.remove(job_id)
         starting_signal.notify()
-=======
-    try:
-        yield
-    except exceptions.NoClusterLaunchedError:
-        # NoClusterLaunchedError is indicates that the job is in retry backoff.
-        # We should transition to ALIVE_BACKOFF instead of ALIVE.
-        with filelock.FileLock(controller_utils.get_resources_lock_path()):
-            state.scheduler_set_alive_backoff(job_id)
-        raise
-    else:
-        with filelock.FileLock(controller_utils.get_resources_lock_path()):
-            state.scheduler_set_alive(job_id)
-    finally:
-        maybe_schedule_next_jobs(pool)
->>>>>>> 4033cf04
 
 
 def job_done(job_id: int, idempotent: bool = False) -> None:
@@ -415,65 +294,19 @@
     if idempotent and (state.get_job_schedule_state(job_id)
                        == state.ManagedJobScheduleState.DONE):
         return
-<<<<<<< HEAD
 
     state.scheduler_set_done(job_id, idempotent)
 
 
-# === Async versions of functions called by controller.py ===
-
-
-async def job_done_async(job_id: int, idempotent: bool = False) -> None:
-    """Async version of job_done. Transition a job to DONE.
-
-    If idempotent is True, this will not raise an error if the job is already
-    DONE.
-=======
-    pool = state.get_pool_from_job_id(job_id)
-
-    with filelock.FileLock(controller_utils.get_resources_lock_path()):
-        state.scheduler_set_done(job_id, idempotent)
-    maybe_schedule_next_jobs(pool)
-
-
-def _set_alive_waiting(job_id: int) -> None:
-    """Should use wait_until_launch_okay() to transition to this state."""
-    with filelock.FileLock(controller_utils.get_resources_lock_path()):
-        state.scheduler_set_alive_waiting(job_id)
-    pool = state.get_pool_from_job_id(job_id)
-    maybe_schedule_next_jobs(pool)
-
-
-def _can_start_new_job(pool: Optional[str]) -> bool:
-    # Check basic resource limits
-    # Pool jobs don't need to provision resources, so we skip the check.
-    if not ((controller_utils.can_provision() or pool is not None) and
-            controller_utils.can_start_new_process()):
-        return False
-
-    # Check if there are available workers in the pool
-    if pool is not None:
-        alive_jobs_in_pool = state.get_num_alive_jobs(pool)
-        if alive_jobs_in_pool >= len(serve_utils.get_ready_replicas(pool)):
-            logger.debug(f'No READY workers available in pool {pool}')
-            return False
->>>>>>> 4033cf04
-
-    The job could be in any terminal ManagedJobStatus. However, once DONE, it
-    should never transition back to another state.
-
-    This is called by controller.py.
-    """
-    if idempotent and (await state.get_job_schedule_state_async(job_id)
+def job_done_async(job_id: int, idempotent: bool = False):
+    """Async version of job_done."""
+    if idempotent and (state.get_job_schedule_state(job_id)
                        == state.ManagedJobScheduleState.DONE):
         return
 
-<<<<<<< HEAD
-    await state.scheduler_set_done_async(job_id, idempotent)
-
-
-=======
->>>>>>> 4033cf04
+    state.scheduler_set_done_async(job_id, idempotent)
+
+
 if __name__ == '__main__':
     parser = ArgumentParser()
     parser.add_argument('dag_yaml',
@@ -503,4 +336,4 @@
         f' Default: {constants.DEFAULT_PRIORITY}.')
     args = parser.parse_args()
     submit_job(args.job_id, args.dag_yaml, args.user_yaml_path, args.env_file,
-               args.priority, args.pool)+               args.priority)