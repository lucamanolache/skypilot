"""Scheduler for managed jobs.

Once managed jobs are submitted via submit_job, the scheduler is responsible for
the business logic of deciding when they are allowed to start, and choosing the
right one to start. The scheduler will also schedule jobs that are already live
but waiting to launch a new task or recover.

The scheduler is not its own process - instead, maybe_schedule_next_jobs() can
be called from any code running on the managed jobs controller instance to
trigger scheduling of new jobs if possible. This function should be called
immediately after any state change that could result in jobs newly being able to
be scheduled.

The scheduling logic limits the number of running jobs according to two limits:
1. The number of jobs that can be launching (that is, STARTING or RECOVERING) at
   once, based on the number of CPUs. (See _get_launch_parallelism.) This the
   most compute-intensive part of the job lifecycle, which is why we have an
   additional limit.
2. The number of jobs that can be running at any given time, based on the amount
   of memory. (See _get_job_parallelism.) Since the job controller is doing very
   little once a job starts (just checking its status periodically), the most
   significant resource it consumes is memory.

The state of the scheduler is entirely determined by the schedule_state column
of all the jobs in the job_info table. This column should only be modified via
the functions defined in this file. We will always hold the lock while modifying
this state. See state.ManagedJobScheduleState.

Nomenclature:
- job: same as managed job (may include multiple tasks)
- launch/launching: launching a cluster (sky.launch) as part of a job
- start/run: create the job controller process for a job
- schedule: transition a job to the LAUNCHING state, whether a new job or a job
  that is already alive
- alive: a job controller exists (includes multiple schedule_states: ALIVE,
  ALIVE_WAITING, LAUNCHING)
"""

from argparse import ArgumentParser
import contextlib
from functools import lru_cache
import os
import threading
import time
import typing
import requests

import filelock

from sky import exceptions
from sky import sky_logging
from sky.adaptors import common as adaptors_common
from sky.jobs import constants as managed_job_constants, controller_server
from sky.jobs import state
from sky.skylet import constants
from sky.utils import common_utils
from sky.utils import subprocess_utils

if typing.TYPE_CHECKING:
    import psutil
else:
    psutil = adaptors_common.LazyImport('psutil')

logger = sky_logging.init_logger('sky.jobs.controller')

# The _MANAGED_JOB_SCHEDULER_LOCK should be held whenever we are checking the
# parallelism control or updating the schedule_state of any job.
# Any code that takes this lock must conclude by calling
# maybe_schedule_next_jobs.
_MANAGED_JOB_SCHEDULER_LOCK = '~/.sky/locks/managed_job_scheduler.lock'
_ALIVE_JOB_LAUNCH_WAIT_INTERVAL = 0.5

# Based on testing, assume a running job uses 350MB memory.
JOB_MEMORY_MB = 350
# Past 2000 simultaneous jobs, we become unstable.
# See https://github.com/skypilot-org/skypilot/issues/4649.
MAX_JOB_LIMIT = 2000
# Number of ongoing launches launches allowed per CPU.
LAUNCHES_PER_CPU = 4


@lru_cache(maxsize=1)
def _get_lock_path() -> str:
    path = os.path.expanduser(_MANAGED_JOB_SCHEDULER_LOCK)
    os.makedirs(os.path.dirname(path), exist_ok=True)
    return path


def _start_controller(job_id: int, dag_yaml_path: str,
                      env_file_path: str) -> None:
<<<<<<< HEAD
    activate_python_env_cmd = (f'{constants.ACTIVATE_SKY_REMOTE_PYTHON_ENV};')
    source_environment_cmd = (f'source {env_file_path};'
                              if env_file_path else '')
    run_controller_cmd = ('python -u -m sky.jobs.controller '
                          f'{dag_yaml_path} --job-id {job_id};')

    # If the command line here is changed, please also update
    # utils._controller_process_alive. The substring `--job-id X`
    # should be in the command.
    run_cmd = (f'{activate_python_env_cmd}'
               f'{source_environment_cmd}'
               f'{run_controller_cmd}')

    logs_dir = os.path.expanduser(
        managed_job_constants.JOBS_CONTROLLER_LOGS_DIR)
    os.makedirs(logs_dir, exist_ok=True)
    log_path = os.path.join(logs_dir, f'{job_id}.log')

    pid = subprocess_utils.launch_new_process_tree(run_cmd, log_output=log_path)
    state.set_job_controller_pid(job_id, pid)
=======
    """Start the job controller process.
>>>>>>> a7ad26e8

    If the process is already running, it will not start a new one.
    Will also add the job_id, dag_yaml_path, and env_file_path to the
    controllers list of processes.
    """
    pid_path = os.path.expanduser(f'~/job_controller_pid')
    to_start = False
    # TODO(luca): add an unlocked path first as a short circuit to ignore this
    with filelock.FileLock('~/.sky/locks/job_controller_pid.lock'):
        if os.path.exists(pid_path):
            with open(pid_path, 'r') as f:
                pid = int(f.read())
            if subprocess_utils.is_process_alive(pid):
                logger.debug(f'Job {job_id} already started with pid {pid}')
            else:
                to_start = True
        else:
            to_start = True

    if to_start:
        activate_python_env_cmd = (
            f'{constants.ACTIVATE_SKY_REMOTE_PYTHON_ENV};')
        source_environment_cmd = (f'source {env_file_path};'
                                if env_file_path else '')
        run_controller_cmd = ('python -u -m sky.jobs.controller_server')
    
        run_cmd = (f'{activate_python_env_cmd}'
                f'{source_environment_cmd}'
                f'{run_controller_cmd}')

        logs_dir = os.path.expanduser(
            managed_job_constants.JOBS_CONTROLLER_LOGS_DIR)
        os.makedirs(logs_dir, exist_ok=True)
        log_path = os.path.join(logs_dir, f'{job_id}.log')

        pid = subprocess_utils.launch_new_process_tree(
            run_cmd, log_output=log_path)
        with open(pid_path, 'w', encoding='utf-8') as f:
            f.write(str(pid))
    
    max_retries = 5
    base_delay = 1
    req = controller_server.JobRequest(
        job_id=str(job_id),
        dag_yaml_path=dag_yaml_path,
        env_file_path=env_file_path,
    )
    for attempt in range(max_retries):
        try:
            res = requests.post(
                f'http://localhost:8000/create', json=req.model_dump()
            )
            break
        except requests.exceptions.RequestException as e:
            if attempt == max_retries - 1:
                raise
            delay = base_delay * (2 ** attempt)
            logger.warning('Failed to connect to controller server (attempt '
                           f'{attempt + 1}/{max_retries}). Retrying in '
                           f'{delay} seconds...')
            time.sleep(delay)
    logger.debug(f'Job {job_id} started with pid {pid}')
    logger.debug(f'Response: {res.json()}')


def maybe_schedule_next_jobs() -> None:
    """Determine if any managed jobs can be scheduled, and if so, schedule them.

    Here, "schedule" means to select job that is waiting, and allow it to
    proceed. It does NOT mean to submit a job to the scheduler.

    For newly submitted jobs, scheduling means updating the state of the jobs,
    and starting the job controller process. For jobs that are already alive but
    are waiting to launch a new task or recover, just update the state of the
    job to indicate that the launch can proceed.

    This function transitions jobs into LAUNCHING on a best-effort basis. That
    is, if we can start any jobs, we will, but if not, we will exit (almost)
    immediately. It's expected that if some WAITING or ALIVE_WAITING jobs cannot
    be started now (either because the lock is held, or because there are not
    enough resources), another call to this function will be made whenever that
    situation is resolved. (If the lock is held, the lock holder should start
    the jobs. If there aren't enough resources, the next controller to exit and
    free up resources should start the jobs.)

    If this function obtains the lock, it will launch as many jobs as possible
    before releasing the lock. This is what allows other calls to exit
    immediately if the lock is held, while ensuring that all jobs are started as
    soon as possible.

    This uses subprocess_utils.launch_new_process_tree() to start the controller
    processes, which should be safe to call from pretty much any code running on
    the jobs controller instance. New job controller processes will be detached
    from the current process and there will not be a parent/child relationship.
    See launch_new_process_tree for more.
    """
    try:
        # We must use a global lock rather than a per-job lock to ensure correct
        # parallelism control. If we cannot obtain the lock, exit immediately.
        # The current lock holder is expected to launch any jobs it can before
        # releasing the lock.
        with filelock.FileLock(_get_lock_path(), blocking=False):
            while True:
                maybe_next_job = state.get_waiting_job()
                if maybe_next_job is None:
                    # Nothing left to start, break from scheduling loop
                    break

                current_state = maybe_next_job['schedule_state']

                assert current_state in (
                    state.ManagedJobScheduleState.ALIVE_WAITING,
                    state.ManagedJobScheduleState.WAITING), maybe_next_job

                # Note: we expect to get ALIVE_WAITING jobs before WAITING jobs,
                # since they will have been submitted and therefore started
                # first. The requirements to launch in an alive job are more
                # lenient, so there is no way that we wouldn't be able to launch
                # an ALIVE_WAITING job, but we would be able to launch a WAITING
                # job.
                if current_state == state.ManagedJobScheduleState.ALIVE_WAITING:
                    if not _can_lauch_in_alive_job():
                        # Can't schedule anything, break from scheduling loop.
                        break
                elif current_state == state.ManagedJobScheduleState.WAITING:
                    if not _can_start_new_job():
                        # Can't schedule anything, break from scheduling loop.
                        break

                logger.debug(f'Scheduling job {maybe_next_job["job_id"]}')
                state.scheduler_set_launching(maybe_next_job['job_id'],
                                              current_state)

                if current_state == state.ManagedJobScheduleState.WAITING:
                    # The job controller has not been started yet. We must start
                    # it.
                    job_id = maybe_next_job['job_id']
                    dag_yaml_path = maybe_next_job['dag_yaml_path']
                    env_file_path = maybe_next_job['env_file_path']

                    # quick hack to "instantly" launch the controller
                    thread = threading.Thread(target=_start_controller, args=
                                        (job_id, dag_yaml_path, env_file_path))
                    thread.start()

    except filelock.Timeout:
        # If we can't get the lock, just exit. The process holding the lock
        # should launch any pending jobs.
        pass


def submit_job(job_id: int, dag_yaml_path: str, original_user_yaml_path: str,
               env_file_path: str, priority: int) -> None:
    """Submit an existing job to the scheduler.

    This should be called after a job is created in the `spot` table as
    PENDING. It will tell the scheduler to try and start the job controller, if
    there are resources available. It may block to acquire the lock, so it
    should not be on the critical path for `sky jobs launch -d`.

    The user hash should be set (e.g. via SKYPILOT_USER_ID) before calling this.
    """
    is_resume = state.scheduler_set_waiting(job_id, dag_yaml_path,
                                            original_user_yaml_path,
                                            env_file_path,
                                            common_utils.get_user_hash(),
                                            priority)
    if is_resume:
        _start_controller(job_id, dag_yaml_path, env_file_path)
    else:
        maybe_schedule_next_jobs()


@contextlib.contextmanager
def scheduled_launch(job_id: int):
    """Launch as part of an ongoing job.

    A newly started job will already be LAUNCHING, and this will immediately
    enter the context.

    If a job is ongoing (ALIVE schedule_state), there are two scenarios where we
    may need to call sky.launch again during the course of a job controller:
    - for tasks after the first task
    - for recovery

    This function will mark the job as ALIVE_WAITING, which indicates to the
    scheduler that it wants to transition back to LAUNCHING. Then, it will wait
    until the scheduler transitions the job state, before entering the context.

    On exiting the context, the job will transition to ALIVE.

    This should only be used within the job controller for the given job_id. If
    multiple uses of this context are nested, behavior is undefined. Don't do
    that.
    """

    # If we're already in LAUNCHING schedule_state, we don't need to wait.
    # This may be the case for the first launch of a job.
    if (state.get_job_schedule_state(job_id) !=
            state.ManagedJobScheduleState.LAUNCHING):
        # Since we aren't LAUNCHING, we need to wait to be scheduled.
        _set_alive_waiting(job_id)

        while (state.get_job_schedule_state(job_id) !=
               state.ManagedJobScheduleState.LAUNCHING):
            time.sleep(_ALIVE_JOB_LAUNCH_WAIT_INTERVAL)

    try:
        yield
    except exceptions.NoClusterLaunchedError:
        # NoClusterLaunchedError is indicates that the job is in retry backoff.
        # We should transition to ALIVE_BACKOFF instead of ALIVE.
        with filelock.FileLock(_get_lock_path()):
            state.scheduler_set_alive_backoff(job_id)
        raise
    else:
        with filelock.FileLock(_get_lock_path()):
            state.scheduler_set_alive(job_id)
    finally:
        maybe_schedule_next_jobs()


def job_done(job_id: int, idempotent: bool = False) -> None:
    """Transition a job to DONE.

    If idempotent is True, this will not raise an error if the job is already
    DONE.

    The job could be in any terminal ManagedJobStatus. However, once DONE, it
    should never transition back to another state.
    """
    if idempotent and (state.get_job_schedule_state(job_id)
                       == state.ManagedJobScheduleState.DONE):
        return

    with filelock.FileLock(_get_lock_path()):
        state.scheduler_set_done(job_id, idempotent)
    maybe_schedule_next_jobs()


def _set_alive_waiting(job_id: int) -> None:
    """Should use wait_until_launch_okay() to transition to this state."""
    with filelock.FileLock(_get_lock_path()):
        state.scheduler_set_alive_waiting(job_id)
    maybe_schedule_next_jobs()


def _get_job_parallelism() -> int:
    job_memory = JOB_MEMORY_MB * 1024 * 1024

    job_limit = min(psutil.virtual_memory().total // job_memory, MAX_JOB_LIMIT)

    return max(job_limit, 1)


def _get_launch_parallelism() -> int:
    cpus = os.cpu_count()
    return cpus * LAUNCHES_PER_CPU if cpus is not None else 1


def _can_start_new_job() -> bool:
    launching_jobs = state.get_num_launching_jobs()
    alive_jobs = state.get_num_alive_jobs()
    return launching_jobs < _get_launch_parallelism(
    ) and alive_jobs < _get_job_parallelism()


def _can_lauch_in_alive_job() -> bool:
    launching_jobs = state.get_num_launching_jobs()
    return launching_jobs < _get_launch_parallelism()


if __name__ == '__main__':
    parser = ArgumentParser()
    parser.add_argument('dag_yaml',
                        type=str,
                        help='The path to the user job yaml file.')
    parser.add_argument('--user-yaml-path',
                        type=str,
                        help='The path to the original user job yaml file.')
    parser.add_argument('--job-id',
                        required=True,
                        type=int,
                        help='Job id for the controller job.')
    parser.add_argument('--env-file',
                        type=str,
                        help='The path to the controller env file.')
    parser.add_argument('--priority',
                        type=int,
                        default=500,
                        help='Job priority (0-1000). Default: 500.')
    args = parser.parse_args()
    submit_job(args.job_id, args.dag_yaml, args.user_yaml_path, args.env_file,
               args.priority)<|MERGE_RESOLUTION|>--- conflicted
+++ resolved
@@ -43,14 +43,15 @@
 import threading
 import time
 import typing
+
+import filelock
 import requests
-
-import filelock
 
 from sky import exceptions
 from sky import sky_logging
 from sky.adaptors import common as adaptors_common
-from sky.jobs import constants as managed_job_constants, controller_server
+from sky.jobs import constants as managed_job_constants
+from sky.jobs import controller_server
 from sky.jobs import state
 from sky.skylet import constants
 from sky.utils import common_utils
@@ -88,36 +89,13 @@
 
 def _start_controller(job_id: int, dag_yaml_path: str,
                       env_file_path: str) -> None:
-<<<<<<< HEAD
-    activate_python_env_cmd = (f'{constants.ACTIVATE_SKY_REMOTE_PYTHON_ENV};')
-    source_environment_cmd = (f'source {env_file_path};'
-                              if env_file_path else '')
-    run_controller_cmd = ('python -u -m sky.jobs.controller '
-                          f'{dag_yaml_path} --job-id {job_id};')
-
-    # If the command line here is changed, please also update
-    # utils._controller_process_alive. The substring `--job-id X`
-    # should be in the command.
-    run_cmd = (f'{activate_python_env_cmd}'
-               f'{source_environment_cmd}'
-               f'{run_controller_cmd}')
-
-    logs_dir = os.path.expanduser(
-        managed_job_constants.JOBS_CONTROLLER_LOGS_DIR)
-    os.makedirs(logs_dir, exist_ok=True)
-    log_path = os.path.join(logs_dir, f'{job_id}.log')
-
-    pid = subprocess_utils.launch_new_process_tree(run_cmd, log_output=log_path)
-    state.set_job_controller_pid(job_id, pid)
-=======
     """Start the job controller process.
->>>>>>> a7ad26e8
 
     If the process is already running, it will not start a new one.
     Will also add the job_id, dag_yaml_path, and env_file_path to the
     controllers list of processes.
     """
-    pid_path = os.path.expanduser(f'~/job_controller_pid')
+    pid_path = os.path.expanduser(f'~/.sky/job_controller_pid')
     to_start = False
     # TODO(luca): add an unlocked path first as a short circuit to ignore this
     with filelock.FileLock('~/.sky/locks/job_controller_pid.lock'):
@@ -135,23 +113,23 @@
         activate_python_env_cmd = (
             f'{constants.ACTIVATE_SKY_REMOTE_PYTHON_ENV};')
         source_environment_cmd = (f'source {env_file_path};'
-                                if env_file_path else '')
+                                  if env_file_path else '')
         run_controller_cmd = ('python -u -m sky.jobs.controller_server')
-    
+
         run_cmd = (f'{activate_python_env_cmd}'
-                f'{source_environment_cmd}'
-                f'{run_controller_cmd}')
+                   f'{source_environment_cmd}'
+                   f'{run_controller_cmd}')
 
         logs_dir = os.path.expanduser(
             managed_job_constants.JOBS_CONTROLLER_LOGS_DIR)
         os.makedirs(logs_dir, exist_ok=True)
         log_path = os.path.join(logs_dir, f'{job_id}.log')
 
-        pid = subprocess_utils.launch_new_process_tree(
-            run_cmd, log_output=log_path)
+        pid = subprocess_utils.launch_new_process_tree(run_cmd,
+                                                       log_output=log_path)
         with open(pid_path, 'w', encoding='utf-8') as f:
             f.write(str(pid))
-    
+
     max_retries = 5
     base_delay = 1
     req = controller_server.JobRequest(
@@ -161,14 +139,13 @@
     )
     for attempt in range(max_retries):
         try:
-            res = requests.post(
-                f'http://localhost:8000/create', json=req.model_dump()
-            )
+            res = requests.post(f'http://localhost:8000/create',
+                                json=req.model_dump())
             break
         except requests.exceptions.RequestException as e:
             if attempt == max_retries - 1:
                 raise
-            delay = base_delay * (2 ** attempt)
+            delay = base_delay * (2**attempt)
             logger.warning('Failed to connect to controller server (attempt '
                            f'{attempt + 1}/{max_retries}). Retrying in '
                            f'{delay} seconds...')
@@ -253,8 +230,9 @@
                     env_file_path = maybe_next_job['env_file_path']
 
                     # quick hack to "instantly" launch the controller
-                    thread = threading.Thread(target=_start_controller, args=
-                                        (job_id, dag_yaml_path, env_file_path))
+                    thread = threading.Thread(target=_start_controller,
+                                              args=(job_id, dag_yaml_path,
+                                                    env_file_path))
                     thread.start()
 
     except filelock.Timeout:
