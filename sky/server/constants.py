"""Constants for the API servers."""

import os

from sky.skylet import constants

# pylint: disable=line-too-long
# The SkyPilot API version that the code currently use.
# Bump this version when the API is changed and special compatibility handling
# based on version info is needed.
# For more details and code guidelines, refer to:
# https://docs.skypilot.co/en/latest/developers/CONTRIBUTING.html#backward-compatibility-guidelines
<<<<<<< HEAD
API_VERSION = 12
=======
API_VERSION = 13
>>>>>>> 821554cd

# The minimum peer API version that the code should still work with.
# Notes (dev):
# - This value is maintained by the CI pipeline, DO NOT EDIT this manually.
# - Compatibility code for versions lower than this can be safely removed.
# Refer to API_VERSION for more details.
MIN_COMPATIBLE_API_VERSION = 11

# The semantic version of the minimum compatible API version.
# Refer to MIN_COMPATIBLE_API_VERSION for more details.
# Note (dev): DO NOT EDIT this constant manually.
MIN_COMPATIBLE_VERSION = '0.10.0'

# The HTTP header name for the API version of the sender.
API_VERSION_HEADER = 'X-SkyPilot-API-Version'

# The HTTP header name for the SkyPilot version of the sender.
VERSION_HEADER = 'X-SkyPilot-Version'

# Prefix for API request names.
REQUEST_NAME_PREFIX = 'sky.'
# The memory (GB) that SkyPilot tries to not use to prevent OOM.
MIN_AVAIL_MEM_GB = 2
# Default encoder/decoder handler name.
DEFAULT_HANDLER_NAME = 'default'
# The path to the API request database.
API_SERVER_REQUEST_DB_PATH = '~/.sky/api_server/requests.db'

# The interval (seconds) for the cluster status to be refreshed in the
# background.
CLUSTER_REFRESH_DAEMON_INTERVAL_SECONDS = 60

# The interval (seconds) for the volume status to be refreshed in the
# background.
VOLUME_REFRESH_DAEMON_INTERVAL_SECONDS = 60

# Environment variable for a file path to the API cookie file.
# Keep in sync with websocket_proxy.py
API_COOKIE_FILE_ENV_VAR = f'{constants.SKYPILOT_ENV_VAR_PREFIX}API_COOKIE_FILE'
# Default file if unset.
# Keep in sync with websocket_proxy.py
API_COOKIE_FILE_DEFAULT_LOCATION = '~/.sky/cookies.txt'

# The path to the dashboard build output
DASHBOARD_DIR = os.path.join(os.path.dirname(__file__), '..', 'dashboard',
                             'out')

# The interval (seconds) for the event to be restarted in the background.
DAEMON_RESTART_INTERVAL_SECONDS = 20<|MERGE_RESOLUTION|>--- conflicted
+++ resolved
@@ -10,11 +10,7 @@
 # based on version info is needed.
 # For more details and code guidelines, refer to:
 # https://docs.skypilot.co/en/latest/developers/CONTRIBUTING.html#backward-compatibility-guidelines
-<<<<<<< HEAD
-API_VERSION = 12
-=======
-API_VERSION = 13
->>>>>>> 821554cd
+API_VERSION = 14
 
 # The minimum peer API version that the code should still work with.
 # Notes (dev):
