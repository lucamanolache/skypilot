--- conflicted
+++ resolved
@@ -97,12 +97,9 @@
     'schedule_type',
     COL_USER_ID,
     COL_STATUS_MSG,
-<<<<<<< HEAD
     COL_SHOULD_RETRY,
     COL_FINISHED_AT,
-=======
     'managed_job_id',
->>>>>>> 52a40344
 ]
 
 
@@ -114,31 +111,6 @@
 
 
 @dataclasses.dataclass
-<<<<<<< HEAD
-=======
-class RequestPayload:
-    """The payload for the requests."""
-
-    request_id: str
-    name: str
-    entrypoint: str
-    request_body: str
-    status: str
-    created_at: float
-    user_id: str
-    return_value: str
-    error: str
-    pid: Optional[int]
-    schedule_type: str
-    user_name: Optional[str] = None
-    # Resources the request operates on.
-    cluster_name: Optional[str] = None
-    status_msg: Optional[str] = None
-    managed_job_id: Optional[int] = None
-
-
-@dataclasses.dataclass
->>>>>>> 52a40344
 class Request:
     """A SkyPilot API request."""
 
@@ -158,14 +130,11 @@
     cluster_name: Optional[str] = None
     # Status message of the request, indicates the reason of current status.
     status_msg: Optional[str] = None
-<<<<<<< HEAD
     # Whether the request should be retried.
     should_retry: bool = False
     # When the request finished.
     finished_at: Optional[float] = None
-=======
     managed_job_id: Optional[int] = None
->>>>>>> 52a40344
 
     @property
     def log_path(self) -> pathlib.Path:
@@ -251,12 +220,9 @@
             user_name=user_name,
             cluster_name=self.cluster_name,
             status_msg=self.status_msg,
-<<<<<<< HEAD
             should_retry=self.should_retry,
             finished_at=self.finished_at,
-=======
             managed_job_id=self.managed_job_id,
->>>>>>> 52a40344
         )
 
     def encode(self) -> payloads.RequestPayload:
@@ -278,12 +244,9 @@
                 user_id=self.user_id,
                 cluster_name=self.cluster_name,
                 status_msg=self.status_msg,
-<<<<<<< HEAD
                 should_retry=self.should_retry,
                 finished_at=self.finished_at,
-=======
                 managed_job_id=self.managed_job_id,
->>>>>>> 52a40344
             )
         except (TypeError, ValueError) as e:
             # The error is unexpected, so we don't suppress the stack trace.
@@ -315,12 +278,9 @@
                 user_id=payload.user_id,
                 cluster_name=payload.cluster_name,
                 status_msg=payload.status_msg,
-<<<<<<< HEAD
                 should_retry=payload.should_retry,
                 finished_at=payload.finished_at,
-=======
                 managed_job_id=payload.managed_job_id,
->>>>>>> 52a40344
             )
         except (TypeError, ValueError) as e:
             logger.error(
@@ -547,9 +507,9 @@
         schedule_type TEXT,
         {COL_USER_ID} TEXT,
         {COL_STATUS_MSG} TEXT,
-<<<<<<< HEAD
         {COL_SHOULD_RETRY} INTEGER,
         {COL_FINISHED_AT} REAL
+        managed_job_id INTEGER
         )""")
 
     db_utils.add_column_to_table(cursor, conn, REQUEST_TABLE, COL_STATUS_MSG,
@@ -558,15 +518,8 @@
                                  'INTEGER')
     db_utils.add_column_to_table(cursor, conn, REQUEST_TABLE, COL_FINISHED_AT,
                                  'REAL')
-=======
-        managed_job_id INTEGER)""")
-
-    db_utils.add_column_to_table(cursor, conn, REQUEST_TABLE, COL_STATUS_MSG,
-                                 'TEXT')
     db_utils.add_column_to_table(cursor, conn, REQUEST_TABLE, 'managed_job_id',
                                  'INTEGER')
->>>>>>> 52a40344
-
 
 _DB = None
 _init_db_lock = threading.Lock()
@@ -668,12 +621,9 @@
     user_id: Optional[str] = None,
     exclude_request_names: Optional[List[str]] = None,
     include_request_names: Optional[List[str]] = None,
-<<<<<<< HEAD
     finished_before: Optional[float] = None,
-=======
     managed_job_ids: Optional[List[int]] = None,
     all_managed_jobs: bool = False,
->>>>>>> 52a40344
 ) -> List[Request]:
     """Get a list of requests that match the given filters.
 
@@ -717,18 +667,15 @@
         request_names_str = ','.join(
             repr(name) for name in include_request_names)
         filters.append(f'name IN ({request_names_str})')
-<<<<<<< HEAD
     if finished_before is not None:
         filters.append('finished_at < ?')
         filter_params.append(finished_before)
-=======
     if managed_job_ids is not None:
         managed_job_ids_str = ','.join(repr(id) for id in managed_job_ids)
         # TODO: fix this so there can be no SQL injection
         filters.append(f'managed_job_id IN ({managed_job_ids_str})')
     if all_managed_jobs:
         filters.append(f'managed_job_id IS NOT NULL')
->>>>>>> 52a40344
     assert _DB is not None
     with _DB.conn:
         cursor = _DB.conn.cursor()
