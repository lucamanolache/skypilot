--- conflicted
+++ resolved
@@ -479,11 +479,7 @@
     task: str
     name: Optional[str]
     pool: Optional[str] = None
-<<<<<<< HEAD
-    batch_size: Optional[int] = None
-=======
     num_jobs: Optional[int] = None
->>>>>>> f00d8b5d
 
     def to_kwargs(self) -> Dict[str, Any]:
         kwargs = super().to_kwargs()
@@ -678,11 +674,11 @@
     local_dir: str = constants.SKY_LOGS_DIRECTORY
 
 
-<<<<<<< HEAD
-class JobsCreatePoolBody(RequestBody):
-    """The request body for the jobs create pool endpoint."""
+class JobsPoolApplyBody(RequestBody):
+    """The request body for the jobs pool apply endpoint."""
     task: str
     pool_name: str
+    mode: serve.UpdateMode
 
     def to_kwargs(self) -> Dict[str, Any]:
         kwargs = super().to_kwargs()
@@ -696,47 +692,15 @@
         return kwargs
 
 
-class JobsUpdatePoolBody(RequestBody):
-    """The request body for the jobs update pool endpoint."""
-=======
-class JobsPoolApplyBody(RequestBody):
-    """The request body for the jobs pool apply endpoint."""
->>>>>>> f00d8b5d
-    task: str
-    pool_name: str
-    mode: serve.UpdateMode
-
-    def to_kwargs(self) -> Dict[str, Any]:
-        kwargs = super().to_kwargs()
-        dag = common.process_mounts_in_task_on_api_server(self.task,
-                                                          self.env_vars,
-                                                          workdir_only=False)
-        assert len(
-            dag.tasks) == 1, ('Must only specify one task in the DAG for '
-                              'a pool.', dag)
-        kwargs['task'] = dag.tasks[0]
-        return kwargs
-
-
-<<<<<<< HEAD
-class JobsDeletePoolBody(RequestBody):
-    """The request body for the jobs delete pool endpoint."""
-=======
 class JobsPoolDownBody(RequestBody):
     """The request body for the jobs pool down endpoint."""
->>>>>>> f00d8b5d
     pool_names: Optional[Union[str, List[str]]]
     all: bool = False
     purge: bool = False
 
 
-<<<<<<< HEAD
-class JobsQueryPoolBody(RequestBody):
-    """The request body for the jobs query pool endpoint."""
-=======
 class JobsPoolStatusBody(RequestBody):
     """The request body for the jobs pool status endpoint."""
->>>>>>> f00d8b5d
     pool_names: Optional[Union[str, List[str]]]
 
 
